#include <Maestro.H>
#include <Maestro_F.H>

using namespace amrex;

void 
Maestro::MakeBeta0(RealVector& beta0, 
                   const RealVector& rho0,
                   const RealVector& p0,
                   const RealVector& gamma1bar,
                   const RealVector& grav_cell,
                   const bool is_irreg) 
{
    // timer for profiling
    BL_PROFILE_VAR("Maestro::MakeBeta0()", MakeBeta0);

    const int max_lev = max_radial_level+1;

    const Real rel_eps = c_rel_eps;

    RealVector beta0_edge((finest_radial_level+1)*(nr_fine+1));

    std::fill(beta0.begin(), beta0.end(), 0.);

    Real * AMREX_RESTRICT beta0_p = beta0.dataPtr();
    const Real * AMREX_RESTRICT rho0_p = rho0.dataPtr();

    if (beta0_type == 1) {
        ///////////////////////////////////////////////////////////////////////
        // Compute beta0 on the edges and average to the center      
        //
        // Multilevel Outline:
        //
        // First, compute beta0 on edges and centers at level 0 only
        // Obtain the starting value from rho0 at the bottom of the domain.
        // do n=1,finest_radial_level
        //   Compute beta0 on edges and centers at level n
        //   Obtain the starting value of beta0_edge_lo from the coarser grid
        //   if n>0, compare the difference between beta0 at the top of level n to the
        //           corresponding point on level n-1
        //   do i=n-1,0,-1
        //     Offset the centered beta on level i above this point so the total integral 
        //      is consistent
        //     Redo the anelastic cutoff part
        //   }
        // }
        // call restrict_base and fill_ghost_base
        //////////////////////////////////////////////////////////////////////

        for (auto n = 0; n <= finest_radial_level; ++n) {
            for (auto j = 1; j <= numdisjointchunks_b(n); ++j) {
                // Compute beta0 on edges and centers at level n
                if (n == 0) {
                    beta0_edge[0] = rho0[0];
                } else {
                    // Obtain the starting value of beta0_edge_lo from the coarser grid
                    beta0_edge[n+max_lev*r_start_coord_b(n,j)] = beta0_edge[n-1+max_lev*r_start_coord_b(n,j)/2];
                }

                // NOTE: the integral here prevents this from being done in parallel
                for (auto r = r_start_coord_b(n,j); r <= r_end_coord_b(n,j); ++r) {
                    Real lambda = 0.0;
                    Real mu = 0.0;
                    Real nu = 0.0;

                    if (r < anelastic_cutoff_density_coord(n)) {

                        Real drp = is_irreg ? 
                            r_edge_loc_b(n,r+1) - r_edge_loc_b(n,r) : dr(n);
                        Real drm = dr(n);
                        if (is_irreg) {
                            drm = r > 0 ? 
                                r_edge_loc_b(n,r) - r_edge_loc_b(n,r-1) : drp;
                        }

                        if (r == 0 || r == nr(n)-1) {
                            // lambda = 0.0;
                            // mu = 0.0;
                            // nu = 0.0;
                        } else {
                            Real drc = is_irreg ? 
<<<<<<< HEAD
                                r_cc_loc_b(n,r+1) - r_cc_loc_b(n,r-1) : dr(n);
=======
                                r_cc_loc[n+max_lev*(r+1)] - r_cc_loc[n+max_lev*(r-1)] : dr[n];
                            if (fabs(drp) < rel_eps) Print() << "drp is too small " << drp << std::endl; 
>>>>>>> 63d6ad45

                            // piecewise linear reconstruction of rho0,
                            // gamma1bar, and p0 -- see paper III, appendix C
                            Real del = 0.5 * (rho0[n+max_lev*(r+1)] - rho0[n+max_lev*(r-1)])/drc;
                            Real dpls = 2.0 * (rho0[n+max_lev*(r+1)] - rho0[n+max_lev*r])/drp;
                            Real dmin = 2.0 * (rho0[n+max_lev*r] - rho0[n+max_lev*(r-1)])/drm;
                            Real slim = min(fabs(dpls), fabs(dmin));
                            // Print() << "slim = " << slim << " del = " << del << " dpls = " << dpls << " dmin = " << dmin << std::endl;
                            // Print() << "rho0 = " << rho0[n+max_lev*(r-1)] << " " << rho0[n+max_lev*r] << " " << rho0[n+max_lev*(r+1)] << std::endl;
                            // Print() << "drc, drp, drm = " << drc << " " << drp <<  " " << drm << std::endl;
                            slim = slim == slim ? slim : 0.0;
                            slim = dpls * dmin > 0.0 ? slim : 0.0;
                            Real sflag  = copysign(1.0, del);
                            lambda = sflag * min(slim, fabs(del));
                            
                            del = 0.5* (gamma1bar[n+max_lev*(r+1)] - gamma1bar[n+max_lev*(r-1)])/drc;
                            dpls = 2.0 * (gamma1bar[n+max_lev*(r+1)] - gamma1bar[n+max_lev*r])/drp;
                            dmin = 2.0 * (gamma1bar[n+max_lev*r] - gamma1bar[n+max_lev*(r-1)])/drm;
                            slim = min(fabs(dpls), fabs(dmin));
                            slim = dpls * dmin > 0.0 ? slim : 0.0;
                            sflag = copysign(1.0, del);
                            mu = sflag * min(slim, fabs(del));
                            
                            del = 0.5* (p0[n+max_lev*(r+1)] - p0[n+max_lev*(r-1)])/drc;
                            dpls = 2.0 * (p0[n+max_lev*(r+1)] - p0[n+max_lev*r])/drp;
                            dmin = 2.0 * (p0[n+max_lev*r] - p0[n+max_lev*(r-1)])/drm;
                            slim = min(fabs(dpls), fabs(dmin));
                            slim = dpls * dmin > 0.0 ? slim : 0.0;
                            sflag = copysign(1.0, del);
                            nu = sflag * min(slim, fabs(del));
                        }

                        if (is_irreg) {
                            // edge-to-cell-center spacings 
                            drp = 2.0 * (r_edge_loc_b(n,r+1) - r_cc_loc_b(n,r));
                            drm = 2.0 * (r_cc_loc_b(n,r) - r_edge_loc_b(n,r));
                        }

                        Real integral = 0.0;

                        if (nu == 0.0 || mu == 0.0 ||
                            (nu*gamma1bar[n+max_lev*r] - mu*p0[n+max_lev*r]) == 0.0 ||
                            ((gamma1bar[n+max_lev*r] + 0.5*mu*drp)/
                            (gamma1bar[n+max_lev*r] - 0.5*mu*drm)) <= 0.0 ||
                            ((p0[n+max_lev*r] + 0.5*nu*drp)/
                            (p0[n+max_lev*r] - 0.5*nu*drm)) <= 0.0) {
                            
                            // just do piecewise constant integration
                            integral = fabs(grav_cell[n+max_lev*r])*rho0[n+max_lev*r]*0.5*(drp+drm)
                                / (p0[n+max_lev*r]*gamma1bar[n+max_lev*r]);
                            
                        } else {
                            if (use_linear_grav_in_beta0 && !is_irreg) {
                                // also do piecewise linear reconstruction of
                                // gravity -- not documented in publication yet.
                                Real del = 0.5* (grav_cell[n+max_lev*(r+1)] - grav_cell[n+max_lev*(r-1)])/dr(n);
                                Real dpls = 2.0 * (grav_cell[n+max_lev*(r+1)] - grav_cell[n+max_lev*r])/dr(n);
                                Real dmin = 2.0 * (grav_cell[n+max_lev*r] - grav_cell[n+max_lev*(r-1)])/dr(n);
                                Real slim = min(fabs(dpls), fabs(dmin));
                                slim = dpls * dmin > 0.0 ? slim : 0.0;
                                Real sflag = copysign(1.0, del);
                                Real kappa = sflag * min(slim, fabs(del));
                                
                                Real denom = nu*gamma1bar[n+max_lev*r] - mu*p0[n+max_lev*r];
                                Real coeff1 = (lambda*gamma1bar[n+max_lev*r] - mu*rho0[n+max_lev*r]) *
                                    (kappa *gamma1bar[n+max_lev*r] + mu*fabs(grav_cell[n+max_lev*r])) /
                                    (mu*mu*denom);
                                Real coeff2 = (lambda*p0[n+max_lev*r] - nu*rho0[n+max_lev*r])*
                                    (-kappa*p0[n+max_lev*r] - nu*fabs(grav_cell[n+max_lev*r])) /
                                    (nu*nu*denom);
                                Real coeff3 = kappa*lambda / (mu*nu);
                                
                                integral = 
                                    coeff1*log( (gamma1bar[n+max_lev*r] + 0.5*mu*dr(n))/
                                                (gamma1bar[n+max_lev*r] - 0.5*mu*dr(n)) ) +
                                    coeff2*log( (p0[n+max_lev*r] + 0.5*nu*dr(n))/
                                                (p0[n+max_lev*r] - 0.5*nu*dr(n)) ) -
                                    coeff3*dr(n);

                            } else {
                                // paper III, equation C2
                                Real denom = nu*gamma1bar[n+max_lev*r] - mu*p0[n+max_lev*r];
                                Real coeff1 = lambda*gamma1bar[n+max_lev*r]/mu - rho0[n+max_lev*r];
                                Real coeff2 = lambda*p0[n+max_lev*r]/nu - rho0[n+max_lev*r];

                                integral = (fabs(grav_cell[n+max_lev*r]) / denom) *
                                    (coeff1*log((gamma1bar[n+max_lev*r] + 0.5*mu*drp)/
                                                (gamma1bar[n+max_lev*r] - 0.5*mu*drm)) -
                                     coeff2*log((p0[n+max_lev*r] + 0.5*nu*drp)/
                                                (p0[n+max_lev*r] - 0.5*nu*drm)) );
                            }
                        }

                        beta0_edge[n+max_lev*(r+1)] = beta0_edge[n+max_lev*r] * exp(-integral);
                        beta0[n+max_lev*r] = 0.5*(beta0_edge[n+max_lev*r] + 
                            beta0_edge[n+max_lev*(r+1)]);

                    } else {// r >= anelastic_cutoff_density

                        if (fabs(rho0[n+max_lev*(r-1)]) > rel_eps) {
                        beta0[n+max_lev*r] = beta0[n+max_lev*(r-1)] * 
                            (rho0[n+max_lev*r]/rho0[n+max_lev*(r-1)]);
                        } else {
                            beta0[n+max_lev*r] = beta0[n+max_lev*(r-1)];
                        }
                        beta0_edge[n+max_lev*(r+1)] = 2.0*beta0[n+max_lev*r] - 
                            beta0_edge[n+max_lev*r];
                    }
                }

                if (n  >  0) {
                    // Compare the difference between beta0 at the top of level n to the 
                    // corresponding point on level n-1
                    Real offset = beta0_edge[n+max_lev*(r_end_coord_b(n,j)+1)]
                        - beta0_edge[n-1+max_lev*(r_end_coord_b(n,j)+1)/2];

                    for (auto i = n-1; i >= 0; --i) {

                        int refrat = pow(2, n-i);

                        // Offset the centered beta on level i above this point so the total 
                        // integral is consistent
                        for (auto r = r_end_coord_b(n,j)/refrat+1; r <= nr(i); ++r) {
                            beta0[i+max_lev*r] += offset;
                        }

                        // Redo the anelastic cutoff part
                        for (auto r = anelastic_cutoff_density_coord(i); r <= nr(i); ++r) {
                            if (rho0[i+max_lev*(r-1)] != 0.0) {
                                beta0[i+max_lev*r] = beta0[i+max_lev*(r-1)] * 
                                    (rho0[i+max_lev*r]/rho0[i+max_lev*(r-1)]);
                            }
                        }

                        // This next piece of code is needed for the case when the anelastic 
                        // cutoff coordinate lives on level n.  We first average beta0 from 
                        // level i+1 to level i in the region between the anelastic cutoff and 
                        // the top of grid n.  Then recompute beta0 at level i above the top 
                        // of grid n.
                        if (r_end_coord_b(n,j) >= anelastic_cutoff_density_coord(n)) {
                            for (auto r = anelastic_cutoff_density_coord(i); 
                                 r <= (r_end_coord_b(n,j)+1)/refrat-1; ++r) {
                                beta0[i+max_lev*r] = 0.5*(beta0[i+1+max_lev*2*r] + 
                                    beta0[i+1+max_lev*(2*r+1)]);
                            }

                            for (auto r = (r_end_coord_b(n,j)+1)/refrat; 
                                 r <= nr(i); ++r) {
                                if (rho0[i+max_lev*(r-1)] != 0.0) {
                                    beta0[i+max_lev*r] = beta0[i+max_lev*(r-1)] * 
                                        (rho0[i+max_lev*r]/rho0[i+max_lev*(r-1)]);
                                }
                            }
                        }
                    } // end loop over i=n-1,0,-1
                } // } (n  >  0)
            } // end loop over disjoint chunks
        } // end loop over levels

        // 0.0 the beta0 where there is no corresponding full state array
        for (auto n = 1; n <= finest_radial_level; ++n) {
            for (auto j = 1; j <= numdisjointchunks_b(n); ++j) {
                if (j == numdisjointchunks_b(n)) {
                    for (auto r = r_end_coord_b(n,j)+1; r < nr(n); ++r) {
                        beta0[n+max_lev*r] = 0.0;
                    }
                } else {
                    for (auto r = r_end_coord_b(n,j)+1; r < r_start_coord_b(n,j+1); ++r) {
                        beta0[n+max_lev*r] = 0.0;
                    }
                }
            }
        }
    } else if (beta0_type == 2) {
        // beta_0 = rho_0
        for (auto n = 0; n <= finest_radial_level; ++n) {
            for (auto j = 1; j <= numdisjointchunks_b(n); ++j) {
                // for (auto r = r_start_coord_b(n,j); r <= r_end_coord_b(n,j); ++r) {
                int lo = r_start_coord_b(n,j);
                int hi = r_end_coord_b(n,j);
                AMREX_PARALLEL_FOR_1D(hi-lo+1, k, {
                    int r = k + lo;
                    beta0_p[n+max_lev*r] = rho0_p[n+max_lev*r];
                });
            }
        }
    } else if (beta0_type == 3) {
        // beta_0 = 1.0
        for (auto n = 0; n <= finest_radial_level; ++n) {
            for (auto j = 1; j <= numdisjointchunks_b(n); ++j) {
                // for (auto r = r_start_coord_b(n,j); r <= r_end_coord_b(n,j); ++r) {
                int lo = r_start_coord_b(n,j);
                int hi = r_end_coord_b(n,j);
                AMREX_PARALLEL_FOR_1D(hi-lo+1, k, {
                    int r = k + lo;
                    beta0_p[n+max_lev*r] = 1.0;
                });
            }
        }
    }

    RestrictBase(beta0, true);
    FillGhostBase(beta0, true);
}<|MERGE_RESOLUTION|>--- conflicted
+++ resolved
@@ -79,12 +79,7 @@
                             // nu = 0.0;
                         } else {
                             Real drc = is_irreg ? 
-<<<<<<< HEAD
                                 r_cc_loc_b(n,r+1) - r_cc_loc_b(n,r-1) : dr(n);
-=======
-                                r_cc_loc[n+max_lev*(r+1)] - r_cc_loc[n+max_lev*(r-1)] : dr[n];
-                            if (fabs(drp) < rel_eps) Print() << "drp is too small " << drp << std::endl; 
->>>>>>> 63d6ad45
 
                             // piecewise linear reconstruction of rho0,
                             // gamma1bar, and p0 -- see paper III, appendix C
