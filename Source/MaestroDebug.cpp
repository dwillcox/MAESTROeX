
#include <Maestro.H>
#include <Maestro_F.H>

using namespace amrex;

void
Maestro::PrintBase(const RealVector& base, const bool is_cell_centered)
{
    // timer for profiling
    BL_PROFILE_VAR("Maestro::PrintBase()", PrintBase);

<<<<<<< HEAD
    const int max_lev = max_radial_level + 1;

    for (auto lev = 0; lev <= finest_radial_level; ++lev) {
        for (auto i = 0; i <= numdisjointchunks.array()(lev,0); ++i) {
            auto lo = r_start_coord.array()(lev,i);
            auto hi = is_cell_centered ? r_end_coord.array()(lev,i) : r_end_coord.array()(lev,i)+1;
=======
    const int max_lev = base_geom.max_radial_level + 1;

    for (auto lev = 0; lev <= base_geom.finest_radial_level; ++lev) {
        for (auto i = 0; i <= base_geom.numdisjointchunks(lev,0); ++i) {
            auto lo = base_geom.r_start_coord(lev,i);
            auto hi = is_cell_centered ? base_geom.r_end_coord(lev,i) : base_geom.r_end_coord(lev,i)+1;
>>>>>>> b765b468
            for (auto r = lo; r <= hi; ++r) {
                Print() << "base lev, r " << lev << ", " << r << ", " << base[lev+max_lev*r] << std::endl;
            }
        }
    }
}


// print out the contents of a Vector of MultiFabs
void
Maestro::PrintMF (const Vector<MultiFab>& MF)
{
    // timer for profiling
    BL_PROFILE_VAR("Maestro::PrintMF()", PrintMF);

    for (int lev=0; lev<=finest_level; ++lev) {

        // get references to the MultiFabs at level lev
        const MultiFab& MF_mf = MF[lev];

        const BoxArray& ba = MF_mf.boxArray();
        const DistributionMapping& dm = MF_mf.DistributionMap();
        const int myProc = ParallelDescriptor::MyProc();

        for (int i = 0; i < ba.size(); ++i) {
            if (dm[i] == myProc) {

                // we want all processors to write, not just the IOProcessor
                std::cout << "Grid #" << i << std::endl;
                std::cout << "Processor #" << myProc << std::endl;

                const Box& validBox = ba[i];

                auto lo = validBox.loVect3d();
                auto hi = validBox.hiVect3d();

                std::cout << "Level " << lev << std::endl;
                std::cout << "valid box ";
                for (auto n = 0; n < AMREX_SPACEDIM; ++n) {
                    std::cout << "(" << lo[n] << ", " << hi[n] << ")  ";
                }
                std::cout << std::endl;

                const Array4<const Real> MF_arr = MF_mf.array(i);

                for (auto comp = 0; comp < MF_mf.nComp(); ++comp) {
                    for (auto k = lo[2]; k <= hi[2]; ++k) {
                        for (auto j = lo[1]; j <= hi[1]; ++j) {
                            for (auto ii = lo[0]; ii <= hi[0]; ++ii) {
#if (AMREX_SPACEDIM == 2)
                                std::cout << "lev, i, j, comp" << lev << " " << ii << " " << j << " " << comp << " " << MF_arr(ii,j,k,comp);
#else
                                std::cout << "lev, i, j, k, comp" << lev << " " << ii << " " << j << " " << k << " " << comp << " " << MF_arr(ii,j,k,comp);
#endif
                            }
                        }
                    }
                }
            }
            // add this barrier so only one grid gets printed out at a time
            ParallelDescriptor::Barrier();
        }
    }
}

void
Maestro::PrintEdge (const Vector<std::array< MultiFab, AMREX_SPACEDIM > >& EDGE,
                    int dir)
{
    // timer for profiling
    BL_PROFILE_VAR("Maestro::PrintEdge()", PrintEdge);

    for (int lev=0; lev<=finest_level; ++lev) {

        // get references to the MultiFabs at level lev
        const MultiFab& EDGE_mf = EDGE[lev][dir];

        const BoxArray& ba = EDGE_mf.boxArray();
        const DistributionMapping& dm = EDGE_mf.DistributionMap();
        const int myProc = ParallelDescriptor::MyProc();

        for (int i=0; i<ba.size(); ++i) {
            if (dm[i] == myProc) {

                // we want all processors to write, not just the IOProcessor
                std::cout << "Grid #" << i << std::endl;
                std::cout << "Processor #" << myProc << std::endl;

                // EDGE BASED
                const Box& validBox = ba[i];
                auto lo = validBox.loVect3d();
                auto hi = validBox.hiVect3d();

                std::cout << "Level " << lev << std::endl;
                std::cout << "valid box ";
                for (auto n = 0; n < AMREX_SPACEDIM; ++n) {
                    std::cout << "(" << lo[n] << ", " << hi[n] << ")  ";
                }
                std::cout << std::endl;

                const Array4<const Real> EDGE_arr = EDGE_mf.array(i);

                for (auto comp = 0; comp < EDGE_mf.nComp(); ++comp) {
                    for (auto k = lo[2]; k <= hi[2]; ++k) {
                        for (auto j = lo[1]; j <= hi[1]; ++j) {
                            for (auto ii = lo[0]; ii <= hi[0]; ++ii) {
#if (AMREX_SPACEDIM == 2)
                                std::cout << "lev, i, j, comp" << lev << " " << ii << " " << j << " " << comp << " " << EDGE_arr(ii,j,k,comp);
#else
                                std::cout << "lev, i, j, k, comp" << lev << " " << ii << " " << j << " " << k << " " << comp << " " << EDGE_arr(ii,j,k,comp);
#endif
                            }
                        }
                    }
                }
            }
            // add this barrier so only one grid gets printed out at a time
            ParallelDescriptor::Barrier();
        }
    }
}

// utility to write out a multilevel multifab to a plotfile
void Maestro::WriteMF (const Vector<MultiFab>& mf,
                       std::string name)
{
    int nComp = mf[0].nComp();

    Vector<std::string> varnames;
    varnames.resize(nComp);
    for (int i=0; i<nComp; ++i) {
        varnames[i] = "MultiFab_" + std::to_string(i);
    }

    // temporary MultiFab to hold plotfile data
    Vector<MultiFab*> plot_mf_data(finest_level+1);

    // build temporary MultiFab to hold plotfile data
    for (int i = 0; i <= finest_level; ++i) {
        plot_mf_data[i] = new MultiFab((mf[i]).boxArray(),(mf[i]).DistributionMap(),nComp,0);
    }

    for (int i = 0; i <= finest_level; ++i) {
        plot_mf_data[i]->copy((mf[i]),0,0,nComp);
    }

    // MultiFab to hold plotfile data
    Vector<const MultiFab*> plot_mf;
    for (int i = 0; i <= finest_level; ++i) {
        plot_mf.push_back(plot_mf_data[i]);
    }

    Vector<int> step_array;
    step_array.resize(maxLevel()+1, 0);

    WriteMultiLevelPlotfile(name, finest_level+1, plot_mf, varnames,
                            Geom(), 0., step_array, refRatio());
}<|MERGE_RESOLUTION|>--- conflicted
+++ resolved
@@ -10,21 +10,12 @@
     // timer for profiling
     BL_PROFILE_VAR("Maestro::PrintBase()", PrintBase);
 
-<<<<<<< HEAD
-    const int max_lev = max_radial_level + 1;
-
-    for (auto lev = 0; lev <= finest_radial_level; ++lev) {
-        for (auto i = 0; i <= numdisjointchunks.array()(lev,0); ++i) {
-            auto lo = r_start_coord.array()(lev,i);
-            auto hi = is_cell_centered ? r_end_coord.array()(lev,i) : r_end_coord.array()(lev,i)+1;
-=======
     const int max_lev = base_geom.max_radial_level + 1;
 
     for (auto lev = 0; lev <= base_geom.finest_radial_level; ++lev) {
         for (auto i = 0; i <= base_geom.numdisjointchunks(lev,0); ++i) {
             auto lo = base_geom.r_start_coord(lev,i);
             auto hi = is_cell_centered ? base_geom.r_end_coord(lev,i) : base_geom.r_end_coord(lev,i)+1;
->>>>>>> b765b468
             for (auto r = lo; r <= hi; ++r) {
                 Print() << "base lev, r " << lev << ", " << r << ", " << base[lev+max_lev*r] << std::endl;
             }
