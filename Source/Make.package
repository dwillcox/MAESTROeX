CEXE_sources += main.cpp
CEXE_sources += BaseState.cpp
CEXE_sources += BaseStateGeometry.cpp
CEXE_sources += Maestro.cpp
CEXE_sources += MaestroAdvance.cpp
CEXE_sources += MaestroAdvanceIrreg.cpp
CEXE_sources += MaestroAdvanceAvg.cpp
CEXE_sources += MaestroAdvanceSdc.cpp
CEXE_sources += MaestroAdvectBase.cpp
CEXE_sources += MaestroAdvection.cpp
CEXE_sources += MaestroAverage.cpp
CEXE_sources += MaestroBaseState.cpp
CEXE_sources += MaestroBaseStateGeometry.cpp
CEXE_sources += MaestroBCFill.cpp
CEXE_sources += MaestroCelltoEdge.cpp
CEXE_sources += MaestroCheckpoint.cpp
CEXE_sources += MaestroConvert.cpp
CEXE_sources += MaestroDebug.cpp
CEXE_sources += MaestroDensityAdvance.cpp
CEXE_sources += MaestroDiag.cpp
CEXE_sources += MaestroDt.cpp
CEXE_sources += MaestroEnforceHSE.cpp
CEXE_sources += MaestroEnthalpyAdvance.cpp
CEXE_sources += MaestroEvolve.cpp
CEXE_sources += MaestroFillData.cpp
CEXE_sources += MaestroFill3dData.cpp
CEXE_sources += MaestroForce.cpp
CEXE_sources += MaestroGamma.cpp
CEXE_sources += MaestroHeating.cpp
CEXE_sources += MaestroInit.cpp
CEXE_sources += MaestroInitData.cpp
CEXE_sources += MaestroInletBCs.cpp
CEXE_sources += MaestroIntra.cpp
CEXE_sources += MaestroMacProj.cpp
CEXE_sources += MaestroMakeBeta0.cpp
CEXE_sources += MaestroMakeEdgeScalars.cpp
CEXE_sources += MaestroMakeEdgeState.cpp
CEXE_sources += MaestroMakeEta.cpp
CEXE_sources += MaestroMakeFlux.cpp
CEXE_sources += MaestroMakeGrav.cpp
CEXE_sources += MaestroMakePsi.cpp
CEXE_sources += MaestroMakeS.cpp
CEXE_sources += MaestroMakeUtrans.cpp
CEXE_sources += MaestroMakew0.cpp
CEXE_sources += MaestroNodalProj.cpp
CEXE_sources += MaestroPlot.cpp
CEXE_sources += MaestroPPM.cpp
CEXE_sources += MaestroReact.cpp
CEXE_sources += MaestroRegrid.cpp
CEXE_sources += MaestroRhoHT.cpp
CEXE_sources += MaestroSetup.cpp
CEXE_sources += MaestroSlopes.cpp
CEXE_sources += MaestroSponge.cpp
CEXE_sources += MaestroTagging.cpp
CEXE_sources += MaestroThermal.cpp
CEXE_sources += MaestroVelocityAdvance.cpp
CEXE_sources += MaestroVelPred.cpp
<<<<<<< HEAD

=======
>>>>>>> cb5418fd
ifeq ($(USE_ROTATION), TRUE)
    CEXE_sources += MaestroRotation.cpp
endif

CEXE_headers += BaseState.H
<<<<<<< HEAD
CEXE_headers += BaseStateGeometry.H
=======

>>>>>>> cb5418fd
CEXE_headers += Maestro.H
CEXE_headers += MaestroBCThreads.H
CEXE_headers += MaestroInletBCs.H
CEXE_headers += MaestroPlot.H
CEXE_headers += MaestroUtil.H
CEXE_headers += PhysBCFunctMaestro.H

FEXE_headers += Maestro_F.H<|MERGE_RESOLUTION|>--- conflicted
+++ resolved
@@ -55,20 +55,12 @@
 CEXE_sources += MaestroThermal.cpp
 CEXE_sources += MaestroVelocityAdvance.cpp
 CEXE_sources += MaestroVelPred.cpp
-<<<<<<< HEAD
-
-=======
->>>>>>> cb5418fd
 ifeq ($(USE_ROTATION), TRUE)
     CEXE_sources += MaestroRotation.cpp
 endif
 
 CEXE_headers += BaseState.H
-<<<<<<< HEAD
 CEXE_headers += BaseStateGeometry.H
-=======
-
->>>>>>> cb5418fd
 CEXE_headers += Maestro.H
 CEXE_headers += MaestroBCThreads.H
 CEXE_headers += MaestroInletBCs.H
