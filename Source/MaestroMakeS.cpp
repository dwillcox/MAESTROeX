
#include <Maestro.H>
#include <Maestro_F.H>

using namespace amrex;

// compute S at cell-centers
void
Maestro::Make_S_cc (Vector<MultiFab>& S_cc,
                    Vector<MultiFab>& delta_gamma1_term,
                    Vector<MultiFab>& delta_gamma1,
                    const Vector<MultiFab>& scal,
                    const Vector<MultiFab>& u,
                    const Vector<MultiFab>& rho_omegadot,
                    const Vector<MultiFab>& rho_Hnuc,
                    const Vector<MultiFab>& rho_Hext,
                    const Vector<MultiFab>& thermal,
                    const RealVector& p0,
                    const RealVector& gamma1bar,
                    RealVector& delta_gamma1_termbar)
{
    // timer for profiling
    BL_PROFILE_VAR("Maestro::Make_S_cc()", Make_S_cc);

    // put 1d base state quantities on cartestian grid for spherical case
    Vector<MultiFab> gamma1bar_cart(finest_level+1);
    Vector<MultiFab> p0_cart(finest_level+1);
    Vector<MultiFab> gradp0_cart(finest_level+1);
    Vector<MultiFab> psi_cart(finest_level+1);

    // calculate gradp0
    RealVector gradp0((max_radial_level+1)*nr_fine);

<<<<<<< HEAD
    if (spherical) {
        if (use_delta_gamma1_term) {
            Real dr_loc = r_cc_loc_b(0,1) - r_cc_loc_b(0,0);
            gradp0[0] = (p0[1] - p0[0]) / dr_loc;

            dr_loc = r_cc_loc_b(0,nr_fine-1) - r_cc_loc_b(0,nr_fine-2);
            gradp0[nr_fine-1] = (p0[nr_fine-1] - p0[nr_fine-2]) / dr_loc;

            for (int r=1; r < nr_fine-1; r++) {
                dr_loc = r_cc_loc_b(0,r+1) - r_cc_loc_b(0,r-1);
                gradp0[r] = (p0[r+1] - p0[r-1]) / dr_loc;
=======
    const auto max_lev = max_radial_level + 1;

    if (spherical) {
        if (use_delta_gamma1_term) {
            Real dr_loc = r_cc_loc[max_lev] - r_cc_loc[0];
            gradp0[0] = (p0[max_lev] - p0[0]) / dr_loc;

            dr_loc = r_cc_loc[max_lev*(nr_fine-1)] - r_cc_loc[max_lev*(nr_fine-2)];
            gradp0[max_lev*(nr_fine-1)] = (p0[max_lev*(nr_fine-1)] - p0[max_lev*(nr_fine-2)]) / dr_loc;

            for (int r=1; r < nr_fine-1; r++) {
                dr_loc = r_cc_loc[max_lev*(r+1)] - r_cc_loc[max_lev*(r-1)];
                gradp0[max_lev*r] = (p0[max_lev*(r+1)] - p0[max_lev*(r-1)]) / dr_loc;
>>>>>>> 5ab78b2d
            }
        }

        for (int lev=0; lev<=finest_level; ++lev) {
            gradp0_cart[lev].define(grids[lev], dmap[lev], 1, 0);
            gradp0_cart[lev].setVal(0.);
        }
    } else {
        if (use_delta_gamma1_term) {
            for (int lev=0; lev<=finest_level; ++lev) {
                const Real* dx = geom[lev].CellSize();

                // bottom and top edge cases for planar
                gradp0[lev] = (p0[lev+max_lev] - p0[lev]) / dx[AMREX_SPACEDIM-1];
                gradp0[lev+max_lev*(nr_fine-1)] = (p0[lev+max_lev*(nr_fine-1)] - p0[lev+max_lev*(nr_fine-2)]) / dx[AMREX_SPACEDIM-1];
                
                for (int r=1; r<nr_fine-1; r++) {
                    gradp0[lev+max_lev*r] = (p0[lev+max_lev*(r+1)] - p0[lev+max_lev*(r-1)]) / (2.0*dx[AMREX_SPACEDIM-1]);
                }
            }
        }

        for (int lev=0; lev<=finest_level; ++lev) {
            gradp0_cart[lev].define(grids[lev], dmap[lev], 1, 0);
            gradp0_cart[lev].setVal(0.);
        }
    }

    if (use_delta_gamma1_term) {
        Put1dArrayOnCart(gradp0,gradp0_cart, 0, 0, bcs_f, 0);
    }
        
    for (int lev=0; lev<=finest_level; ++lev) {
        gamma1bar_cart[lev].define(grids[lev], dmap[lev], 1, 0);
        p0_cart[lev].define(grids[lev], dmap[lev], 1, 1);
        psi_cart[lev].define(grids[lev], dmap[lev], 1, 0);

        gamma1bar_cart[lev].setVal(0.);
        p0_cart[lev].setVal(0.);
        psi_cart[lev].setVal(0.);
    }

    if (use_delta_gamma1_term) {
        Put1dArrayOnCart(gamma1bar, gamma1bar_cart ,0, 0, bcs_f, 0);
        Put1dArrayOnCart(p0, p0_cart, 0, 0, bcs_f, 0);
        Put1dArrayOnCart(psi, psi_cart, 0, 0, bcs_f, 0);
    }

    const auto use_omegadot_terms_in_S_loc = use_omegadot_terms_in_S;
    const auto use_delta_gamma1_term_loc = use_delta_gamma1_term;

    for (int lev=0; lev<=finest_level; ++lev) {

        // Loop over boxes (make sure mfi takes a cell-centered multifab as an argument)
#ifdef _OPENMP
#pragma omp parallel
#endif
        for ( MFIter mfi(scal[lev], TilingIfNotGPU()); mfi.isValid(); ++mfi ) {

            // Get the index space of the valid region
            const Box& tileBox = mfi.tilebox();

            const Array4<Real> S_cc_arr = S_cc[lev].array(mfi);
            const Array4<Real> delta_gamma1_term_arr = delta_gamma1_term[lev].array(mfi);
            const Array4<Real> delta_gamma1_arr = delta_gamma1[lev].array(mfi);
            const Array4<const Real> scal_arr = scal[lev].array(mfi);
            const Array4<const Real> rho_odot_arr = rho_omegadot[lev].array(mfi);
            const Array4<const Real> rho_Hnuc_arr = rho_Hnuc[lev].array(mfi);
            const Array4<const Real> rho_Hext_arr = rho_Hext[lev].array(mfi);
            const Array4<const Real> thermal_arr = thermal[lev].array(mfi);
            const Array4<const Real> u_arr = u[lev].array(mfi);
            const Array4<const Real> p0_arr = p0_cart[lev].array(mfi);
            const Array4<const Real> gradp0_arr = gradp0_cart[lev].array(mfi);
            const Array4<const Real> gamma1bar_arr = gamma1bar_cart[lev].array(mfi);

            if (spherical) {
#if (AMREX_SPACEDIM == 3)
                const Array4<const Real> normal_arr = normal[lev].array(mfi);

                AMREX_PARALLEL_FOR_3D(tileBox, i, j, k, {
                    eos_t eos_state;

                    eos_state.rho = scal_arr(i,j,k,Rho);
                    eos_state.T = scal_arr(i,j,k,Temp);
                    for (auto n = 0; n < NumSpec; ++n) {
                        eos_state.xn[n] = scal_arr(i,j,k,FirstSpec+n) / eos_state.rho;
                    }

                    // dens, temp, and xmass are inputs
                    eos(eos_input_rt, eos_state);

                    auto eos_xderivs = composition_derivatives(eos_state);

                    Real sigma = eos_state.dpdT / 
                        (eos_state.rho * eos_state.cp * eos_state.dpdr);

                    Real xi_term = 0.0;
                    Real pres_term = 0.0;

                    if (use_omegadot_terms_in_S_loc) {
                        for (auto comp = 0; comp < NumSpec; ++comp) {
                            xi_term -= eos_xderivs.dhdX[comp] * rho_odot_arr(i,j,k,comp) / eos_state.rho;

                            pres_term += eos_xderivs.dpdX[comp] * rho_odot_arr(i,j,k,comp) / eos_state.rho;
                        }
                    }

                    S_cc_arr(i,j,k) = (sigma / eos_state.rho) * 
                        (rho_Hext_arr(i,j,k) + rho_Hnuc_arr(i,j,k) + thermal_arr(i,j,k)) 
                        + sigma * xi_term 
                        + pres_term / (eos_state.rho * eos_state.dpdr);

                    if (use_delta_gamma1_term_loc) {
                        delta_gamma1_arr(i,j,k) = eos_state.gam1 - gamma1bar_arr(i,j,k);

                        Real U_dot_er = 0.0;
                        for (auto n = 0; n < AMREX_SPACEDIM; ++n) {
                            U_dot_er += u_arr(i,j,k,n) * normal_arr(i,j,k,n);
                        }

                        delta_gamma1_term_arr(i,j,k) = (eos_state.gam1 - gamma1bar_arr(i,j,k)) * 
                            u_arr(i,j,k,AMREX_SPACEDIM-1)* 
                            gradp0_arr(i,j,k) / (gamma1bar_arr(i,j,k) * 
                            gamma1bar_arr(i,j,k) * p0_arr(i,j,k));
                    } else {
                        delta_gamma1_term_arr(i,j,k) = 0.0;
                        delta_gamma1_arr(i,j,k) = 0.0;
                    }
                });
#endif
            } else {
                const auto anelastic_cutoff_density_coord_lev = anelastic_cutoff_density_coord(lev);

                AMREX_PARALLEL_FOR_3D(tileBox, i, j, k, {
                    eos_t eos_state;

                    eos_state.rho = scal_arr(i,j,k,Rho);
                    eos_state.T = scal_arr(i,j,k,Temp);
                    for (auto n = 0; n < NumSpec; ++n) {
                        eos_state.xn[n] = scal_arr(i,j,k,FirstSpec+n) / eos_state.rho;
                    }

                    // dens, temp, and xmass are inputs
                    eos(eos_input_rt, eos_state);

                    auto eos_xderivs = composition_derivatives(eos_state);

                    Real sigma = eos_state.dpdT / 
                        (eos_state.rho * eos_state.cp * eos_state.dpdr);

                    Real xi_term = 0.0;
                    Real pres_term = 0.0;

                    if (use_omegadot_terms_in_S_loc) {
                        for (auto comp = 0; comp < NumSpec; ++comp) {
                            xi_term -= eos_xderivs.dhdX[comp] * rho_odot_arr(i,j,k,comp) / eos_state.rho;

                            pres_term += eos_xderivs.dpdX[comp] * rho_odot_arr(i,j,k,comp) / eos_state.rho;
                        }
                    }

                    S_cc_arr(i,j,k) = (sigma / eos_state.rho) * 
                        ( rho_Hext_arr(i,j,k) + rho_Hnuc_arr(i,j,k) + thermal_arr(i,j,k) ) 
                        + sigma * xi_term 
                        + pres_term / (eos_state.rho * eos_state.dpdr);
                        
                    int r = AMREX_SPACEDIM == 2 ? j : k;

                    if (use_delta_gamma1_term_loc && r < anelastic_cutoff_density_coord_lev) {
                        delta_gamma1_arr(i,j,k) = eos_state.gam1 - gamma1bar_arr(i,j,k);

                        delta_gamma1_term_arr(i,j,k) = (eos_state.gam1 - gamma1bar_arr(i,j,k)) * 
                            u_arr(i,j,k,AMREX_SPACEDIM-1)* 
                            gradp0_arr(i,j,k) / (gamma1bar_arr(i,j,k) * 
                            gamma1bar_arr(i,j,k) * p0_arr(i,j,k));
                    } else {
                        delta_gamma1_term_arr(i,j,k) = 0.0;
                        delta_gamma1_arr(i,j,k) = 0.0;
                    }
                });
            }
        }
    }

    // average fine data onto coarser cells
    AverageDown(S_cc, 0, 1);
    AverageDown(delta_gamma1_term, 0, 1);

    if (use_delta_gamma1_term) {

        // horizontal average of delta_gamma1_term
        Average(delta_gamma1_term,delta_gamma1_termbar,0);

        for (int lev=0; lev<=finest_level; ++lev) {

            // Loop over boxes (make sure mfi takes a cell-centered multifab as an argument)
#ifdef _OPENMP
#pragma omp parallel
#endif
            for ( MFIter mfi(delta_gamma1_term[lev], TilingIfNotGPU()); mfi.isValid(); ++mfi ) {

                // Get the index space of the valid region
                const Box& tileBox = mfi.tilebox();

                const Array4<Real> delta_gamma1_term_arr = delta_gamma1_term[lev].array(mfi);
                const Array4<const Real> delta_gamma1_arr = delta_gamma1[lev].array(mfi);
                const Array4<const Real> gamma1bar_arr = gamma1bar_cart[lev].array(mfi);
                const Array4<const Real> psi_arr = psi_cart[lev].array(mfi);
                const Array4<const Real> p0_arr = p0_cart[lev].array(mfi);

                AMREX_PARALLEL_FOR_3D(tileBox, i, j, k, {
                    delta_gamma1_term_arr(i,j,k) += delta_gamma1_arr(i,j,k) * 
                        psi_arr(i,j,k) / (gamma1bar_arr(i,j,k) * 
                        gamma1bar_arr(i,j,k) * p0_arr(i,j,k));
                });
            }
        }
    }
}

// compute rhcc = beta0*(S_cc-Sbar) + beta0*delta_chi
void
Maestro::MakeRHCCforNodalProj (Vector<MultiFab>& rhcc,
                               const Vector<MultiFab>& S_cc,
                               const RealVector& Sbar,
                               const BaseState<Real>& beta0,
                               const Vector<MultiFab>& delta_gamma1_term)
{
    // timer for profiling
    BL_PROFILE_VAR("Maestro::MakeRHCCforNodalProj()", MakeRHCCforNodalProj);

    Vector<MultiFab> Sbar_cart(finest_level+1);
    Vector<MultiFab> beta0_cart(finest_level+1);

    for (int lev=0; lev<=finest_level; ++lev) {
        Sbar_cart [lev].define(grids[lev], dmap[lev], 1, 0);
        beta0_cart[lev].define(grids[lev], dmap[lev], 1, 0);
        Sbar_cart [lev].setVal(0.);
        beta0_cart[lev].setVal(0.);
    }

    Put1dArrayOnCart(Sbar, Sbar_cart, 0, 0, bcs_f, 0);
    Put1dArrayOnCart(beta0, beta0_cart, 0, 0, bcs_f, 0);

    for (int lev=0; lev<=finest_level; ++lev) {

        // fill rhcc

        // Loop over boxes (make sure mfi takes a cell-centered multifab as an argument)
#ifdef _OPENMP
#pragma omp parallel
#endif
        for ( MFIter mfi(S_cc[lev], TilingIfNotGPU()); mfi.isValid(); ++mfi ) {

            // Get the index space of the valid region
            const Box& tileBox = mfi.tilebox();

            const Array4<Real> rhcc_arr = rhcc[lev].array(mfi);
            const Array4<const Real> S_cc_arr = S_cc[lev].array(mfi);
            const Array4<const Real> Sbar_arr = Sbar_cart[lev].array(mfi);
            const Array4<const Real> beta0_arr = beta0_cart[lev].array(mfi);
            const Array4<const Real> delta_gamma1_term_arr = delta_gamma1_term[lev].array(mfi);

            AMREX_PARALLEL_FOR_3D(tileBox, i, j, k, {
                rhcc_arr(i,j,k) = beta0_arr(i,j,k) * (S_cc_arr(i,j,k) - Sbar_arr(i,j,k) + delta_gamma1_term_arr(i,j,k));
            });
        }
    }

    // averge down and fill ghost cells using first-order extrapolation
    AverageDown(rhcc, 0, 1);
    FillPatch(t_old, rhcc, rhcc, rhcc, 0, 0, 1, 0, bcs_f);
}

void
Maestro::CorrectRHCCforNodalProj(Vector<MultiFab>& rhcc,
                                 const RealVector& rho0,
                                 const BaseState<Real>& beta0,
                                 const RealVector& gamma1bar,
                                 const RealVector& p0,
                                 const Vector<MultiFab>& delta_p_term)
{
    // timer for profiling
    BL_PROFILE_VAR("Maestro::CorrectRHCCforNodalProj()",CorrectRHCCforNodalProj);

    // Local variables
    Vector<MultiFab> correction_cc(finest_level+1);

    for (int lev=0; lev<=finest_level; ++lev) {
        correction_cc[lev].define(grids[lev], dmap[lev], 1, 1);
        correction_cc[lev].setVal(0.);
    }

    Vector<MultiFab> gamma1bar_cart(finest_level+1);
    Vector<MultiFab>        p0_cart(finest_level+1);
    Vector<MultiFab>     beta0_cart(finest_level+1);
    Vector<MultiFab>      rho0_cart(finest_level+1);

    for (int lev=0; lev<=finest_level; ++lev) {
        gamma1bar_cart[lev].define(grids[lev], dmap[lev], 1, 0);
        p0_cart[lev].define(grids[lev], dmap[lev], 1, 0);
        beta0_cart[lev].define(grids[lev], dmap[lev], 1, 0);
        rho0_cart[lev].define(grids[lev], dmap[lev], 1, 0);
        gamma1bar_cart[lev].setVal(0.);
        p0_cart[lev].setVal(0.);
        beta0_cart[lev].setVal(0.);
        rho0_cart[lev].setVal(0.);
    }

    Put1dArrayOnCart(gamma1bar, gamma1bar_cart, 0, 0, bcs_f, 0);
    Put1dArrayOnCart(p0, p0_cart, 0, 0, bcs_f, 0);
    Put1dArrayOnCart(beta0, beta0_cart, 0, 0, bcs_f, 0);
    Put1dArrayOnCart(rho0, rho0_cart, 0, 0, bcs_s, Rho);

    const Real dt_loc = dt;
    const Real dpdt_factor_loc = dpdt_factor;
    const Real base_cutoff_density_loc = base_cutoff_density;

    for (int lev=0; lev<=finest_level; ++lev) {

        // Loop over boxes (make sure mfi takes a cell-centered multifab as an argument)
#ifdef _OPENMP
#pragma omp parallel
#endif
        for ( MFIter mfi(correction_cc[lev], TilingIfNotGPU()); mfi.isValid(); ++mfi ) {

            // Get the index space of the valid region
            const Box& tileBox = mfi.tilebox();

            const Array4<Real> correction_arr = correction_cc[lev].array(mfi);
            const Array4<const Real> delta_p_arr = delta_p_term[lev].array(mfi);
            const Array4<const Real> beta0_arr = beta0_cart[lev].array(mfi);
            const Array4<const Real> gamma1bar_arr = gamma1bar_cart[lev].array(mfi);
            const Array4<const Real> p0_arr = p0_cart[lev].array(mfi);
            const Array4<const Real> rho0_arr = rho0_cart[lev].array(mfi);

            AMREX_PARALLEL_FOR_3D(tileBox, i, j, k, {
                Real correction_factor = rho0_arr(i,j,k) > base_cutoff_density_loc ? 
                    beta0_arr(i,j,k) * dpdt_factor_loc / (gamma1bar_arr(i,j,k) * p0_arr(i,j,k)) / dt_loc : 0.0;

                correction_arr(i,j,k) = correction_factor * delta_p_arr(i,j,k);
            });
        }
    }

    // average down and fill ghost cells using first-order extrapolation
    AverageDown(correction_cc, 0, 1);
    FillPatch(t_old, correction_cc, correction_cc, correction_cc, 0, 0, 1, 0, bcs_f);

    // add correction term
    for (int lev=0; lev<=finest_level; ++lev) {
        MultiFab::Add(rhcc[lev], correction_cc[lev], 0, 0, 1, 1);
    }
}

// compute rhcc = beta0*(S_cc-Sbar) + beta0*delta_chi
void
Maestro::MakeRHCCforMacProj (Vector<MultiFab>& rhcc,
                             const RealVector& rho0,
                             const Vector<MultiFab>& S_cc,
                             const RealVector& Sbar,
                             const BaseState<Real>& beta0,
                             const Vector<MultiFab>& delta_gamma1_term,
                             const RealVector& gamma1bar,
                             const RealVector& p0,
                             const Vector<MultiFab>& delta_p_term,
                             Vector<MultiFab>& delta_chi,
                             int is_predictor)
{
    // timer for profiling
    BL_PROFILE_VAR("Maestro::MakeRHCCforMacProj()", MakeRHCCforMacProj);

    // put 1d base state quantities on cartestian grid for spherical case
    Vector<MultiFab> Sbar_cart(finest_level+1);
    Vector<MultiFab> beta0_cart(finest_level+1);
    Vector<MultiFab> gamma1bar_cart(finest_level+1);
    Vector<MultiFab> p0_cart(finest_level+1);
    Vector<MultiFab> rho0_cart(finest_level+1);

    for (int lev=0; lev<=finest_level; ++lev) {
        Sbar_cart [lev].define(grids[lev], dmap[lev], 1, 0);
        beta0_cart[lev].define(grids[lev], dmap[lev], 1, 0);
        gamma1bar_cart[lev].define(grids[lev], dmap[lev], 1, 0);
        p0_cart[lev].define(grids[lev], dmap[lev], 1, 0);
        rho0_cart[lev].define(grids[lev], dmap[lev], 1, 0);

        Sbar_cart [lev].setVal(0.);
        beta0_cart[lev].setVal(0.);
        gamma1bar_cart[lev].setVal(0.);
        p0_cart[lev].setVal(0.);
        rho0_cart[lev].setVal(0.);
    }

    Put1dArrayOnCart(Sbar, Sbar_cart, 0, 0, bcs_f, 0);
    Put1dArrayOnCart(beta0, beta0_cart, 0, 0, bcs_f, 0);

    if (dpdt_factor > 0.0) {
        Put1dArrayOnCart(gamma1bar, gamma1bar_cart, 0, 0, bcs_f, 0);
        Put1dArrayOnCart(p0, p0_cart, 0, 0, bcs_f, 0);
        Put1dArrayOnCart(rho0, rho0_cart, 0, 0, bcs_s, Rho);
    }

    const Real base_cutoff_density_loc = base_cutoff_density;
    const Real dt_loc = dt;
    const Real dpdt_factor_loc = dpdt_factor;

    for (int lev=0; lev<=finest_level; ++lev) {

        // fill rhcc

        // Loop over boxes (make sure mfi takes a cell-centered multifab as an argument)
#ifdef _OPENMP
#pragma omp parallel
#endif
        for ( MFIter mfi(S_cc[lev], TilingIfNotGPU()); mfi.isValid(); ++mfi ) {

            // Get the index space of the valid region
            const Box& tileBox = mfi.tilebox();

            const Array4<Real> rhcc_arr = rhcc[lev].array(mfi);
            const Array4<const Real> S_cc_arr = S_cc[lev].array(mfi);
            const Array4<const Real> Sbar_arr = Sbar_cart[lev].array(mfi);
            const Array4<const Real> beta0_arr = beta0_cart[lev].array(mfi);
            const Array4<const Real> rho0_arr = rho0_cart[lev].array(mfi);
            const Array4<const Real> delta_gamma1_arr = delta_gamma1_term[lev].array(mfi);
            const Array4<const Real> delta_p_arr = delta_p_term[lev].array(mfi);
            const Array4<const Real> gamma1bar_arr = gamma1bar_cart[lev].array(mfi);
            const Array4<const Real> p0_arr = p0_cart[lev].array(mfi);
            const Array4<Real> delta_chi_arr = delta_chi[lev].array(mfi);

            AMREX_PARALLEL_FOR_3D(tileBox, i, j, k, {
                rhcc_arr(i,j,k) = beta0_arr(i,j,k) * (S_cc_arr(i,j,k) - 
                    Sbar_arr(i,j,k) + delta_gamma1_arr(i,j,k));
            });

            if (dpdt_factor > 0.0) {
                if (is_predictor) {
                    AMREX_PARALLEL_FOR_3D(tileBox, i, j, k, {
                        delta_chi_arr(i,j,k) = 0.0;
                    });
                } 

                AMREX_PARALLEL_FOR_3D(tileBox, i, j, k, {
                    if (rho0_arr(i,j,k) > base_cutoff_density_loc) {
                        delta_chi_arr(i,j,k) += dpdt_factor_loc * delta_p_arr(i,j,k) / 
                            (dt_loc*gamma1bar_arr(i,j,k)*p0_arr(i,j,k));
                        rhcc_arr(i,j,k) += beta0_arr(i,j,k) * delta_chi_arr(i,j,k);
                    }
                });
            } 
        }
    }
}<|MERGE_RESOLUTION|>--- conflicted
+++ resolved
@@ -31,7 +31,6 @@
     // calculate gradp0
     RealVector gradp0((max_radial_level+1)*nr_fine);
 
-<<<<<<< HEAD
     if (spherical) {
         if (use_delta_gamma1_term) {
             Real dr_loc = r_cc_loc_b(0,1) - r_cc_loc_b(0,0);
@@ -43,21 +42,6 @@
             for (int r=1; r < nr_fine-1; r++) {
                 dr_loc = r_cc_loc_b(0,r+1) - r_cc_loc_b(0,r-1);
                 gradp0[r] = (p0[r+1] - p0[r-1]) / dr_loc;
-=======
-    const auto max_lev = max_radial_level + 1;
-
-    if (spherical) {
-        if (use_delta_gamma1_term) {
-            Real dr_loc = r_cc_loc[max_lev] - r_cc_loc[0];
-            gradp0[0] = (p0[max_lev] - p0[0]) / dr_loc;
-
-            dr_loc = r_cc_loc[max_lev*(nr_fine-1)] - r_cc_loc[max_lev*(nr_fine-2)];
-            gradp0[max_lev*(nr_fine-1)] = (p0[max_lev*(nr_fine-1)] - p0[max_lev*(nr_fine-2)]) / dr_loc;
-
-            for (int r=1; r < nr_fine-1; r++) {
-                dr_loc = r_cc_loc[max_lev*(r+1)] - r_cc_loc[max_lev*(r-1)];
-                gradp0[max_lev*r] = (p0[max_lev*(r+1)] - p0[max_lev*(r-1)]) / dr_loc;
->>>>>>> 5ab78b2d
             }
         }
 
