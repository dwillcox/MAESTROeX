--- conflicted
+++ resolved
@@ -29,33 +29,19 @@
     Vector<MultiFab> psi_cart(finest_level+1);
 
     // calculate gradp0
-    RealVector gradp0((max_radial_level+1)*nr_fine);
-
-    const auto max_lev = max_radial_level + 1;
+    BaseState<Real> gradp0(max_radial_level+1, nr_fine);
 
     if (spherical) {
         if (use_delta_gamma1_term) {
-<<<<<<< HEAD
             Real dr_loc = r_cc_loc_b(0,1) - r_cc_loc_b(0,0);
-            gradp0[0] = (p0(0,1) - p0(0,0)) / dr_loc;
+            gradp0(0,0) = (p0(0,1) - p0(0,0)) / dr_loc;
 
             dr_loc = r_cc_loc_b(0,nr_fine-1) - r_cc_loc_b(0,nr_fine-2);
-            gradp0[nr_fine-1] = (p0(0,nr_fine-1) - p0(0,nr_fine-2)) / dr_loc;
+            gradp0(0,nr_fine-1) = (p0(0,nr_fine-1) - p0(0,nr_fine-2)) / dr_loc;
 
             for (int r=1; r < nr_fine-1; r++) {
                 dr_loc = r_cc_loc_b(0,r+1) - r_cc_loc_b(0,r-1);
-                gradp0[r] = (p0(0,r+1) - p0(0,r-1)) / dr_loc;
-=======
-            Real dr_loc = r_cc_loc[max_lev] - r_cc_loc[0];
-            gradp0[0] = (p0[max_lev] - p0[0]) / dr_loc;
-
-            dr_loc = r_cc_loc[max_lev*(nr_fine-1)] - r_cc_loc[max_lev*(nr_fine-2)];
-            gradp0[max_lev*(nr_fine-1)] = (p0[max_lev*(nr_fine-1)] - p0[max_lev*(nr_fine-2)]) / dr_loc;
-
-            for (int r=1; r < nr_fine-1; r++) {
-                dr_loc = r_cc_loc[max_lev*(r+1)] - r_cc_loc[max_lev*(r-1)];
-                gradp0[max_lev*r] = (p0[max_lev*(r+1)] - p0[max_lev*(r-1)]) / dr_loc;
->>>>>>> fbf32696
+                gradp0(0,r) = (p0(0,r+1) - p0(0,r-1)) / dr_loc;
             }
         }
 
@@ -66,14 +52,14 @@
     } else {
         if (use_delta_gamma1_term) {
             for (int lev=0; lev<=finest_level; ++lev) {
-                const Real* dx = geom[lev].CellSize();
+                const auto dx = geom[lev].CellSizeArray();
 
                 // bottom and top edge cases for planar
-                gradp0[lev] = (p0(lev,1) - p0(lev,0)) / dx[AMREX_SPACEDIM-1];
-                gradp0[lev+max_lev*(nr_fine-1)] = (p0(lev,nr_fine-1) - p0(lev,nr_fine-2)) / dx[AMREX_SPACEDIM-1];
+                gradp0(lev,0) = (p0(lev,1) - p0(lev,0)) / dx[AMREX_SPACEDIM-1];
+                gradp0(lev,nr_fine-1) = (p0(lev,nr_fine-1) - p0(lev,nr_fine-2)) / dx[AMREX_SPACEDIM-1];
                 
                 for (int r=1; r<nr_fine-1; r++) {
-                    gradp0[lev + max_lev*r] = (p0(lev,r+1) - p0(lev,r-1)) / (2.0*dx[AMREX_SPACEDIM-1]);
+                    gradp0(lev,r) = (p0(lev,r+1) - p0(lev,r-1)) / (2.0*dx[AMREX_SPACEDIM-1]);
                 }
             }
         }
