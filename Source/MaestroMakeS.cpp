--- conflicted
+++ resolved
@@ -16,17 +16,11 @@
                     const Vector<MultiFab>& rho_Hext,
                     const Vector<MultiFab>& thermal,
                     const BaseState<Real>& p0_s,
-<<<<<<< HEAD
-                    const BaseState<Real>& gamma1bar_s,
-=======
                     const BaseState<Real>& gamma1bar,
->>>>>>> 7cfdbe59
                     BaseState<Real>& delta_gamma1_termbar)
 {
     // timer for profiling
     BL_PROFILE_VAR("Maestro::Make_S_cc()", Make_S_cc);
-
-    const auto max_lev = base_geom.max_radial_level + 1;
 
     // put 1d base state quantities on cartestian grid for spherical case
     Vector<MultiFab> gamma1bar_cart(finest_level+1);
@@ -35,20 +29,12 @@
     Vector<MultiFab> psi_cart(finest_level+1);
 
     auto nr_fine = base_geom.nr_fine;
-<<<<<<< HEAD
-    const auto r_cc_loc = base_geom.r_cc_loc;
-=======
     const auto& r_cc_loc = base_geom.r_cc_loc;
->>>>>>> 7cfdbe59
 
     // calculate gradp0
     BaseState<Real> gradp0(base_geom.max_radial_level+1, nr_fine);
     auto gradp0_arr = gradp0.array();
     const auto p0 = p0_s.const_array();
-<<<<<<< HEAD
-    const auto gamma1bar = gamma1bar_s.const_array();
-=======
->>>>>>> 7cfdbe59
 
     if (spherical) {
         if (use_delta_gamma1_term) {
@@ -104,11 +90,7 @@
     }
 
     if (use_delta_gamma1_term) {
-<<<<<<< HEAD
-        Put1dArrayOnCart(gamma1bar_s, gamma1bar_cart ,0, 0, bcs_f, 0);
-=======
         Put1dArrayOnCart(gamma1bar, gamma1bar_cart ,0, 0, bcs_f, 0);
->>>>>>> 7cfdbe59
         Put1dArrayOnCart(p0_s, p0_cart, 0, 0, bcs_f, 0);
         Put1dArrayOnCart(psi, psi_cart, 0, 0, bcs_f, 0);
     }
