module make_vel_force_module

  use amrex_mempool_module, only : bl_allocate, bl_deallocate
  use meth_params_module, only: base_cutoff_density,buoyancy_cutoff_factor, prob_lo, rotation_radius
  use base_state_geometry_module, only:  max_radial_level, nr_fine, dr, nr, center
  use fill_3d_data_module, only: put_1d_array_on_cart_sphr
<<<<<<< HEAD
  use bl_constants_module
#ifdef ROTATION
  use rotation_module, only: sin_theta, cos_theta, omega
#endif
=======
  use amrex_constants_module
>>>>>>> 91d5ca33

  implicit none

  private

contains

  subroutine make_vel_force(lev, lo, hi, &
       is_final_update, &
       vel_force, f_lo, f_hi, nc_f, &
       gpi, g_lo, g_hi, nc_g, &
       rho, r_lo, r_hi, &
       uedge, u_lo, u_hi, &
       vedge, v_lo, v_hi, &
#if (AMREX_SPACEDIM == 3)
       wedge, w_lo, w_hi, &
#ifdef ROTATION
       uold, uo_lo, uo_hi, nc_uo, &
#endif
#endif
       w0,w0_force,rho0,grav, &
       do_add_utilde_force) &
       bind(C, name="make_vel_force")

    integer         , intent (in   ) :: lev, lo(3), hi(3)
    integer         , intent (in   ) :: is_final_update
    integer         , intent (in   ) :: f_lo(3), f_hi(3), nc_f
    integer         , intent (in   ) :: g_lo(3), g_hi(3), nc_g
    integer         , intent (in   ) :: r_lo(3), r_hi(3)
    integer         , intent (in   ) :: u_lo(3), u_hi(3)
    integer         , intent (in   ) :: v_lo(3), v_hi(3)
#if (AMREX_SPACEDIM == 3)
    integer         , intent (in   ) :: w_lo(3), w_hi(3)
#ifdef ROTATION
    integer         , intent (in   ) :: uo_lo(3), uo_hi(3), nc_uo
#endif
#endif
    double precision, intent (inout) :: vel_force(f_lo(1):f_hi(1),f_lo(2):f_hi(2),f_lo(3):f_hi(3),nc_f)
    double precision, intent (in   ) ::       gpi(g_lo(1):g_hi(1),g_lo(2):g_hi(2),g_lo(3):g_hi(3),nc_g)
    double precision, intent (in   ) ::       rho(r_lo(1):r_hi(1),r_lo(2):r_hi(2),r_lo(3):r_hi(3))
    double precision, intent (in   ) ::     uedge(u_lo(1):u_hi(1),u_lo(2):u_hi(2),u_lo(3):u_hi(3))
    double precision, intent (in   ) ::     vedge(v_lo(1):v_hi(1),v_lo(2):v_hi(2),v_lo(3):v_hi(3))
#if (AMREX_SPACEDIM == 3)
    double precision, intent (in   ) ::     wedge(w_lo(1):w_hi(1),w_lo(2):w_hi(2),w_lo(3):w_hi(3))
#ifdef ROTATION
    double precision, intent (in   ) :: uold(uo_lo(1):uo_hi(1),uo_lo(2):uo_hi(2),uo_lo(3):uo_hi(3),nc_uo)
#endif
#endif
    double precision, intent (in   ) ::       w0(0:max_radial_level,0:nr_fine)
    double precision, intent (in   ) :: w0_force(0:max_radial_level,0:nr_fine-1)
    double precision, intent (in   ) ::     rho0(0:max_radial_level,0:nr_fine-1)
    double precision, intent (in   ) ::     grav(0:max_radial_level,0:nr_fine-1)
    integer         , intent (in   ) :: do_add_utilde_force

    ! local
    integer :: i,j,k,r
    double precision :: rhopert

#if defined(ROTATION) && (AMREX_SPACEDIM == 3)
    real(kind=dp_t) :: coriolis_term(3), centrifugal_term(3)
#endif

    vel_force(lo(1):hi(1),lo(2):hi(2),lo(3):hi(3),1:nc_f) = 0.d0

    ! CURRENTLY for rotation in plane-parallel, we make the (bad) assueption
    ! that all points within the patch have the same centrifugal forcing terms.
    !
    ! We assume the centrifugal term applies at a constant radius,
    ! rotation_radius, for the patch.  In otherwords, the patch lives on the
    ! surface of a sphere of radius rotation_radius.
    !
    ! Furthermore, we assume the patch lives at longitude = 0.
    !
    ! Then the orientation of the patch is such that e_z is in the
    ! outward radial direction of the star, e_x is in the co_latitude (polar)
    ! angle direction and e_y is in the global y-direction.
    !
    ! centrifugal_term = omega x (omega x r) = (omega dot r) * omega
    !                                          - omega^2 * r
    ! where omega = (-|omega| sin_theta) e_x + (|omega| cos_theta) e_z
    !           r = rotation_radius e_z
    !
    ! See docs/rotation for derivation and figures.
    !

#if defined(ROTATION) && (AMREX_SPACEDIM == 3)
    centrifugal_term(1) = - omega**2 * rotation_radius * sin_theta * sin_theta
    centrifugal_term(2) = ZERO
    centrifugal_term(3) = omega**2 * rotation_radius * cos_theta * sin_theta &
         - omega**2 * rotation_radius
#endif

    do k = lo(3),hi(3)
       do j = lo(2),hi(2)
          do i = lo(1),hi(1)

#if (AMREX_SPACEDIM == 1)
             r = i
#elif (AMREX_SPACEDIM == 2)
             r = j
#else
             r = k
#endif
             rhopert = rho(i,j,k) - rho0(lev,r)

             ! cutoff the buoyancy term if we are outside of the star
             if (rho(i,j,k) .lt. buoyancy_cutoff_factor*base_cutoff_density) then
                rhopert = 0.d0
             end if

#if defined(ROTATION) && (AMREX_SPACEDIM == 3)
             ! the coriolis term is:
             !    2.0d0 * omega x U
             ! where omega is given above and U = (u, v, w) is the velocity
             if (is_final_update .eq. 1) then

                ! use uedge so we are time-centered
                coriolis_term(1) = -2.0d0 * omega * &
                     HALF*(vedge(i,j,k) + vedge(i,j+1,k)) * cos_theta

                coriolis_term(2) =  2.0d0 * omega * &
                     (HALF*(wedge(i,j,k)   + w0(lev,k) + &
                     wedge(i,j,k+1) + w0(lev,k+1)) * sin_theta + &
                     HALF*(uedge(i,j,k) + uedge(i+1,j,k)) * cos_theta)

                coriolis_term(3) = -2.0d0 * omega * &
                     HALF*(vedge(i,j,k) + vedge(i,j+1,k)) * sin_theta

             else
                coriolis_term(1) = -2.0d0 * omega * uold(i,j,k,2) * cos_theta

                coriolis_term(2) =  2.0d0 * omega * &
                     ((uold(i,j,k,3) + HALF*(w0(lev,k) + w0(lev,k+1))) * sin_theta + &
                     uold(i,j,k,1) * cos_theta)

                coriolis_term(3) = -2.0d0 * omega * uold(i,j,k,2) * sin_theta

             endif
             ! note: if use_alt_energy_fix = T, then gphi is already
             ! weighted by beta0
             vel_force(i,j,k,1:2) =  -coriolis_term(1:2) - centrifugal_term(1:2) - &
                  gpi(i,j,k,1:2) / rho(i,j,k)

             vel_force(i,j,k,3) = -coriolis_term(3) - centrifugal_term(3) + &
                  ( rhopert * grav(lev,r) - gpi(i,j,k,AMREX_SPACEDIM) ) / rho(i,j,k) - w0_force(lev,r)
#else

             ! note: if use_alt_energy_fix = T, then gphi is already
             ! weighted by beta0
             vel_force(i,j,k,1:AMREX_SPACEDIM-1) = - gpi(i,j,k,1:AMREX_SPACEDIM-1) / rho(i,j,k)

             vel_force(i,j,k,AMREX_SPACEDIM) = &
                  ( rhopert * grav(lev,r) - gpi(i,j,k,AMREX_SPACEDIM) ) / rho(i,j,k) - w0_force(lev,r)

#endif

          end do
       end do
    end do

    if (do_add_utilde_force .eq. 1) then
       do k=lo(3),hi(3)
          do j=lo(2),hi(2)
             do i=lo(1),hi(1)

#if (AMREX_SPACEDIM == 1)
                r = i
#elif (AMREX_SPACEDIM == 2)
                r = j
#else
                r = k
#endif

                if (r .le. -1) then
                   ! do not modify force since dw0/dr=0
                else if (r .ge. nr(lev)) then
                   ! do not modify force since dw0/dr=0
                else
#if (AMREX_SPACEDIM == 1)
                   vel_force(i,j,k,1) = vel_force(i,j,k,1) &
                        - (uedge(i+1,j,k)+uedge(i,j,k))*(w0(lev,r+1)-w0(lev,r)) / (2.d0*dr(lev))
#elif (AMREX_SPACEDIM == 2)
                   vel_force(i,j,k,2) = vel_force(i,j,k,2) &
                        - (vedge(i,j+1,k)+vedge(i,j,k))*(w0(lev,r+1)-w0(lev,r)) / (2.d0*dr(lev))
#else
                   vel_force(i,j,k,3) = vel_force(i,j,k,3) &
                        - (wedge(i,j,k+1)+wedge(i,j,k))*(w0(lev,r+1)-w0(lev,r)) / (2.d0*dr(lev))

#endif
                end if

             end do
          end do
       end do
    endif

  end subroutine make_vel_force

  subroutine make_vel_force_sphr(lo, hi, &
       is_final_update, &
       vel_force, f_lo, f_hi, nc_f, &
       gpi, g_lo, g_hi, nc_g, &
       rho, r_lo, r_hi, &
       uedge, u_lo, u_hi, &
       vedge, v_lo, v_hi, &
       wedge, w_lo, w_hi, &
       normal, n_lo, n_hi, nc_n, &
       gradw0_cart, gw_lo, gw_hi, &
       w0_force_cart, wf_lo, wf_hi, nc_wf, &
#ifdef ROTATION
       w0_cart, wc_lo, wc_hi, nc_wc, &
       w0macx, w0x_lo, w0x_hi, &
       w0macy, w0y_lo, w0y_hi, &
       uold, uo_lo, uo_hi, nc_uo, &
#endif
       rho0, grav, &
       dx, &
       r_cc_loc, r_edge_loc, &
       cc_to_r, ccr_lo, ccr_hi, &
       do_add_utilde_force) &
       bind(C, name="make_vel_force_sphr")

    integer         , intent (in   ) :: lo(3), hi(3)
    integer         , intent (in   ) :: is_final_update
    integer         , intent (in   ) :: f_lo(3), f_hi(3), nc_f
    integer         , intent (in   ) :: g_lo(3), g_hi(3), nc_g
    integer         , intent (in   ) :: r_lo(3), r_hi(3)
    integer         , intent (in   ) :: u_lo(3), u_hi(3)
    integer         , intent (in   ) :: v_lo(3), v_hi(3)
    integer         , intent (in   ) :: w_lo(3), w_hi(3)
    integer         , intent (in   ) :: n_lo(3), n_hi(3), nc_n
    integer         , intent (in   ) :: gw_lo(3), gw_hi(3)
    integer         , intent (in   ) :: wf_lo(3), wf_hi(3), nc_wf
#ifdef ROTATION
    integer         , intent (in   ) :: wc_lo(3), wc_hi(3), nc_wc
    integer         , intent (in   ) :: w0x_lo(3), w0x_hi(3)
    integer         , intent (in   ) :: w0y_lo(3), w0y_hi(3)
    integer         , intent (in   ) :: uo_lo(3), uo_hi(3), nc_uo
#endif
    double precision, intent (inout) :: vel_force(f_lo(1):f_hi(1),f_lo(2):f_hi(2),f_lo(3):f_hi(3),nc_f)
    double precision, intent (in   ) ::       gpi(g_lo(1):g_hi(1),g_lo(2):g_hi(2),g_lo(3):g_hi(3),nc_g)
    double precision, intent (in   ) ::       rho(r_lo(1):r_hi(1),r_lo(2):r_hi(2),r_lo(3):r_hi(3))
    double precision, intent (in   ) ::     uedge(u_lo(1):u_hi(1),u_lo(2):u_hi(2),u_lo(3):u_hi(3))
    double precision, intent (in   ) ::     vedge(v_lo(1):v_hi(1),v_lo(2):v_hi(2),v_lo(3):v_hi(3))
    double precision, intent (in   ) ::     wedge(w_lo(1):w_hi(1),w_lo(2):w_hi(2),w_lo(3):w_hi(3))
    double precision, intent (in   ) ::    normal(n_lo(1):n_hi(1),n_lo(2):n_hi(2),n_lo(3):n_hi(3),nc_n)
    double precision, intent (in   ) :: gradw0_cart(gw_lo(1):gw_hi(1),gw_lo(2):gw_hi(2),gw_lo(3):gw_hi(3))
    double precision, intent (in   ) :: w0_force_cart(wf_lo(1):wf_hi(1),wf_lo(2):wf_hi(2),wf_lo(3):wf_hi(3),nc_wf)
#ifdef ROTATION
    double precision, intent (in   ) ::    w0_cart(wc_lo(1):wc_hi(1),wc_lo(2):wc_hi(2),wc_lo(3):wc_hi(3), nc_wc)
    double precision, intent (in   ) :: w0macx(w0x_lo(1):w0x_hi(1),w0x_lo(2):w0x_hi(2),w0x_lo(3):w0x_hi(3))
    double precision, intent (in   ) :: w0macy(w0y_lo(1):w0y_hi(1),w0y_lo(2):w0y_hi(2),w0y_lo(3):w0y_hi(3))
    double precision, intent (in   ) ::    uold(uo_lo(1):uo_hi(1),uo_lo(2):uo_hi(2),uo_lo(3):uo_hi(3),nc_uo)
#endif
    double precision, intent (in   ) ::     rho0(0:max_radial_level,0:nr_fine-1)
    double precision, intent (in   ) ::     grav(0:max_radial_level,0:nr_fine-1)
    double precision, intent (in   ) :: dx(3)
    double precision, intent (in   ) :: r_cc_loc(0:max_radial_level,0:nr_fine-1)
    double precision, intent (in   ) :: r_edge_loc(0:max_radial_level,0:nr_fine)
    integer         , intent (in   ) :: ccr_lo(3), ccr_hi(3)
    double precision, intent (in   ) :: cc_to_r(ccr_lo(1):ccr_hi(1), &
         ccr_lo(2):ccr_hi(2),ccr_lo(3):ccr_hi(3))
    integer         , intent (in   ) :: do_add_utilde_force


    integer         :: i,j,k

    double precision, pointer :: rho0_cart(:,:,:,:)
    double precision, pointer :: grav_cart(:,:,:,:)

    double precision :: rhopert
    double precision :: xx, yy, zz

<<<<<<< HEAD
#ifdef ROTATION
    real(kind=dp_t) :: centrifugal_term(3), coriolis_term(3)
#endif

    real(kind=dp_t) :: Ut_dot_er
=======
    double precision :: Ut_dot_er
>>>>>>> 91d5ca33

    call bl_allocate(rho0_cart,lo,hi,1)
    call bl_allocate(grav_cart,lo,hi,3)

    vel_force(lo(1):hi(1),lo(2):hi(2),lo(3):hi(3),1:nc_f) = ZERO

    call put_1d_array_on_cart_sphr(lo,hi,rho0_cart,lo,hi,1,rho0,dx,0,0,r_cc_loc,r_edge_loc, &
         cc_to_r,ccr_lo,ccr_hi)
    call put_1d_array_on_cart_sphr(lo,hi,grav_cart,lo,hi,3,grav,dx,0,1,r_cc_loc,r_edge_loc, &
         cc_to_r,ccr_lo,ccr_hi)

    do k = lo(3),hi(3)
       zz = prob_lo(3) + (dble(k) + HALF)*dx(3) - center(3)
       do j = lo(2),hi(2)
          yy = prob_lo(2) + (dble(j) + HALF)*dx(2) - center(2)
          do i = lo(1),hi(1)
             xx = prob_lo(1) + (dble(i) + HALF)*dx(1) - center(1)

             rhopert = rho(i,j,k) - rho0_cart(i,j,k,1)

             ! cutoff the buoyancy term if we are outside of the star
             if (rho(i,j,k) .lt. buoyancy_cutoff_factor*base_cutoff_density) then
                rhopert = 0.d0
             end if

#ifdef ROTATION
             ! Coriolis and centrifugal forces.  We assume that the
             ! rotation axis is the z direction, with angular velocity
             ! omega

             ! omega x (omega x r ) = - omega^2 x e_x  - omega^2 y e_y
             ! (with omega = omega e_z)
             centrifugal_term(1) = -omega * omega * xx
             centrifugal_term(2) = -omega * omega * yy
             centrifugal_term(3) = ZERO

             ! cutoff the centrifugal term if we are outside the star
             if (rho(i,j,k) .lt. buoyancy_cutoff_factor*base_cutoff_density) then
                centrifugal_term(:) = 0.d0
             end if

             ! 2 omega x U = - 2 omega v e_x  + 2 omega u e_y
             ! (with omega = omega e_z)
             if (is_final_update .eq. 1) then

                ! use uedge so we are time-centered
                coriolis_term(1) = -2.0d0 * omega * &
                     HALF*(vedge(i,j,k)   + w0macy(i,j,k) + &
                     vedge(i,j+1,k) + w0macy(i,j+1,k))

                coriolis_term(2) =  2.0d0 * omega * &
                     HALF*(uedge(i,j,k)   + w0macx(i,j,k) + &
                     uedge(i+1,j,k) + w0macx(i+1,j,k))

                coriolis_term(3) = ZERO

             else
                coriolis_term(1) = -2.0d0 * omega * (uold(i,j,k,2) + w0_cart(i,j,k,2))
                coriolis_term(2) =  2.0d0 * omega * (uold(i,j,k,1) + w0_cart(i,j,k,1))
                coriolis_term(3) = ZERO
             endif

             ! F_Coriolis = -2 omega x U
             ! F_centrifugal = - omega x (omega x r)

             ! we just computed the absolute value of the forces above, so use
             ! the right sign here

             ! note: if use_alt_energy_fix = T, then gphi is already weighted
             ! by beta0
             vel_force(i,j,k,1:3) = -coriolis_term(:) - centrifugal_term(:) + &
                  ( rhopert * grav_cart(i,j,k,1:3) - gpi(i,j,k,1:3) ) / rho(i,j,k) &
                  - w0_force_cart(i,j,k,1:3)
#else

             ! note: if use_alt_energy_fix = T, then gphi is already weighted
             ! by beta0
             vel_force(i,j,k,1:AMREX_SPACEDIM) = ( rhopert * &
                  grav_cart(i,j,k,1:AMREX_SPACEDIM) - gpi(i,j,k,1:AMREX_SPACEDIM) ) / rho(i,j,k) &
                  - w0_force_cart(i,j,k,1:AMREX_SPACEDIM)

#endif
          end do
       end do
    end do


    if (do_add_utilde_force .eq. 1) then

       do k=lo(3),hi(3)
          do j=lo(2),hi(2)
             do i=lo(1),hi(1)

                Ut_dot_er = &
                     HALF*(uedge(i,j,k)+uedge(i+1,j  ,k  ))*normal(i,j,k,1) + &
                     HALF*(vedge(i,j,k)+vedge(i  ,j+1,k  ))*normal(i,j,k,2) + &
                     HALF*(wedge(i,j,k)+wedge(i  ,j,  k+1))*normal(i,j,k,3)

                vel_force(i,j,k,1:AMREX_SPACEDIM) = vel_force(i,j,k,1:AMREX_SPACEDIM) - Ut_dot_er*gradw0_cart(i,j,k)*normal(i,j,k,1:AMREX_SPACEDIM)

             end do
          end do
       end do

    endif

    call bl_deallocate(rho0_cart)
    call bl_deallocate(grav_cart)

  end subroutine make_vel_force_sphr


  subroutine make_vel_force_noenergyfix_sphr(lo, hi, &
       vel_force, f_lo, f_hi, nc_f, &
       gpi, g_lo, g_hi, nc_g, &
       rho, r_lo, r_hi, &
       uedge, u_lo, u_hi, &
       vedge, v_lo, v_hi, &
       wedge, w_lo, w_hi, &
       normal, n_lo, n_hi, nc_n, &
       gradw0_cart, gw_lo, gw_hi, &
       w0_force_cart, wf_lo, wf_hi, nc_wf, &
       rho0, grav, beta0, &
       dx, &
       r_cc_loc, r_edge_loc, &
       cc_to_r, ccr_lo, ccr_hi, &
       do_add_utilde_force) &
       bind(C, name="make_vel_force_noenergyfix_sphr")

    integer         , intent (in   ) :: lo(3), hi(3)
    integer         , intent (in   ) :: f_lo(3), f_hi(3), nc_f
    integer         , intent (in   ) :: g_lo(3), g_hi(3), nc_g
    integer         , intent (in   ) :: r_lo(3), r_hi(3)
    integer         , intent (in   ) :: u_lo(3), u_hi(3)
    integer         , intent (in   ) :: v_lo(3), v_hi(3)
    integer         , intent (in   ) :: w_lo(3), w_hi(3)
    integer         , intent (in   ) :: n_lo(3), n_hi(3), nc_n
    integer         , intent (in   ) :: gw_lo(3), gw_hi(3)
    integer         , intent (in   ) :: wf_lo(3), wf_hi(3), nc_wf
    double precision, intent (inout) :: vel_force(f_lo(1):f_hi(1),f_lo(2):f_hi(2),f_lo(3):f_hi(3),nc_f)
    double precision, intent (in   ) ::       gpi(g_lo(1):g_hi(1),g_lo(2):g_hi(2),g_lo(3):g_hi(3),nc_g)
    double precision, intent (in   ) ::       rho(r_lo(1):r_hi(1),r_lo(2):r_hi(2),r_lo(3):r_hi(3))
    double precision, intent (in   ) ::     uedge(u_lo(1):u_hi(1),u_lo(2):u_hi(2),u_lo(3):u_hi(3))
    double precision, intent (in   ) ::     vedge(v_lo(1):v_hi(1),v_lo(2):v_hi(2),v_lo(3):v_hi(3))
    double precision, intent (in   ) ::     wedge(w_lo(1):w_hi(1),w_lo(2):w_hi(2),w_lo(3):w_hi(3))
    double precision, intent (in   ) ::    normal(n_lo(1):n_hi(1),n_lo(2):n_hi(2),n_lo(3):n_hi(3),nc_n)
    double precision, intent (in   ) :: gradw0_cart(gw_lo(1):gw_hi(1),gw_lo(2):gw_hi(2),gw_lo(3):gw_hi(3))
    double precision, intent (in   ) :: w0_force_cart(wf_lo(1):wf_hi(1),wf_lo(2):wf_hi(2),wf_lo(3):wf_hi(3),nc_wf)
    double precision, intent (in   ) ::     rho0(0:max_radial_level,0:nr_fine-1)
    double precision, intent (in   ) ::     grav(0:max_radial_level,0:nr_fine-1)
    double precision, intent (in   ) ::    beta0(0:max_radial_level,0:nr_fine-1)
    double precision, intent (in   ) :: dx(3)
    double precision, intent (in   ) :: r_cc_loc(0:max_radial_level,0:nr_fine-1)
    double precision, intent (in   ) :: r_edge_loc(0:max_radial_level,0:nr_fine)
    integer         , intent (in   ) :: ccr_lo(3), ccr_hi(3)
    double precision, intent (in   ) :: cc_to_r(ccr_lo(1):ccr_hi(1), &
         ccr_lo(2):ccr_hi(2),ccr_lo(3):ccr_hi(3))
    integer         , intent (in   ) :: do_add_utilde_force

    integer         :: i,j,k

    double precision, pointer :: rho0_cart(:,:,:,:)
    double precision, pointer :: grav_cart(:,:,:,:)
    double precision, pointer :: beta0_cart(:,:,:,:)

    double precision :: rhopert
    double precision :: xx, yy, zz

    double precision :: Ut_dot_er

    call bl_allocate(rho0_cart,lo,hi,1)
    call bl_allocate(grav_cart,lo,hi,3)
    call bl_allocate(beta0_cart,lo,hi,1)

    vel_force(lo(1):hi(1),lo(2):hi(2),lo(3):hi(3),1:nc_f) = ZERO

    call put_1d_array_on_cart_sphr(lo,hi,rho0_cart,lo,hi,1,rho0,dx,0,0,r_cc_loc,r_edge_loc, &
         cc_to_r,ccr_lo,ccr_hi)
    call put_1d_array_on_cart_sphr(lo,hi,grav_cart,lo,hi,3,grav,dx,0,1,r_cc_loc,r_edge_loc, &
         cc_to_r,ccr_lo,ccr_hi)
    call put_1d_array_on_cart_sphr(lo,hi,beta0_cart,lo,hi,1,beta0,dx,0,0,r_cc_loc,r_edge_loc, &
         cc_to_r,ccr_lo,ccr_hi)

    do k = lo(3),hi(3)
       zz = prob_lo(3) + (dble(k) + HALF)*dx(3) - center(3)
       do j = lo(2),hi(2)
          yy = prob_lo(2) + (dble(j) + HALF)*dx(2) - center(2)
          do i = lo(1),hi(1)
             xx = prob_lo(1) + (dble(i) + HALF)*dx(1) - center(1)

             rhopert = rho(i,j,k) - rho0_cart(i,j,k,1)

             ! cutoff the buoyancy term if we are outside of the star
             if (rho(i,j,k) .lt. buoyancy_cutoff_factor*base_cutoff_density) then
                rhopert = 0.d0
             end if

             ! assume use_alt_energy_fix = T, but want use_alt_energy_fix = F
             ! hence, need to weigh gphi by beta0
             vel_force(i,j,k,1) = ( rhopert * grav_cart(i,j,k,1) - gpi(i,j,k,1)/beta0_cart(i,j,k,1) ) / rho(i,j,k) &
                  - w0_force_cart(i,j,k,1)

             vel_force(i,j,k,2) = ( rhopert * grav_cart(i,j,k,2) - gpi(i,j,k,2)/beta0_cart(i,j,k,1) ) / rho(i,j,k) &
                  - w0_force_cart(i,j,k,2)

             vel_force(i,j,k,3) = ( rhopert * grav_cart(i,j,k,3) - gpi(i,j,k,3)/beta0_cart(i,j,k,1) ) / rho(i,j,k) &
                  - w0_force_cart(i,j,k,3)

          end do
       end do
    end do


    if (do_add_utilde_force .eq. 1) then

       do k=lo(3),hi(3)
          do j=lo(2),hi(2)
             do i=lo(1),hi(1)

                Ut_dot_er = &
                     HALF*(uedge(i,j,k)+uedge(i+1,j  ,k  ))*normal(i,j,k,1) + &
                     HALF*(vedge(i,j,k)+vedge(i  ,j+1,k  ))*normal(i,j,k,2) + &
                     HALF*(wedge(i,j,k)+wedge(i  ,j,  k+1))*normal(i,j,k,3)

                vel_force(i,j,k,1) = vel_force(i,j,k,1) - Ut_dot_er*gradw0_cart(i,j,k)*normal(i,j,k,1)
                vel_force(i,j,k,2) = vel_force(i,j,k,2) - Ut_dot_er*gradw0_cart(i,j,k)*normal(i,j,k,2)
                vel_force(i,j,k,3) = vel_force(i,j,k,3) - Ut_dot_er*gradw0_cart(i,j,k)*normal(i,j,k,3)

             end do
          end do
       end do

    endif

    call bl_deallocate(rho0_cart)
    call bl_deallocate(grav_cart)
    call bl_deallocate(beta0_cart)

  end subroutine make_vel_force_noenergyfix_sphr
end module make_vel_force_module<|MERGE_RESOLUTION|>--- conflicted
+++ resolved
@@ -4,14 +4,10 @@
   use meth_params_module, only: base_cutoff_density,buoyancy_cutoff_factor, prob_lo, rotation_radius
   use base_state_geometry_module, only:  max_radial_level, nr_fine, dr, nr, center
   use fill_3d_data_module, only: put_1d_array_on_cart_sphr
-<<<<<<< HEAD
-  use bl_constants_module
 #ifdef ROTATION
   use rotation_module, only: sin_theta, cos_theta, omega
 #endif
-=======
   use amrex_constants_module
->>>>>>> 91d5ca33
 
   implicit none
 
@@ -284,16 +280,10 @@
 
     double precision :: rhopert
     double precision :: xx, yy, zz
-
-<<<<<<< HEAD
-#ifdef ROTATION
-    real(kind=dp_t) :: centrifugal_term(3), coriolis_term(3)
-#endif
-
-    real(kind=dp_t) :: Ut_dot_er
-=======
+#ifdef ROTATION
+    double precision :: centrifugal_term(3), coriolis_term(3)
+#endif
     double precision :: Ut_dot_er
->>>>>>> 91d5ca33
 
     call bl_allocate(rho0_cart,lo,hi,1)
     call bl_allocate(grav_cart,lo,hi,3)
