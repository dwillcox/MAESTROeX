--- conflicted
+++ resolved
@@ -3,13 +3,10 @@
   use amrex_mempool_module, only : bl_allocate, bl_deallocate
   use meth_params_module, only: base_cutoff_density,buoyancy_cutoff_factor, prob_lo, rotation_radius
   use base_state_geometry_module, only:  max_radial_level, nr_fine, dr, nr, center
-<<<<<<< HEAD
-  use fill_3d_data_module, only: put_1d_array_on_cart_sphr
+
 #ifdef ROTATION
   use rotation_module, only: sin_theta, cos_theta, omega
 #endif
-=======
->>>>>>> 8b214db3
   use amrex_constants_module
 
   implicit none
@@ -18,47 +15,34 @@
 
 contains
 
-<<<<<<< HEAD
-  subroutine make_vel_force(lev, lo, hi, &
+  subroutine make_vel_force(lo, hi, lev, &
        is_final_update, &
-       vel_force, f_lo, f_hi, nc_f, &
-       gpi, g_lo, g_hi, nc_g, &
-=======
-  subroutine make_vel_force(lo, hi, lev, &
        vel_force, f_lo, f_hi, &
        gpi, g_lo, g_hi, &
->>>>>>> 8b214db3
        rho, r_lo, r_hi, &
        uedge, u_lo, u_hi, &
        vedge, v_lo, v_hi, &
 #if (AMREX_SPACEDIM == 3)
        wedge, w_lo, w_hi, &
 #ifdef ROTATION
-       uold, uo_lo, uo_hi, nc_uo, &
+       uold, uo_lo, uo_hi, &
 #endif
 #endif
        w0,w0_force,rho0,grav, &
        do_add_utilde_force) &
        bind(C, name="make_vel_force")
 
-<<<<<<< HEAD
-    integer         , intent (in   ) :: lev, lo(3), hi(3)
-    integer         , intent (in   ) :: is_final_update
-    integer         , intent (in   ) :: f_lo(3), f_hi(3), nc_f
-    integer         , intent (in   ) :: g_lo(3), g_hi(3), nc_g
-=======
     integer         , intent (in   ) :: lo(3), hi(3)
-    integer  , value, intent (in   ) :: lev
+    integer  , value, intent (in   ) :: lev, is_final_update
     integer         , intent (in   ) :: f_lo(3), f_hi(3)
     integer         , intent (in   ) :: g_lo(3), g_hi(3)
->>>>>>> 8b214db3
     integer         , intent (in   ) :: r_lo(3), r_hi(3)
     integer         , intent (in   ) :: u_lo(3), u_hi(3)
     integer         , intent (in   ) :: v_lo(3), v_hi(3)
 #if (AMREX_SPACEDIM == 3)
     integer         , intent (in   ) :: w_lo(3), w_hi(3)
 #ifdef ROTATION
-    integer         , intent (in   ) :: uo_lo(3), uo_hi(3), nc_uo
+    integer         , intent (in   ) :: uo_lo(3), uo_hi(3)
 #endif
 #endif
     double precision, intent (inout) :: vel_force(f_lo(1):f_hi(1),f_lo(2):f_hi(2),f_lo(3):f_hi(3),AMREX_SPACEDIM)
@@ -69,7 +53,7 @@
 #if (AMREX_SPACEDIM == 3)
     double precision, intent (in   ) ::     wedge(w_lo(1):w_hi(1),w_lo(2):w_hi(2),w_lo(3):w_hi(3))
 #ifdef ROTATION
-    double precision, intent (in   ) :: uold(uo_lo(1):uo_hi(1),uo_lo(2):uo_hi(2),uo_lo(3):uo_hi(3),nc_uo)
+    double precision, intent (in   ) :: uold(uo_lo(1):uo_hi(1),uo_lo(2):uo_hi(2),uo_lo(3):uo_hi(3),AMREX_SPACEDIM)
 #endif
 #endif
     double precision, intent (in   ) ::       w0(0:max_radial_level,0:nr_fine)
@@ -82,17 +66,13 @@
     integer :: i,j,k,r
     double precision :: rhopert
 
-<<<<<<< HEAD
 #if defined(ROTATION) && (AMREX_SPACEDIM == 3)
     double precision :: coriolis_term(3), centrifugal_term(3)
 #endif
 
-    vel_force(lo(1):hi(1),lo(2):hi(2),lo(3):hi(3),1:nc_f) = 0.d0
-=======
     !$gpu
 
     vel_force(lo(1):hi(1),lo(2):hi(2),lo(3):hi(3),1:AMREX_SPACEDIM) = 0.d0
->>>>>>> 8b214db3
 
     ! CURRENTLY for rotation in plane-parallel, we make the (bad) assueption
     ! that all points within the patch have the same centrifugal forcing terms.
@@ -229,86 +209,65 @@
   end subroutine make_vel_force
 
   subroutine make_vel_force_sphr(lo, hi, &
-<<<<<<< HEAD
        is_final_update, &
-       vel_force, f_lo, f_hi, nc_f, &
-       gpi, g_lo, g_hi, nc_g, &
-=======
        vel_force, f_lo, f_hi, &
        gpi, g_lo, g_hi, &
->>>>>>> 8b214db3
        rho, r_lo, r_hi, &
        uedge, u_lo, u_hi, &
        vedge, v_lo, v_hi, &
        wedge, w_lo, w_hi, &
        normal, n_lo, n_hi, &
        gradw0_cart, gw_lo, gw_hi, &
-<<<<<<< HEAD
-       w0_force_cart, wf_lo, wf_hi, nc_wf, &
-#ifdef ROTATION
-       w0_cart, wc_lo, wc_hi, nc_wc, &
+       w0_force_cart, wf_lo, wf_hi, &
+#ifdef ROTATION
+       w0_cart, wc_lo, wc_hi, &
        w0macx, w0x_lo, w0x_hi, &
        w0macy, w0y_lo, w0y_hi, &
-       uold, uo_lo, uo_hi, nc_uo, &
-#endif
-       rho0, grav, &
-=======
-       w0_force_cart, wf_lo, wf_hi, &
+       uold, uo_lo, uo_hi, &
+#endif
        rho0_cart, r0_lo, r0_hi, &
        grav_cart, gr_lo, gr_hi, &
->>>>>>> 8b214db3
        dx, &
        do_add_utilde_force) &
        bind(C, name="make_vel_force_sphr")
 
     integer         , intent (in   ) :: lo(3), hi(3)
-<<<<<<< HEAD
     integer         , intent (in   ) :: is_final_update
-    integer         , intent (in   ) :: f_lo(3), f_hi(3), nc_f
-    integer         , intent (in   ) :: g_lo(3), g_hi(3), nc_g
+    integer         , intent (in   ) :: f_lo(3), f_hi(3)
+    integer         , intent (in   ) :: g_lo(3), g_hi(3)
     integer         , intent (in   ) :: r_lo(3), r_hi(3)
     integer         , intent (in   ) :: u_lo(3), u_hi(3)
     integer         , intent (in   ) :: v_lo(3), v_hi(3)
     integer         , intent (in   ) :: w_lo(3), w_hi(3)
-    integer         , intent (in   ) :: n_lo(3), n_hi(3), nc_n
+    integer         , intent (in   ) :: n_lo(3), n_hi(3)
     integer         , intent (in   ) :: gw_lo(3), gw_hi(3)
-    integer         , intent (in   ) :: wf_lo(3), wf_hi(3), nc_wf
-#ifdef ROTATION
-    integer         , intent (in   ) :: wc_lo(3), wc_hi(3), nc_wc
+    integer         , intent (in   ) :: wf_lo(3), wf_hi(3)
+#ifdef ROTATION
+    integer         , intent (in   ) :: wc_lo(3), wc_hi(3)
     integer         , intent (in   ) :: w0x_lo(3), w0x_hi(3)
     integer         , intent (in   ) :: w0y_lo(3), w0y_hi(3)
-    integer         , intent (in   ) :: uo_lo(3), uo_hi(3), nc_uo
-#endif
-    double precision, intent (inout) :: vel_force(f_lo(1):f_hi(1),f_lo(2):f_hi(2),f_lo(3):f_hi(3),nc_f)
-    double precision, intent (in   ) ::       gpi(g_lo(1):g_hi(1),g_lo(2):g_hi(2),g_lo(3):g_hi(3),nc_g)
+    integer         , intent (in   ) :: uo_lo(3), uo_hi(3)
+#endif
     double precision, intent (in   ) ::       rho(r_lo(1):r_hi(1),r_lo(2):r_hi(2),r_lo(3):r_hi(3))
     double precision, intent (in   ) ::     uedge(u_lo(1):u_hi(1),u_lo(2):u_hi(2),u_lo(3):u_hi(3))
     double precision, intent (in   ) ::     vedge(v_lo(1):v_hi(1),v_lo(2):v_hi(2),v_lo(3):v_hi(3))
     double precision, intent (in   ) ::     wedge(w_lo(1):w_hi(1),w_lo(2):w_hi(2),w_lo(3):w_hi(3))
-    double precision, intent (in   ) ::    normal(n_lo(1):n_hi(1),n_lo(2):n_hi(2),n_lo(3):n_hi(3),nc_n)
+    double precision, intent (in   ) ::    normal(n_lo(1):n_hi(1),n_lo(2):n_hi(2),n_lo(3):n_hi(3),3)
     double precision, intent (in   ) :: gradw0_cart(gw_lo(1):gw_hi(1),gw_lo(2):gw_hi(2),gw_lo(3):gw_hi(3))
-    double precision, intent (in   ) :: w0_force_cart(wf_lo(1):wf_hi(1),wf_lo(2):wf_hi(2),wf_lo(3):wf_hi(3),nc_wf)
-#ifdef ROTATION
-    double precision, intent (in   ) ::    w0_cart(wc_lo(1):wc_hi(1),wc_lo(2):wc_hi(2),wc_lo(3):wc_hi(3), nc_wc)
+    double precision, intent (in   ) :: w0_force_cart(wf_lo(1):wf_hi(1),wf_lo(2):wf_hi(2),wf_lo(3):wf_hi(3),AMREX_SPACEDIM)
+#ifdef ROTATION
+    double precision, intent (in   ) ::    w0_cart(wc_lo(1):wc_hi(1),wc_lo(2):wc_hi(2),wc_lo(3):wc_hi(3),AMREX_SPACEDIM)
     double precision, intent (in   ) :: w0macx(w0x_lo(1):w0x_hi(1),w0x_lo(2):w0x_hi(2),w0x_lo(3):w0x_hi(3))
     double precision, intent (in   ) :: w0macy(w0y_lo(1):w0y_hi(1),w0y_lo(2):w0y_hi(2),w0y_lo(3):w0y_hi(3))
-    double precision, intent (in   ) ::    uold(uo_lo(1):uo_hi(1),uo_lo(2):uo_hi(2),uo_lo(3):uo_hi(3),nc_uo)
-#endif
-    double precision, intent (in   ) ::     rho0(0:max_radial_level,0:nr_fine-1)
-    double precision, intent (in   ) ::     grav(0:max_radial_level,0:nr_fine-1)
+    double precision, intent (in   ) ::    uold(uo_lo(1):uo_hi(1),uo_lo(2):uo_hi(2),uo_lo(3):uo_hi(3),AMREX_SPACEDIM)
+#endif
+    double precision, intent (in   ) ::       rho0_cart(r0_lo(1):r0_hi(1),r0_lo(2):r0_hi(2),r0_lo(3):r0_hi(3))
+    double precision, intent (in   ) :: grav_cart(gr_lo(1):gr_hi(1),gr_lo(2):gr_hi(2),gr_lo(3):gr_hi(3),AMREX_SPACEDIM)
     double precision, intent (in   ) :: dx(3)
-    double precision, intent (in   ) :: r_cc_loc(0:max_radial_level,0:nr_fine-1)
-    double precision, intent (in   ) :: r_edge_loc(0:max_radial_level,0:nr_fine)
-    integer         , intent (in   ) :: ccr_lo(3), ccr_hi(3)
-    double precision, intent (in   ) :: cc_to_r(ccr_lo(1):ccr_hi(1), &
-         ccr_lo(2):ccr_hi(2),ccr_lo(3):ccr_hi(3))
     integer         , intent (in   ) :: do_add_utilde_force
 
 
     integer         :: i,j,k
-
-    double precision, pointer :: rho0_cart(:,:,:,:)
-    double precision, pointer :: grav_cart(:,:,:,:)
 
     double precision :: rhopert
     double precision :: xx, yy, zz
@@ -317,15 +276,9 @@
 #endif
     double precision :: Ut_dot_er
 
-    call bl_allocate(rho0_cart,lo,hi,1)
-    call bl_allocate(grav_cart,lo,hi,3)
-
-    vel_force(lo(1):hi(1),lo(2):hi(2),lo(3):hi(3),1:nc_f) = ZERO
-
-    call put_1d_array_on_cart_sphr(lo,hi,rho0_cart,lo,hi,1,rho0,dx,0,0,r_cc_loc,r_edge_loc, &
-         cc_to_r,ccr_lo,ccr_hi)
-    call put_1d_array_on_cart_sphr(lo,hi,grav_cart,lo,hi,3,grav,dx,0,1,r_cc_loc,r_edge_loc, &
-         cc_to_r,ccr_lo,ccr_hi)
+    !$gpu
+
+    vel_force(lo(1):hi(1),lo(2):hi(2),lo(3):hi(3),1:AMREX_SPACEDIM) = ZERO
 
     do k = lo(3),hi(3)
        zz = prob_lo(3) + (dble(k) + HALF)*dx(3) - center(3)
@@ -422,100 +375,75 @@
 
     endif
 
-    call bl_deallocate(rho0_cart)
-    call bl_deallocate(grav_cart)
-
   end subroutine make_vel_force_sphr
 
   subroutine make_vel_force_noenergyfix_sphr(lo, hi, &
-      is_final_update, &
-       vel_force, f_lo, f_hi, nc_f, &
-       gpi, g_lo, g_hi, nc_g, &
+       is_final_update, &
+       vel_force, f_lo, f_hi, &
+       gpi, g_lo, g_hi, &
        rho, r_lo, r_hi, &
        uedge, u_lo, u_hi, &
        vedge, v_lo, v_hi, &
        wedge, w_lo, w_hi, &
-       normal, n_lo, n_hi, nc_n, &
+       normal, n_lo, n_hi, &
        gradw0_cart, gw_lo, gw_hi, &
-       w0_force_cart, wf_lo, wf_hi, nc_wf, &
-#ifdef ROTATION
-       w0_cart, wc_lo, wc_hi, nc_wc, &
+       w0_force_cart, wf_lo, wf_hi, &
+#ifdef ROTATION
+       w0_cart, wc_lo, wc_hi,  &
        w0macx, w0x_lo, w0x_hi, &
        w0macy, w0y_lo, w0y_hi, &
-       uold, uo_lo, uo_hi, nc_uo, &
-#endif
-       rho0, grav, beta0, &
+       uold, uo_lo, uo_hi,  &
+#endif
+       rho0_cart, r0_lo, r0_hi, &
+       grav_cart, gr_lo, gr_hi, &
+       beta0_cart, b0_lo, b0_hi, &
        dx, &
-       r_cc_loc, r_edge_loc, &
-       cc_to_r, ccr_lo, ccr_hi, &
        do_add_utilde_force) &
        bind(C, name="make_vel_force_noenergyfix_sphr")
 
     integer         , intent (in   ) :: lo(3), hi(3)
-    integer         , intent (in   ) :: is_final_update
-    integer         , intent (in   ) :: f_lo(3), f_hi(3), nc_f
-    integer         , intent (in   ) :: g_lo(3), g_hi(3), nc_g
-=======
+    integer  , value, intent (in   ) :: is_final_update
     integer         , intent (in   ) :: f_lo(3), f_hi(3)
     integer         , intent (in   ) :: g_lo(3), g_hi(3)
->>>>>>> 8b214db3
     integer         , intent (in   ) :: r_lo(3), r_hi(3)
     integer         , intent (in   ) :: u_lo(3), u_hi(3)
     integer         , intent (in   ) :: v_lo(3), v_hi(3)
     integer         , intent (in   ) :: w_lo(3), w_hi(3)
     integer         , intent (in   ) :: n_lo(3), n_hi(3)
     integer         , intent (in   ) :: gw_lo(3), gw_hi(3)
-<<<<<<< HEAD
-    integer         , intent (in   ) :: wf_lo(3), wf_hi(3), nc_wf
-#ifdef ROTATION
-    integer         , intent (in   ) :: wc_lo(3), wc_hi(3), nc_wc
-    integer         , intent (in   ) :: w0x_lo(3), w0x_hi(3)
-    integer         , intent (in   ) :: w0y_lo(3), w0y_hi(3)
-    integer         , intent (in   ) :: uo_lo(3), uo_hi(3), nc_uo
-#endif
-    double precision, intent (inout) :: vel_force(f_lo(1):f_hi(1),f_lo(2):f_hi(2),f_lo(3):f_hi(3),nc_f)
-    double precision, intent (in   ) ::       gpi(g_lo(1):g_hi(1),g_lo(2):g_hi(2),g_lo(3):g_hi(3),nc_g)
-=======
     integer         , intent (in   ) :: wf_lo(3), wf_hi(3)
     integer         , intent (in   ) :: r0_lo(3), r0_hi(3)
     integer         , intent (in   ) :: gr_lo(3), gr_hi(3)
+    integer         , intent (in   ) :: b0_lo(3), b0_hi(3)
+#ifdef ROTATION
+    integer         , intent (in   ) :: wc_lo(3), wc_hi(3)
+    integer         , intent (in   ) :: w0x_lo(3), w0x_hi(3)
+    integer         , intent (in   ) :: w0y_lo(3), w0y_hi(3)
+    integer         , intent (in   ) :: uo_lo(3), uo_hi(3)
+#endif
     double precision, intent (inout) :: vel_force(f_lo(1):f_hi(1),f_lo(2):f_hi(2),f_lo(3):f_hi(3),AMREX_SPACEDIM)
     double precision, intent (in   ) ::       gpi(g_lo(1):g_hi(1),g_lo(2):g_hi(2),g_lo(3):g_hi(3),AMREX_SPACEDIM)
->>>>>>> 8b214db3
     double precision, intent (in   ) ::       rho(r_lo(1):r_hi(1),r_lo(2):r_hi(2),r_lo(3):r_hi(3))
     double precision, intent (in   ) ::     uedge(u_lo(1):u_hi(1),u_lo(2):u_hi(2),u_lo(3):u_hi(3))
     double precision, intent (in   ) ::     vedge(v_lo(1):v_hi(1),v_lo(2):v_hi(2),v_lo(3):v_hi(3))
     double precision, intent (in   ) ::     wedge(w_lo(1):w_hi(1),w_lo(2):w_hi(2),w_lo(3):w_hi(3))
     double precision, intent (in   ) ::    normal(n_lo(1):n_hi(1),n_lo(2):n_hi(2),n_lo(3):n_hi(3),3)
     double precision, intent (in   ) :: gradw0_cart(gw_lo(1):gw_hi(1),gw_lo(2):gw_hi(2),gw_lo(3):gw_hi(3))
-<<<<<<< HEAD
-    double precision, intent (in   ) :: w0_force_cart(wf_lo(1):wf_hi(1),wf_lo(2):wf_hi(2),wf_lo(3):wf_hi(3),nc_wf)
-#ifdef ROTATION
-    double precision, intent (in   ) ::    w0_cart(wc_lo(1):wc_hi(1),wc_lo(2):wc_hi(2),wc_lo(3):wc_hi(3), nc_wc)
+    double precision, intent (in   ) :: w0_force_cart(wf_lo(1):wf_hi(1),wf_lo(2):wf_hi(2),wf_lo(3):wf_hi(3),AMREX_SPACEDIM)
+#ifdef ROTATION
+    double precision, intent (in   ) ::    w0_cart(wc_lo(1):wc_hi(1),wc_lo(2):wc_hi(2),wc_lo(3):wc_hi(3),AMREX_SPACEDIM)
     double precision, intent (in   ) :: w0macx(w0x_lo(1):w0x_hi(1),w0x_lo(2):w0x_hi(2),w0x_lo(3):w0x_hi(3))
     double precision, intent (in   ) :: w0macy(w0y_lo(1):w0y_hi(1),w0y_lo(2):w0y_hi(2),w0y_lo(3):w0y_hi(3))
-    double precision, intent (in   ) ::    uold(uo_lo(1):uo_hi(1),uo_lo(2):uo_hi(2),uo_lo(3):uo_hi(3),nc_uo)
-#endif
-    double precision, intent (in   ) ::     rho0(0:max_radial_level,0:nr_fine-1)
-    double precision, intent (in   ) ::     grav(0:max_radial_level,0:nr_fine-1)
-    double precision, intent (in   ) ::    beta0(0:max_radial_level,0:nr_fine-1)
-=======
-    double precision, intent (in   ) :: w0_force_cart(wf_lo(1):wf_hi(1),wf_lo(2):wf_hi(2),wf_lo(3):wf_hi(3),AMREX_SPACEDIM)
+    double precision, intent (in   ) ::    uold(uo_lo(1):uo_hi(1),uo_lo(2):uo_hi(2),uo_lo(3):uo_hi(3),AMREX_SPACEDIM)
+#endif
     double precision, intent (in   ) ::       rho0_cart(r0_lo(1):r0_hi(1),r0_lo(2):r0_hi(2),r0_lo(3):r0_hi(3))
     double precision, intent (in   ) :: grav_cart(gr_lo(1):gr_hi(1),gr_lo(2):gr_hi(2),gr_lo(3):gr_hi(3),AMREX_SPACEDIM)
->>>>>>> 8b214db3
+    double precision, intent (in   ) ::       beta0_cart(b0_lo(1):b0_hi(1),b0_lo(2):b0_hi(2),b0_lo(3):b0_hi(3))
     double precision, intent (in   ) :: dx(3)
     integer  , value, intent (in   ) :: do_add_utilde_force
 
     integer         :: i,j,k
 
-<<<<<<< HEAD
-    double precision, pointer :: rho0_cart(:,:,:,:)
-    double precision, pointer :: grav_cart(:,:,:,:)
-    double precision, pointer :: beta0_cart(:,:,:,:)
-
-=======
->>>>>>> 8b214db3
     double precision :: rhopert
     double precision :: xx, yy, zz
 #ifdef ROTATION
@@ -524,24 +452,9 @@
 
     double precision :: Ut_dot_er
 
-<<<<<<< HEAD
-    call bl_allocate(rho0_cart,lo,hi,1)
-    call bl_allocate(grav_cart,lo,hi,3)
-    call bl_allocate(beta0_cart,lo,hi,1)
-
-    vel_force(lo(1):hi(1),lo(2):hi(2),lo(3):hi(3),1:nc_f) = ZERO
-
-    call put_1d_array_on_cart_sphr(lo,hi,rho0_cart,lo,hi,1,rho0,dx,0,0,r_cc_loc,r_edge_loc, &
-         cc_to_r,ccr_lo,ccr_hi)
-    call put_1d_array_on_cart_sphr(lo,hi,grav_cart,lo,hi,3,grav,dx,0,1,r_cc_loc,r_edge_loc, &
-         cc_to_r,ccr_lo,ccr_hi)
-    call put_1d_array_on_cart_sphr(lo,hi,beta0_cart,lo,hi,1,beta0,dx,0,0,r_cc_loc,r_edge_loc, &
-         cc_to_r,ccr_lo,ccr_hi)
-=======
     !$gpu
 
     vel_force(lo(1):hi(1),lo(2):hi(2),lo(3):hi(3),1:AMREX_SPACEDIM) = ZERO
->>>>>>> 8b214db3
 
     do k = lo(3),hi(3)
        zz = prob_lo(3) + (dble(k) + HALF)*dx(3) - center(3)
@@ -646,14 +559,6 @@
 
     endif
 
-<<<<<<< HEAD
-    call bl_deallocate(rho0_cart)
-    call bl_deallocate(grav_cart)
-    call bl_deallocate(beta0_cart)
-
   end subroutine make_vel_force_noenergyfix_sphr
-=======
-  end subroutine make_vel_force_sphr
->>>>>>> 8b214db3
 
 end module make_vel_force_module