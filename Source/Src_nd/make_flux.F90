module make_flux_module
  ! The make_flux routines take the predicted edges states of the scalars
  ! and the MAC velocities and compute the fluxes through the
  ! interfaces.
  !
  ! For the species fluxes, the construction of the fluxes depends on
  ! what form the incoming edge states take.  This depends on
  ! species_pred_type:
  !
  ! predict_rhoprime_and_X:
  ! We have rho' and X, and need a edge-centered base state to
  ! make the final fluxes
  !
  ! predict_rhoX:
  ! We use the (rho X) edge state directly to compute the fluxes.
  ! No base state input needed.
  !
  ! predict_rho_and_X:
  ! The fluxes are computed from the product of the rho and X
  ! edge states, again, no base state input needed.
  !
  !
  ! For enthalpy, there are a wide range of quantities that we predict,
  ! but they fall into 2 categories.  The enthalpy edge states either
  ! contain predictions of h or (rho h)'.  (There is limited support for
  ! h' prediction, but it is not well tested).  If we have h, then we
  ! construct a rho depending on the species states (i.e. species_pred_type).
  ! If we have (rho h)', then we use the base state to make (rho h)_0 on
  ! edges.

  use amrex_error_module
  use amrex_constants_module
  use base_state_geometry_module, only: nr_fine, max_radial_level
  use network, only: nspec
  use meth_params_module, only: rho_comp, rhoh_comp, enthalpy_pred_type, species_pred_type, &
       evolve_base_state, use_exact_base_state, spec_comp

  implicit none

  private

  integer, parameter :: predict_rhoh             = 0;
  integer, parameter :: predict_rhohprime        = 1;
  integer, parameter :: predict_h                = 2;
  integer, parameter :: predict_T_then_rhohprime = 3;
  integer, parameter :: predict_T_then_h         = 4;
  integer, parameter :: predict_hprime           = 5;
  integer, parameter :: predict_Tprime_then_h    = 6;

  integer, parameter :: predict_rhoprime_and_X   = 1;
  integer, parameter :: predict_rhoX             = 2;
  integer, parameter :: predict_rho_and_X        = 3;

contains

#if (AMREX_SPACEDIM == 2)
  subroutine make_rhoX_flux_2d(lo, hi, lev, idir, &
       sflux, fx_lo, fx_hi, nc_fx, &
       etarhoflux, eta_lo, eta_hi, &
       sedge, x_lo, x_hi, nc_x, &
       umac,   u_lo, u_hi, &
       rho0_old, rho0_edge_old, &
       rho0_new, rho0_edge_new, &
       rho0_predicted_edge, &
       w0, &
       startcomp, endcomp) bind(C,name="make_rhoX_flux_2d")
    ! Binds to C function ``make_rhoX_flux_2d``

    integer         , intent(in   ) :: lo(3), hi(3)
    integer  , value, intent(in   ) :: lev, idir
    integer         , intent(in   ) :: fx_lo(3), fx_hi(3)
    integer  , value, intent(in   ) :: nc_fx
    double precision, intent(inout) :: sflux(fx_lo(1):fx_hi(1),fx_lo(2):fx_hi(2),fx_lo(3):fx_hi(3),nc_fx)
    integer         , intent(in   ) :: eta_lo(3), eta_hi(3)
    double precision, intent(inout) :: etarhoflux(eta_lo(1):eta_hi(1),eta_lo(2):eta_hi(2),eta_lo(3):eta_hi(3))
    integer         , intent(in   ) :: x_lo(3), x_hi(3)
    integer  , value, intent(in   ) :: nc_x
    double precision, intent(inout) :: sedge(x_lo(1):x_hi(1),x_lo(2):x_hi(2),x_lo(3):x_hi(3),nc_x)
    integer         , intent(in   ) :: u_lo(3), u_hi(3)
    double precision, intent(in   ) :: umac  (u_lo(1):u_hi(1),u_lo(2):u_hi(2),u_lo(3):u_hi(3))
    double precision, intent(in   ) :: rho0_old(0:max_radial_level,0:nr_fine-1)
    double precision, intent(in   ) :: rho0_edge_old(0:max_radial_level,0:nr_fine)
    double precision, intent(in   ) :: rho0_new(0:max_radial_level,0:nr_fine-1)
    double precision, intent(in   ) :: rho0_edge_new(0:max_radial_level,0:nr_fine)
    double precision, intent(in   ) :: rho0_predicted_edge(0:max_radial_level,0:nr_fine)
    double precision, intent(in   ) :: w0(0:max_radial_level,0:nr_fine)
    integer  , value, intent(in   ) :: startcomp, endcomp

    ! Local variables
    integer          :: comp
    integer          :: i,j,k
    double precision :: rho0_edge

    !$gpu

    ! reset density fluxes
    sflux(lo(1):hi(1),lo(2):hi(2),lo(3):hi(3),1) = ZERO

    if (idir == 1) then

       ! create x-fluxes
       do comp = startcomp, endcomp
          do k=lo(3),hi(3)
             do j=lo(2),hi(2)
                rho0_edge = HALF*(rho0_old(lev,j)+rho0_new(lev,j))
                do i=lo(1),hi(1)

                   if (species_pred_type == predict_rhoprime_and_X) then
                      ! edge states are rho' and X.  To make the (rho X) flux,
                      ! we need the edge state of rho0
                      sflux(i,j,k,comp) = umac(i,j,k)* &
                           (rho0_edge+sedge(i,j,k,rho_comp))*sedge(i,j,k,comp)

                   else if (species_pred_type == predict_rhoX) then
                      ! edge states are (rho X)
                      sflux(i,j,k,comp) = umac(i,j,k)*sedge(i,j,k,comp)

                   else if (species_pred_type == predict_rho_and_X) then
                      ! edge states are rho and X
                      sflux(i,j,k,comp) = umac(i,j,k)* &
                           sedge(i,j,k,rho_comp)*sedge(i,j,k,comp)

                   end if

                   ! compute the density fluxes by summing the species fluxes
                   sflux(i,j,k,1) = sflux(i,j,k,1) + sflux(i,j,k,comp)

                end do
             end do
          enddo
       enddo

    else ! idir == 2

       ! create y-fluxes
<<<<<<< HEAD
       do comp = startcomp, endcomp
          do k=lo(3),hi(3)
             do j = lo(2),hi(2)
                rho0_edge = HALF*(rho0_edge_old(lev,j)+rho0_edge_new(lev,j))
                do i = lo(1),hi(1)
=======
       do j = lo(2),hi(2)+1
          rho0_edge = HALF*(rho0_edge_old(lev,j)+rho0_edge_new(lev,j))
          do i = lo(1),hi(1)

             if (species_pred_type == predict_rhoprime_and_X) then
                ! edge states are rho' and X.  To make the (rho X) flux,
                ! we need the edge state of rho0
                sfluxy(i,j,comp) = vmac(i,j)*(rho0_edge+sedgey(i,j,rho_comp))*sedgey(i,j,comp)

             else if (species_pred_type == predict_rhoX) then
                ! edge states are (rho X)
                sfluxy(i,j,comp) = vmac(i,j)*sedgey(i,j,comp)

             else if (species_pred_type == predict_rho_and_X) then
                ! edge state are rho and X
                sfluxy(i,j,comp) = vmac(i,j)*sedgey(i,j,rho_comp)*sedgey(i,j,comp)

             endif

             if (evolve_base_state .and. .not.use_exact_base_state) then
                if (comp .ge. spec_comp .and. comp .le. spec_comp+nspec-1) then
                   etarhoflux(i,j) = etarhoflux(i,j) + sfluxy(i,j,comp)
                end if

                if ( comp.eq.spec_comp+nspec-1) then
                   etarhoflux(i,j) = etarhoflux(i,j) - w0(lev,j)*rho0_predicted_edge(lev,j)
                end if
             endif  ! evolve_base_state
          end do
       end do
    end do
>>>>>>> 5779950f

                   if (species_pred_type == predict_rhoprime_and_X) then
                      ! edge states are rho' and X.  To make the (rho X) flux,
                      ! we need the edge state of rho0
                      sflux(i,j,k,comp) = &
                           (umac(i,j,k)+w0(lev,j))*(rho0_edge+sedge(i,j,k,rho_comp))*sedge(i,j,k,comp)

                   else if (species_pred_type == predict_rhoX) then
                      ! edge states are (rho X)
                      sflux(i,j,k,comp) = &
                           (umac(i,j,k)+w0(lev,j))*sedge(i,j,k,comp)

                   else if (species_pred_type == predict_rho_and_X) then
                      ! edge state are rho and X
                      sflux(i,j,k,comp) = &
                           (umac(i,j,k)+w0(lev,j))*sedge(i,j,k,rho_comp)*sedge(i,j,k,comp)

                   endif

                   if (evolve_base_state .and. .not.use_exact_base_state) then
                      if (comp .ge. spec_comp .and. comp .le. spec_comp+nspec-1) then
                         etarhoflux(i,j,k) = etarhoflux(i,j,k) + sflux(i,j,k,comp)
                      end if

                      if ( comp.eq.spec_comp+nspec-1) then
                         etarhoflux(i,j,k) = etarhoflux(i,j,k) - w0(lev,j)*rho0_predicted_edge(lev,j)
                      end if
                   endif  ! evolve_base_state

                   ! compute the density fluxes by summing the species fluxes
                   sflux(i,j,k,1) = sflux(i,j,k,1) + sflux(i,j,k,comp)

                end do
             end do
          end do
       enddo
    endif

  end subroutine make_rhoX_flux_2d
#endif


#if (AMREX_SPACEDIM == 3)
  subroutine make_rhoX_flux_3d(lo, hi, lev, idir, &
       sflux, f_lo, f_hi, nc_f, &
       etarhoflux, eta_lo, eta_hi, &
       sedge, x_lo, x_hi, nc_x, &
       umac,   u_lo, u_hi, &
       rho0_old, rho0_edge_old, &
       rho0_new, rho0_edge_new, &
       rho0_predicted_edge, &
       w0, &
       startcomp, endcomp) bind(C,name="make_rhoX_flux_3d")
    ! Binds to C function ``make_rhoX_flux_3d``

    integer         , intent(in   ) :: lo(3), hi(3)
    integer  , value, intent(in   ) :: lev, idir
    integer         , intent(in   ) :: f_lo(3), f_hi(3)
    integer  , value, intent(in   ) :: nc_f
    double precision, intent(inout) :: sflux(f_lo(1):f_hi(1),f_lo(2):f_hi(2),f_lo(3):f_hi(3),nc_f)
    integer         , intent(in   ) :: eta_lo(3), eta_hi(3)
    double precision, intent(inout) :: etarhoflux(eta_lo(1):eta_hi(1),eta_lo(2):eta_hi(2),eta_lo(3):eta_hi(3))
    integer         , intent(in   ) :: x_lo(3), x_hi(3)
    integer  , value, intent(in   ) :: nc_x
    double precision, intent(inout) :: sedge(x_lo(1):x_hi(1),x_lo(2):x_hi(2),x_lo(3):x_hi(3),nc_x)
    integer         , intent(in   ) :: u_lo(3), u_hi(3)
    double precision, intent(in   ) :: umac  (u_lo(1):u_hi(1),u_lo(2):u_hi(2),u_lo(3):u_hi(3))
    double precision, intent(in   ) :: rho0_old(0:max_radial_level,0:nr_fine-1)
    double precision, intent(in   ) :: rho0_edge_old(0:max_radial_level,0:nr_fine)
    double precision, intent(in   ) :: rho0_new(0:max_radial_level,0:nr_fine-1)
    double precision, intent(in   ) :: rho0_edge_new(0:max_radial_level,0:nr_fine)
    double precision, intent(in   ) :: rho0_predicted_edge(0:max_radial_level,0:nr_fine)
    double precision, intent(in   ) :: w0(0:max_radial_level,0:nr_fine)
    integer  , value, intent(in   ) :: startcomp, endcomp

    ! Local variables
    integer          :: comp
    integer          :: i,j,k
    double precision :: rho0_edge

    !$gpu

    ! reset density fluxes
    sflux(lo(1):hi(1),lo(2):hi(2),lo(3):hi(3),1) = ZERO

    if (idir == 1 .or. idir == 2) then

       ! create x-fluxes
       do comp = startcomp, endcomp
          do k=lo(3),hi(3)
             rho0_edge = HALF*(rho0_old(lev,k)+rho0_new(lev,k))
             do j=lo(2),hi(2)
                do i=lo(1),hi(1)

                   if (species_pred_type == predict_rhoprime_and_X) then
                      ! edge states are rho' and X.  To make the (rho X)
                      ! flux, we need the edge state of rho0
                      sflux(i,j,k,comp) = &
                           umac(i,j,k)*(rho0_edge+sedge(i,j,k,rho_comp))*sedge(i,j,k,comp)

                   else if (species_pred_type == predict_rhoX) then
                      ! edge states are (rho X)
                      sflux(i,j,k,comp) = &
                           umac(i,j,k)*sedge(i,j,k,comp)

                   else if (species_pred_type == predict_rho_and_X) then
                      ! edge states are rho and X
                      sflux(i,j,k,comp) = &
                           umac(i,j,k)*sedge(i,j,k,rho_comp)*sedge(i,j,k,comp)

                   endif

                   ! compute the density fluxes by summing the species fluxes
                   sflux(i,j,k,1) = sflux(i,j,k,1) + sflux(i,j,k,comp)

                end do
             end do
<<<<<<< HEAD
          enddo
       enddo

    else ! idir == 3
=======
          end do
       end do

       ! create z-fluxes
       do k=lo(3),hi(3)+1
          rho0_edge = HALF*(rho0_edge_old(lev,k)+rho0_edge_new(lev,k))
          do j=lo(2),hi(2)
             do i=lo(1),hi(1)

                if (species_pred_type == predict_rhoprime_and_X) then
                   ! edge states are rho' and X.  To make the (rho X)
                   ! flux, we need the edge state of rho0
                   sfluxz(i,j,k,comp) = wmac(i,j,k)* &
                        (rho0_edge+sedgez(i,j,k,rho_comp))*sedgez(i,j,k,comp)

                else if (species_pred_type == predict_rhoX) then
                   ! edge states are (rho X)
                   sfluxz(i,j,k,comp) = wmac(i,j,k)*sedgez(i,j,k,comp)

                else if (species_pred_type == predict_rho_and_X) then
                   ! edge states are rho and X
                   sfluxz(i,j,k,comp) = wmac(i,j,k)* &
                        sedgez(i,j,k,rho_comp)*sedgez(i,j,k,comp)
>>>>>>> 5779950f

       ! create z-fluxes
       do comp = startcomp, endcomp
          do k=lo(3),hi(3)
             rho0_edge = HALF*(rho0_edge_old(lev,k)+rho0_edge_new(lev,k))
             do j=lo(2),hi(2)
                do i=lo(1),hi(1)

                   if (species_pred_type == predict_rhoprime_and_X) then
                      ! edge states are rho' and X.  To make the (rho X)
                      ! flux, we need the edge state of rho0
                      sflux(i,j,k,comp) = (umac(i,j,k)+w0(lev,k))* &
                           (rho0_edge+sedge(i,j,k,rho_comp))*sedge(i,j,k,comp)

                   else if (species_pred_type == predict_rhoX) then
                      ! edge states are (rho X)
                      sflux(i,j,k,comp) = (umac(i,j,k)+w0(lev,k))*sedge(i,j,k,comp)

                   else if (species_pred_type == predict_rho_and_X) then
                      ! edge states are rho and X
                      sflux(i,j,k,comp) = (umac(i,j,k)+w0(lev,k))* &
                           sedge(i,j,k,rho_comp)*sedge(i,j,k,comp)

                   endif

                   if (evolve_base_state .and. .not.use_exact_base_state) then
                      if (comp .ge. spec_comp .and. comp .le. spec_comp+nspec-1) then
                         etarhoflux(i,j,k) = etarhoflux(i,j,k) + sflux(i,j,k,comp)
                      end if

                      if ( comp.eq.spec_comp+nspec-1) then
                         etarhoflux(i,j,k) = etarhoflux(i,j,k) - w0(lev,k)*rho0_predicted_edge(lev,k)
                      end if
                   endif ! evolve_base_state

                   ! compute the density fluxes by summing the species fluxes
                   sflux(i,j,k,1) = sflux(i,j,k,1) + sflux(i,j,k,comp)
                end do
             end do
          end do
       end do
    endif

  end subroutine make_rhoX_flux_3d

  !----------------------------------------------------------------------------
  ! make_rhoX_flux_3d_sphr
  !----------------------------------------------------------------------------
  subroutine make_rhoX_flux_3d_sphr(lo, hi, &
<<<<<<< HEAD
       sflux, f_lo, f_hi, nc_f, &
       sedge, x_lo, x_hi, nc_x, &
       umac,  u_lo, u_hi, &
       w0mac, w_lo, w_hi, &
       rho0_edge, r_lo, r_hi, &
=======
       sfluxx, fx_lo, fx_hi, nc_fx, &
       sfluxy, fy_lo, fy_hi, nc_fy, &
       sfluxz, fz_lo, fz_hi, nc_fz, &
       sedgex, x_lo, x_hi, nc_x, &
       sedgey, y_lo, y_hi, nc_y, &
       sedgez, z_lo, z_hi, nc_z, &
       umac,   u_lo, u_hi, &
       vmac,   v_lo, v_hi, &
       wmac,   w_lo, w_hi, &
       rho0_edgex, rx_lo, rx_hi, &
       rho0_edgey, ry_lo, ry_hi, &
       rho0_edgez, rz_lo, rz_hi, &
>>>>>>> 5779950f
       startcomp, endcomp) bind(C,name="make_rhoX_flux_3d_sphr")
    ! Binds to C function ``make_rhoX_flux_3d_sphr``

    integer         , intent(in   ) :: lo(3), hi(3)
    integer         , intent(in   ) :: f_lo(3), f_hi(3)
    integer  , value, intent(in   ) :: nc_f
    double precision, intent(inout) :: sflux(f_lo(1):f_hi(1),f_lo(2):f_hi(2),f_lo(3):f_hi(3),nc_f)
    integer         , intent(in   ) :: x_lo(3), x_hi(3)
    integer  , value, intent(in   ) :: nc_x
    double precision, intent(inout) :: sedge(x_lo(1):x_hi(1),x_lo(2):x_hi(2),x_lo(3):x_hi(3),nc_x)
    integer         , intent(in   ) :: u_lo(3), u_hi(3)
    double precision, intent(in   ) :: umac  (u_lo(1):u_hi(1),u_lo(2):u_hi(2),u_lo(3):u_hi(3))
    integer         , intent(in   ) :: w_lo(3), w_hi(3)
<<<<<<< HEAD
    double precision, intent(inout) :: w0mac(w_lo(1):w_hi(1),w_lo(2):w_hi(2),w_lo(3):w_hi(3))
    integer         , intent(in   ) :: r_lo(3), r_hi(3)
    double precision, intent(in   ) :: rho0_edge(r_lo(1):r_hi(1),r_lo(2):r_hi(2),r_lo(3):r_hi(3))
    integer  , value, intent(in   ) :: startcomp, endcomp
=======
    double precision, intent(in   ) :: wmac  (w_lo(1):w_hi(1),w_lo(2):w_hi(2),w_lo(3):w_hi(3))
    integer         , intent(in   ) :: rx_lo(3), rx_hi(3)
    double precision, intent(in   ) :: rho0_edgex(rx_lo(1):rx_hi(1),rx_lo(2):rx_hi(2),rx_lo(3):rx_hi(3))
    integer         , intent(in   ) :: ry_lo(3), ry_hi(3)
    double precision, intent(in   ) :: rho0_edgey(ry_lo(1):ry_hi(1),ry_lo(2):ry_hi(2),ry_lo(3):ry_hi(3))
    integer         , intent(in   ) :: rz_lo(3), rz_hi(3)
    double precision, intent(in   ) :: rho0_edgez(rz_lo(1):rz_hi(1),rz_lo(2):rz_hi(2),rz_lo(3):rz_hi(3))
    integer         , intent(in   ) :: startcomp, endcomp
>>>>>>> 5779950f

    ! local
    integer          :: comp
    integer          :: i,j,k
<<<<<<< HEAD

    !$gpu
=======
    ! double precision :: rho0_edge

    do comp = startcomp, endcomp

       ! loop for x-fluxes
       do k = lo(3), hi(3)
          do j = lo(2), hi(2)
             do i = lo(1), hi(1)+1

                if (species_pred_type == predict_rhoprime_and_X) then
                   ! edge states are rho' and X.  To make the (rho X)
                   ! flux, we need the edge state of rho0
                   ! rho0_edge = HALF*(rho0macx_old(i,j,k)+rho0macx_new(i,j,k))
                   sfluxx(i,j,k,comp) = umac(i,j,k) * &
                        (rho0_edgex(i,j,k) + sedgex(i,j,k,rho_comp))*sedgex(i,j,k,comp)

                else if (species_pred_type == predict_rhoX) then
                   ! edge states are (rho X)
                   sfluxx(i,j,k,comp) = umac(i,j,k) * sedgex(i,j,k,comp)

                else if (species_pred_type == predict_rho_and_X) then
                   ! edge states are rho and X
                   sfluxx(i,j,k,comp) = umac(i,j,k) * sedgex(i,j,k,rho_comp)*sedgex(i,j,k,comp)

                endif
>>>>>>> 5779950f

    ! reset density flux
    sflux(lo(1):hi(1),lo(2):hi(2),lo(3):hi(3),1) = ZERO

    ! loop for fluxes
    do comp = startcomp, endcomp
       do k = lo(3), hi(3)
<<<<<<< HEAD
=======
          do j = lo(2), hi(2)+1
             do i = lo(1), hi(1)

                if (species_pred_type == predict_rhoprime_and_X) then
                   ! edge states are rho' and X.  To make the (rho X)
                   ! flux, we need the edge state of rho0
                   ! rho0_edge = HALF*(rho0macy_old(i,j,k)+rho0macy_new(i,j,k))
                   sfluxy(i,j,k,comp) = vmac(i,j,k) * &
                        (rho0_edgey(i,j,k) + sedgey(i,j,k,rho_comp))*sedgey(i,j,k,comp)

                else if (species_pred_type == predict_rhoX) then
                   ! edge states are (rho X)
                   sfluxy(i,j,k,comp) = vmac(i,j,k) * sedgey(i,j,k,comp)

                else if (species_pred_type == predict_rho_and_X) then
                   ! edge states are rho and X
                   sfluxy(i,j,k,comp) = vmac(i,j,k) * sedgey(i,j,k,rho_comp)*sedgey(i,j,k,comp)

                endif

             end do
          end do
       end do

       ! loop for z-fluxes
       do k = lo(3), hi(3)+1
>>>>>>> 5779950f
          do j = lo(2), hi(2)
             do i = lo(1), hi(1)

                if (species_pred_type == predict_rhoprime_and_X) then
                   ! edge states are rho' and X.  To make the (rho X)
                   ! flux, we need the edge state of rho0
<<<<<<< HEAD
                   sflux(i,j,k,comp) = (umac(i,j,k) + w0mac(i,j,k)) * &
                        (rho0_edge(i,j,k) + sedge(i,j,k,rho_comp))*sedge(i,j,k,comp)

                else if (species_pred_type == predict_rhoX) then
                   ! edge states are (rho X)
                   sflux(i,j,k,comp) = (umac(i,j,k) + w0mac(i,j,k)) * sedge(i,j,k,comp)

                else if (species_pred_type == predict_rho_and_X) then
                   ! edge states are rho and X
                   sflux(i,j,k,comp) = (umac(i,j,k) + w0mac(i,j,k)) * &
                        sedge(i,j,k,rho_comp)*sedge(i,j,k,comp)
=======
                   ! rho0_edge = HALF*(rho0macz_old(i,j,k)+rho0macz_new(i,j,k))
                   sfluxz(i,j,k,comp) = wmac(i,j,k) * &
                        (rho0_edgez(i,j,k) + sedgez(i,j,k,rho_comp))*sedgez(i,j,k,comp)

                else if (species_pred_type == predict_rhoX) then
                   ! edge states are (rho X)
                   sfluxz(i,j,k,comp) = wmac(i,j,k) * sedgez(i,j,k,comp)

                else if (species_pred_type == predict_rho_and_X) then
                   ! edge states are rho and X
                   sfluxz(i,j,k,comp) = wmac(i,j,k) * sedgez(i,j,k,rho_comp)*sedgez(i,j,k,comp)
>>>>>>> 5779950f

                endif

                ! compute the density fluxes by summing the species fluxes
                sflux(i,j,k,1) = sflux(i,j,k,1) + sflux(i,j,k,comp)

             end do
          end do
       end do
    end do ! end loop over components

  end subroutine make_rhoX_flux_3d_sphr
#endif


#if (AMREX_SPACEDIM == 2)
  subroutine make_rhoh_flux_2d(lo, hi, lev, idir, &
       sflux, f_lo, f_hi, nc_f, &
       sedge, x_lo, x_hi, nc_x, &
       umac,   u_lo, u_hi, &
       rho0_old, rho0_edge_old, &
       rho0_new, rho0_edge_new, &
       rhoh0_old, rhoh0_edge_old, &
       rhoh0_new, rhoh0_edge_new, &
       w0) bind(C,name="make_rhoh_flux_2d")
    ! Binds to C function ``make_rhoh_flux_2d``

    integer         , intent(in   ) :: lo(3), hi(3)
    integer  , value, intent(in   ) :: lev, idir
    integer         , intent(in   ) :: f_lo(3), f_hi(3)
    integer  , value, intent(in   ) :: nc_f
    double precision, intent(inout) :: sflux(f_lo(1):f_hi(1),f_lo(2):f_hi(2),f_lo(3):f_hi(3),nc_f)
    integer         , intent(in   ) :: x_lo(3), x_hi(3)
    integer  , value, intent(in   ) :: nc_x
    double precision, intent(in   ) :: sedge(x_lo(1):x_hi(1),x_lo(2):x_hi(2),x_lo(3):x_hi(3),nc_x)
    integer         , intent(in   ) :: u_lo(3), u_hi(3)
    double precision, intent(in   ) :: umac(u_lo(1):u_hi(1),u_lo(2):u_hi(2),u_lo(3):u_hi(3))
    double precision, intent(in   ) :: rho0_old(0:max_radial_level,0:nr_fine-1)
    double precision, intent(in   ) :: rho0_edge_old(0:max_radial_level,0:nr_fine)
    double precision, intent(in   ) :: rho0_new(0:max_radial_level,0:nr_fine-1)
    double precision, intent(in   ) :: rho0_edge_new(0:max_radial_level,0:nr_fine)
    double precision, intent(in   ) :: rhoh0_old(0:max_radial_level,0:nr_fine-1)
    double precision, intent(in   ) :: rhoh0_edge_old(0:max_radial_level,0:nr_fine)
    double precision, intent(in   ) :: rhoh0_new(0:max_radial_level,0:nr_fine-1)
    double precision, intent(in   ) :: rhoh0_edge_new(0:max_radial_level,0:nr_fine)
    double precision, intent(in   ) :: w0(0:max_radial_level,0:nr_fine)

    ! Local variables
    integer          :: i,j,k
    double precision :: rho0_edge, rhoh0_edge
    logical          :: have_h, have_hprime, have_rhoh

    !$gpu

    have_h = enthalpy_pred_type.eq.predict_h .or. &
         enthalpy_pred_type.eq.predict_T_then_h .or. &
         enthalpy_pred_type.eq.predict_Tprime_then_h

    have_hprime = enthalpy_pred_type.eq.predict_hprime

    have_rhoh = enthalpy_pred_type.eq.predict_rhoh

    if (idir == 1) then

       ! create x-fluxes
       if (have_h) then
          ! enthalpy edge state is h

          if (species_pred_type == predict_rhoprime_and_X) then
             ! density edge state is rho'
             do k=lo(3),hi(3)
                do j=lo(2),hi(2)
                   rho0_edge = HALF*(rho0_old(lev,j)+rho0_new(lev,j))
                   do i=lo(1),hi(1)
                      sflux(i,j,k,rhoh_comp) = &
                           umac(i,j,k)*(rho0_edge+sedge(i,j,k,rho_comp))*sedge(i,j,k,rhoh_comp)
                   end do
                end do
             end do

          else if (species_pred_type == predict_rho_and_X .or. &
               species_pred_type == predict_rhoX) then
             ! density edge state is rho
             do k=lo(3),hi(3)
                do j=lo(2),hi(2)
                   do i=lo(1),hi(1)
                      sflux(i,j,k,rhoh_comp) = &
                           umac(i,j,k)*sedge(i,j,k,rho_comp)*sedge(i,j,k,rhoh_comp)
                   end do
                end do
             end do

          endif

       else if (have_hprime) then

          ! enthalpy edge state is h'
#ifndef AMREX_USE_CUDA
          call amrex_error("make_rhoh_flux_2d : predict_hprime not coded yet")
#endif

       else if (have_rhoh) then

          do k=lo(3),hi(3)
             do j=lo(2),hi(2)
                do i=lo(1),hi(1)
                   sflux(i,j,k,rhoh_comp) = umac(i,j,k)*sedge(i,j,k,rhoh_comp)
                end do
             end do
          end do

       else if (enthalpy_pred_type.eq.predict_rhohprime .or. &
        enthalpy_pred_type.eq.predict_T_then_rhohprime) then
          ! enthalpy edge state is (rho h)'
          do k=lo(3),hi(3)
             do j=lo(2),hi(2)
                rhoh0_edge = HALF*(rhoh0_old(lev,j)+rhoh0_new(lev,j))
                do i=lo(1),hi(1)
                   sflux(i,j,k,rhoh_comp) = umac(i,j,k)*(rhoh0_edge+sedge(i,j,k,rhoh_comp))
                end do
             end do
          end do

       else
#ifndef AMREX_USE_CUDA
          call amrex_error("make_rhoh_flux_2d : enthalpy_pred_type not recognized.")
#endif
       end if

    else ! idir == 2

<<<<<<< HEAD
       ! create y-fluxes
       if (have_h) then
          ! enthalpy edge state is h

          if (species_pred_type == predict_rhoprime_and_X) then
             ! density edge state is rho'
             do k=lo(3),hi(3)
                do j=lo(2),hi(2)
                   rho0_edge = HALF*(rho0_edge_old(lev,j)+rho0_edge_new(lev,j))
                   do i=lo(1),hi(1)
                      sflux(i,j,k,rhoh_comp) = &
                           (umac(i,j,k)+w0(lev,j))*(rho0_edge+sedge(i,j,k,rho_comp))*sedge(i,j,k,rhoh_comp)
                   end do
                end do
=======
       if (species_pred_type == predict_rhoprime_and_X) then
          ! density edge state is rho'
          do j=lo(2),hi(2)+1
             rho0_edge = HALF*(rho0_edge_old(lev,j)+rho0_edge_new(lev,j))
             do i=lo(1),hi(1)
                sfluxy(i,j,rhoh_comp) = &
                     vmac(i,j)*(rho0_edge+sedgey(i,j,rho_comp))*sedgey(i,j,rhoh_comp)
>>>>>>> 5779950f
             end do

<<<<<<< HEAD
          else if (species_pred_type == predict_rho_and_X .or. &
               species_pred_type == predict_rhoX) then
             ! density edge state is rho
             do k=lo(3),hi(3)
                do j=lo(2),hi(2)
                   do i=lo(1),hi(1)
                      sflux(i,j,k,rhoh_comp) = &
                           (umac(i,j,k)+w0(lev,j))*sedge(i,j,k,rho_comp)*sedge(i,j,k,rhoh_comp)
                   end do
                end do
=======
       else if (species_pred_type == predict_rho_and_X .or. &
            species_pred_type == predict_rhoX) then
          ! density edge state is rho
          do j=lo(2),hi(2)+1
             do i=lo(1),hi(1)
                sfluxy(i,j,rhoh_comp) = vmac(i,j)*sedgey(i,j,rho_comp)*sedgey(i,j,rhoh_comp)
>>>>>>> 5779950f
             end do

          endif

       else if (have_hprime) then

          ! enthalpy edge state is h'
#ifndef AMREX_USE_CUDA
          call amrex_error("make_rhoh_flux_2d : predict_hprime not coded yet")
#endif

<<<<<<< HEAD
       else if (have_rhoh) then
          do k=lo(3),hi(3)
             do j=lo(2),hi(2)
                do i=lo(1),hi(1)
                   sflux(i,j,k,rhoh_comp) = (umac(i,j,k)+w0(lev,j))*sedge(i,j,k,rhoh_comp)
                end do
             end do
=======
       do j=lo(2),hi(2)+1
          do i=lo(1),hi(1)
             sfluxy(i,j,rhoh_comp) = vmac(i,j)*sedgey(i,j,rhoh_comp)
>>>>>>> 5779950f
          end do

<<<<<<< HEAD
       else if (enthalpy_pred_type.eq.predict_rhohprime .or. &
        enthalpy_pred_type.eq.predict_T_then_rhohprime) then
          ! enthalpy edge state is (rho h)'
          do k=lo(3),hi(3)
             do j=lo(2),hi(2)
                rhoh0_edge = HALF*(rhoh0_edge_old(lev,j)+rhoh0_edge_new(lev,j))
                do i=lo(1),hi(1)
                   sflux(i,j,k,rhoh_comp) = (umac(i,j,k)+w0(lev,j))*(sedge(i,j,k,rhoh_comp)+rhoh0_edge)
                end do
             end do
=======
       ! enthalpy edge state is (rho h)'
       do j=lo(2),hi(2)+1
          rhoh0_edge = HALF*(rhoh0_edge_old(lev,j)+rhoh0_edge_new(lev,j))
          do i=lo(1),hi(1)
             sfluxy(i,j,rhoh_comp) = vmac(i,j)*(sedgey(i,j,rhoh_comp)+rhoh0_edge)
>>>>>>> 5779950f
          end do

       else
#ifndef AMREX_USE_CUDA
          call amrex_error("make_rhoh_flux_2d : enthalpy_pred_type not recognized.")
#endif
       end if

    endif

  end subroutine make_rhoh_flux_2d
#endif


#if (AMREX_SPACEDIM == 3)
  subroutine make_rhoh_flux_3d(lo, hi, lev, idir, &
       sflux, f_lo, f_hi, nc_f, &
       sedge, x_lo, x_hi, nc_x, &
       umac,   u_lo, u_hi, &
       rho0_old, rho0_edge_old, &
       rho0_new, rho0_edge_new, &
       rhoh0_old, rhoh0_edge_old, &
       rhoh0_new, rhoh0_edge_new, &
       w0) bind(C,name="make_rhoh_flux_3d")
    ! Binds to C function ``make_rhoh_flux_3d``

    integer         , intent(in   ) :: lo(3), hi(3)
    integer  , value, intent(in   ) :: lev, idir
    integer         , intent(in   ) :: f_lo(3), f_hi(3)
    integer  , value, intent(in   ) :: nc_f
    double precision, intent(inout) :: sflux(f_lo(1):f_hi(1),f_lo(2):f_hi(2),f_lo(3):f_hi(3),nc_f)
    integer         , intent(in   ) :: x_lo(3), x_hi(3)
    integer  , value, intent(in   ) :: nc_x
    double precision, intent(in   ) :: sedge(x_lo(1):x_hi(1),x_lo(2):x_hi(2),x_lo(3):x_hi(3),nc_x)
    integer         , intent(in   ) :: u_lo(3), u_hi(3)
    double precision, intent(in   ) :: umac  (u_lo(1):u_hi(1),u_lo(2):u_hi(2),u_lo(3):u_hi(3))
    double precision, intent(in   ) :: rho0_old(0:max_radial_level,0:nr_fine-1)
    double precision, intent(in   ) :: rho0_edge_old(0:max_radial_level,0:nr_fine)
    double precision, intent(in   ) :: rho0_new(0:max_radial_level,0:nr_fine-1)
    double precision, intent(in   ) :: rho0_edge_new(0:max_radial_level,0:nr_fine)
    double precision, intent(in   ) :: rhoh0_old(0:max_radial_level,0:nr_fine-1)
    double precision, intent(in   ) :: rhoh0_edge_old(0:max_radial_level,0:nr_fine)
    double precision, intent(in   ) :: rhoh0_new(0:max_radial_level,0:nr_fine-1)
    double precision, intent(in   ) :: rhoh0_edge_new(0:max_radial_level,0:nr_fine)
    double precision, intent(in   ) :: w0(0:max_radial_level,0:nr_fine)

    ! Local variables
    integer          :: i,j,k
    double precision :: rho0_edge, rhoh0_edge
    logical         :: have_h, have_hprime, have_rhoh

    !$gpu

    have_h = enthalpy_pred_type.eq.predict_h .or. &
         enthalpy_pred_type.eq.predict_T_then_h .or. &
         enthalpy_pred_type.eq.predict_Tprime_then_h

    have_hprime = enthalpy_pred_type.eq.predict_hprime

    have_rhoh = enthalpy_pred_type.eq.predict_rhoh

    if (idir == 1) then

       ! create x-fluxes
       if (have_h) then
          ! enthalpy edge state is h

          if (species_pred_type == predict_rhoprime_and_X) then
             ! density edge state is rho'

             do k=lo(3),hi(3)
                rho0_edge = HALF*(rho0_old(lev,k)+rho0_new(lev,k))
                do j=lo(2),hi(2)
                   do i=lo(1),hi(1)
                      sflux(i,j,k,rhoh_comp) = &
                           umac(i,j,k)*(rho0_edge+sedge(i,j,k,rho_comp))*sedge(i,j,k,rhoh_comp)
                   end do
                end do
             end do

          else if (species_pred_type == predict_rho_and_X .or. &
               species_pred_type == predict_rhoX) then
             ! density edge state is rho

             do k=lo(3),hi(3)
                do j=lo(2),hi(2)
                   do i=lo(1),hi(1)
                      sflux(i,j,k,rhoh_comp) = &
                           umac(i,j,k)*sedge(i,j,k,rho_comp)*sedge(i,j,k,rhoh_comp)
                   end do
                end do
             end do

          endif

       else if (have_hprime) then

          ! enthalpy edge state is h'
#ifndef AMREX_USE_CUDA
          call amrex_error("make_rhoh_flux_3d : predict_hprime not coded yet")
#endif

       else if (have_rhoh) then

          do k=lo(3),hi(3)
             do j=lo(2),hi(2)
                do i=lo(1),hi(1)
                   sflux(i,j,k,rhoh_comp) = umac(i,j,k)*sedge(i,j,k,rhoh_comp)
                end do
             end do
          end do

       else if (enthalpy_pred_type.eq.predict_rhohprime .or. &
        enthalpy_pred_type.eq.predict_T_then_rhohprime) then
          ! enthalpy edge state is (rho h)'

          do k=lo(3),hi(3)
             rhoh0_edge = HALF*(rhoh0_old(lev,k)+rhoh0_new(lev,k))
             do j=lo(2),hi(2)
                do i=lo(1),hi(1)
                   sflux(i,j,k,rhoh_comp) = umac(i,j,k)*(rhoh0_edge+sedge(i,j,k,rhoh_comp))
                end do
             end do
          end do

       else
#ifndef AMREX_USE_CUDA
          call amrex_error("make_rhoh_flux_3d : enthalpy_pred_type not recognized.")
#endif
       end if

    elseif (idir == 2) then

       ! create y-fluxes
       if (have_h) then
          ! enthalpy edge state is h

          if (species_pred_type == predict_rhoprime_and_X) then
             ! density edge state is rho'

             do k=lo(3),hi(3)
                rho0_edge = HALF*(rho0_old(lev,k)+rho0_new(lev,k))
                do j=lo(2),hi(2)
                   do i=lo(1),hi(1)
                      sflux(i,j,k,rhoh_comp) = &
                           umac(i,j,k)*(rho0_edge+sedge(i,j,k,rho_comp))*sedge(i,j,k,rhoh_comp)
                   end do
                end do
             end do

          else if (species_pred_type == predict_rho_and_X .or. &
               species_pred_type == predict_rhoX) then
             ! density edge state is rho

             do k=lo(3),hi(3)
                do j=lo(2),hi(2)
                   do i=lo(1),hi(1)
                      sflux(i,j,k,rhoh_comp) = &
                           umac(i,j,k)*sedge(i,j,k,rho_comp)*sedge(i,j,k,rhoh_comp)
                   end do
                end do
             end do

          endif

       else if (have_hprime) then

          ! enthalpy edge state is h'
#ifndef AMREX_USE_CUDA
          call amrex_error("make_rhoh_flux_3d : predict_hprime not coded yet")
#endif

       else if (have_rhoh) then

          do k=lo(3),hi(3)
             do j=lo(2),hi(2)
                do i=lo(1),hi(1)
                   sflux(i,j,k,rhoh_comp) = umac(i,j,k)*sedge(i,j,k,rhoh_comp)
                end do
             end do
          end do

       else if (enthalpy_pred_type.eq.predict_rhohprime .or. &
        enthalpy_pred_type.eq.predict_T_then_rhohprime) then
          ! enthalpy edge state is (rho h)'

          do k=lo(3),hi(3)
             rhoh0_edge = HALF*(rhoh0_old(lev,k)+rhoh0_new(lev,k))
             do j=lo(2),hi(2)
                do i=lo(1),hi(1)
                   sflux(i,j,k,rhoh_comp) = umac(i,j,k)*(rhoh0_edge+sedge(i,j,k,rhoh_comp))
                end do
             end do
          end do

       else
#ifndef AMREX_USE_CUDA
          call amrex_error("make_rhoh_flux_3d : enthalpy_pred_type not recognized.")
#endif
       end if


    else ! idir == 3

<<<<<<< HEAD
       ! create z-fluxes
       if (have_h) then
          ! enthalpy edge state is h

          if (species_pred_type == predict_rhoprime_and_X) then
             ! density edge state is rho'

             do k=lo(3),hi(3)
                rho0_edge = HALF*(rho0_edge_old(lev,k)+rho0_edge_new(lev,k))
                do j=lo(2),hi(2)
                   do i=lo(1),hi(1)
                      sflux(i,j,k,rhoh_comp) = (umac(i,j,k)+w0(lev,k))* &
                           (rho0_edge+sedge(i,j,k,rho_comp))*sedge(i,j,k,rhoh_comp)
                   end do
=======
          do k=lo(3),hi(3)+1
             rho0_edge = HALF*(rho0_edge_old(lev,k)+rho0_edge_new(lev,k))
             do j=lo(2),hi(2)
                do i=lo(1),hi(1)
                   sfluxz(i,j,k,rhoh_comp) = wmac(i,j,k)* &
                        (rho0_edge+sedgez(i,j,k,rho_comp))*sedgez(i,j,k,rhoh_comp)
>>>>>>> 5779950f
                end do
             end do

          else if (species_pred_type == predict_rho_and_X .or. &
               species_pred_type == predict_rhoX) then
             ! density edge state is rho

<<<<<<< HEAD
             do k=lo(3),hi(3)
                do j=lo(2),hi(2)
                   do i=lo(1),hi(1)
                      sflux(i,j,k,rhoh_comp) = (umac(i,j,k)+w0(lev,k))* &
                           sedge(i,j,k,rho_comp)*sedge(i,j,k,rhoh_comp)
                   end do
=======
          do k=lo(3),hi(3)+1
             do j=lo(2),hi(2)
                do i=lo(1),hi(1)
                   sfluxz(i,j,k,rhoh_comp) = wmac(i,j,k)* &
                        sedgez(i,j,k,rho_comp)*sedgez(i,j,k,rhoh_comp)
>>>>>>> 5779950f
                end do
             end do

          endif

       else if (have_hprime) then

          ! enthalpy edge state is h'
#ifndef AMREX_USE_CUDA
          call amrex_error("make_rhoh_flux_3d : predict_hprime not coded yet")
#endif

       else if (have_rhoh) then

<<<<<<< HEAD
          do k=lo(3),hi(3)
             do j=lo(2),hi(2)
                do i=lo(1),hi(1)
                   sflux(i,j,k,rhoh_comp) = (umac(i,j,k)+w0(lev,k))*sedge(i,j,k,rhoh_comp)
                end do
=======
       do k=lo(3),hi(3)+1
          do j=lo(2),hi(2)
             do i=lo(1),hi(1)
                sfluxz(i,j,k,rhoh_comp) = wmac(i,j,k)*sedgez(i,j,k,rhoh_comp)
>>>>>>> 5779950f
             end do
          end do

       else if (enthalpy_pred_type.eq.predict_rhohprime .or. &
        enthalpy_pred_type.eq.predict_T_then_rhohprime) then
          ! enthalpy edge state is (rho h)'

<<<<<<< HEAD
          do k=lo(3),hi(3)
             rhoh0_edge = HALF*(rhoh0_edge_old(lev,k)+rhoh0_edge_new(lev,k))
             do j=lo(2),hi(2)
                do i=lo(1),hi(1)
                   sflux(i,j,k,rhoh_comp) = &
                        (umac(i,j,k)+w0(lev,k))*(sedge(i,j,k,rhoh_comp)+rhoh0_edge)
                end do
=======
       do k=lo(3),hi(3)+1
          rhoh0_edge = HALF*(rhoh0_edge_old(lev,k)+rhoh0_edge_new(lev,k))
          do j=lo(2),hi(2)
             do i=lo(1),hi(1)
                sfluxz(i,j,k,rhoh_comp) = wmac(i,j,k)*(sedgez(i,j,k,rhoh_comp)+rhoh0_edge)
>>>>>>> 5779950f
             end do
          end do

       else
#ifndef AMREX_USE_CUDA
          call amrex_error("make_rhoh_flux_3d : enthalpy_pred_type not recognized.")
#endif
       end if
    end if


  end subroutine make_rhoh_flux_3d

  !----------------------------------------------------------------------------
  ! mk_rhoh_flux_3d_sphr
  !----------------------------------------------------------------------------
  subroutine make_rhoh_flux_3d_sphr(lo, hi, &
       sflux, fx_lo, fx_hi, nc_fx, &
       sedge, x_lo, x_hi, nc_x, &
       umac,   u_lo, u_hi, &
<<<<<<< HEAD
       w0mac, wx_lo, wx_hi, &
       rho0_edge, rx_lo, rx_hi, &
       h0_edge, hx_lo, hx_hi) bind(C,name="make_rhoh_flux_3d_sphr")
=======
       vmac,   v_lo, v_hi, &
       wmac,   w_lo, w_hi, &
       rho0_edgex, rx_lo, rx_hi, &
       rho0_edgey, ry_lo, ry_hi, &
       rho0_edgez, rz_lo, rz_hi, &
       h0_edgex, hx_lo, hx_hi, &
       h0_edgey, hy_lo, hy_hi, &
       h0_edgez, hz_lo, hz_hi) bind(C,name="make_rhoh_flux_3d_sphr")
    ! Binds to C function ``make_rhoh_flux_3d_sphr``
>>>>>>> 5779950f

    integer         , intent(in   ) :: lo(3), hi(3)
    integer         , intent(in   ) :: fx_lo(3), fx_hi(3)
    integer  , value, intent(in   ) :: nc_fx
    double precision, intent(inout) :: sflux(fx_lo(1):fx_hi(1),fx_lo(2):fx_hi(2),fx_lo(3):fx_hi(3),nc_fx)
    integer         , intent(in   ) :: x_lo(3), x_hi(3)
    integer  , value, intent(in   ) :: nc_x
    double precision, intent(in   ) :: sedge(x_lo(1):x_hi(1),x_lo(2):x_hi(2),x_lo(3):x_hi(3),nc_x)
    integer         , intent(in   ) :: u_lo(3), u_hi(3)
    double precision, intent(in   ) :: umac  (u_lo(1):u_hi(1),u_lo(2):u_hi(2),u_lo(3):u_hi(3))
<<<<<<< HEAD
    integer         , intent(in   ) :: wx_lo(3), wx_hi(3)
    double precision, intent(in   ) :: w0mac(wx_lo(1):wx_hi(1),wx_lo(2):wx_hi(2),wx_lo(3):wx_hi(3))
=======
    integer         , intent(in   ) :: v_lo(3), v_hi(3)
    double precision, intent(in   ) :: vmac  (v_lo(1):v_hi(1),v_lo(2):v_hi(2),v_lo(3):v_hi(3))
    integer         , intent(in   ) :: w_lo(3), w_hi(3)
    double precision, intent(in   ) :: wmac  (w_lo(1):w_hi(1),w_lo(2):w_hi(2),w_lo(3):w_hi(3))
>>>>>>> 5779950f
    integer         , intent(in   ) :: rx_lo(3), rx_hi(3)
    double precision, intent(in   ) :: rho0_edge(rx_lo(1):rx_hi(1),rx_lo(2):rx_hi(2),rx_lo(3):rx_hi(3))
    integer         , intent(in   ) :: hx_lo(3), hx_hi(3)
    double precision, intent(in   ) :: h0_edge(hx_lo(1):hx_hi(1),hx_lo(2):hx_hi(2),hx_lo(3):hx_hi(3))

    ! local
    integer          :: i,j,k
    logical          :: have_h, have_hprime, have_rhoh

    !$gpu

    have_h = enthalpy_pred_type.eq.predict_h .or. &
         enthalpy_pred_type.eq.predict_T_then_h .or. &
         enthalpy_pred_type.eq.predict_Tprime_then_h

    have_hprime = enthalpy_pred_type.eq.predict_hprime

    have_rhoh = enthalpy_pred_type.eq.predict_rhoh

    ! create fluxes
    if (have_h) then

       ! enthalpy edge state is h

       if (species_pred_type == predict_rhoprime_and_X) then
          ! density edge state is rho'

          do k = lo(3), hi(3)
             do j = lo(2), hi(2)
                do i = lo(1), hi(1)

<<<<<<< HEAD
                   sflux(i,j,k,rhoh_comp) = (umac(i,j,k) + w0mac(i,j,k)) * &
                        (rho0_edge(i,j,k) + sedge(i,j,k,rho_comp))*sedge(i,j,k,rhoh_comp)
=======
                   sfluxx(i,j,k,rhoh_comp) = umac(i,j,k) * &
                        (rho0_edgex(i,j,k) + sedgex(i,j,k,rho_comp))*sedgex(i,j,k,rhoh_comp)
>>>>>>> 5779950f

                end do
             end do
          end do

       else if (species_pred_type == predict_rho_and_X .or. &
            species_pred_type == predict_rhoX) then
          ! density edge state is rho

          do k = lo(3), hi(3)
             do j = lo(2), hi(2)
                do i = lo(1), hi(1)

<<<<<<< HEAD
                   sflux(i,j,k,rhoh_comp) = (umac(i,j,k) + w0mac(i,j,k)) * &
                        sedge(i,j,k,rho_comp)*sedge(i,j,k,rhoh_comp)
=======
                   sfluxx(i,j,k,rhoh_comp) = umac(i,j,k) * &
                        sedgex(i,j,k,rho_comp)*sedgex(i,j,k,rhoh_comp)
>>>>>>> 5779950f

                end do
             end do
          end do

       endif

    else if (have_hprime) then

       ! enthalpy edge state is h'

       if (species_pred_type == predict_rhoprime_and_X) then
          ! density edge state is rho'

          ! (rho h)_edge = (h' + h_0) * (rho' + rho_0) where h0 is
          ! computed from (rho h)_0 / rho_0
          ! sfluxx = (umac(i,j,k)+w0macx(i,j,k)) * (rho h)_edge

          do k = lo(3), hi(3)
             do j = lo(2), hi(2)
<<<<<<< HEAD
                do i = lo(1), hi(1)

                   sflux(i,j,k,rhoh_comp) = (umac(i,j,k)+w0mac(i,j,k)) * &
                        (sedge(i,j,k,rho_comp)+rho0_edge(i,j,k)) * (sedge(i,j,k,rhoh_comp)+h0_edge(i,j,k))
=======
                do i = lo(1), hi(1)+1

                   sfluxx(i,j,k,rhoh_comp) = umac(i,j,k) * &
                        (sedgex(i,j,k,rho_comp)+rho0_edgex(i,j,k)) * (sedgex(i,j,k,rhoh_comp)+h0_edgex(i,j,k))

                end do
             end do
          end do

       else if (species_pred_type == predict_rho_and_X) then
          ! density edge state is rho
          call amrex_error("ERROR: predict_rho_and_X and predict_hprime not supported together")

       else if (species_pred_type == predict_rhoX) then
          ! density edge state is rho
          call amrex_error("ERROR: predict_rhoX and predict_hprime not supported together")

       endif

    else if (have_rhoh) then

       do k = lo(3), hi(3)
          do j = lo(2), hi(2)
             do i = lo(1), hi(1)+1

                sfluxx(i,j,k,rhoh_comp) = umac(i,j,k)*sedgex(i,j,k,rhoh_comp)

             end do
          end do
       end do

    else

       ! enthalpy edge state is (rho h)'

       do k = lo(3), hi(3)
          do j = lo(2), hi(2)
             do i = lo(1), hi(1)+1

                ! Average (rho h) onto edges by averaging rho and h
                ! separately onto edges.
                !  (rho h)_edge = (rho h)' + (rho_0 * h_0)
                ! where h_0 is computed from (rho h)_0 / rho_0

                sfluxx(i,j,k,rhoh_comp) = &
                     umac(i,j,k)*(rho0_edgex(i,j,k)*h0_edgex(i,j,k)+sedgex(i,j,k,rhoh_comp))

             end do
          end do
       end do

    endif

    ! create y-fluxes
    if (have_h) then

       ! enthalpy edge state is h

       if (species_pred_type == predict_rhoprime_and_X) then
          ! density edge state is rho'

          do k = lo(3), hi(3)
             do j = lo(2), hi(2)+1
                do i = lo(1), hi(1)

                   sfluxy(i,j,k,rhoh_comp) = vmac(i,j,k) * &
                        (rho0_edgey(i,j,k) + sedgey(i,j,k,rho_comp))*sedgey(i,j,k,rhoh_comp)

                end do
             end do
          end do

       else if (species_pred_type == predict_rho_and_X .or. &
            species_pred_type == predict_rhoX) then
          ! density edge state is rho

          do k = lo(3), hi(3)
             do j = lo(2), hi(2)+1
                do i = lo(1), hi(1)

                   sfluxy(i,j,k,rhoh_comp) = vmac(i,j,k) * &
                        sedgey(i,j,k,rho_comp)*sedgey(i,j,k,rhoh_comp)

                end do
             end do
          end do

       endif

    else if (have_hprime) then

       ! enthalpy edge state is h'

       if (species_pred_type == predict_rhoprime_and_X) then
          ! density edge state is rho'

          ! (rho h)_edge = (h' + h_0) * (rho' + rho_0) where h0 is
          ! computed from (rho h)_0 / rho_0
          ! sfluxy = (vmac(i,j,k)+w0macy(i,j,k)) * (rho h)_edge

          do k = lo(3), hi(3)
             do j = lo(2), hi(2)+1
                do i = lo(1), hi(1)

                   sfluxy(i,j,k,rhoh_comp) = vmac(i,j,k) * &
                        (sedgey(i,j,k,rho_comp)+rho0_edgey(i,j,k)) * (sedgey(i,j,k,rhoh_comp)+h0_edgey(i,j,k))
>>>>>>> 5779950f

                end do
             end do
          end do

       else if (species_pred_type == predict_rho_and_X) then
          ! density edge state is rho
#ifndef AMREX_USE_CUDA
          call amrex_error("ERROR: predict_rho_and_X and predict_hprime not supported together")
#endif

       else if (species_pred_type == predict_rhoX) then
          ! density edge state is rho
#ifndef AMREX_USE_CUDA
          call amrex_error("ERROR: predict_rhoX and predict_hprime not supported together")
#endif
       endif

    else if (have_rhoh) then

       do k = lo(3), hi(3)
<<<<<<< HEAD
          do j = lo(2), hi(2)
             do i = lo(1), hi(1)

                sflux(i,j,k,rhoh_comp) = (umac(i,j,k) + w0mac(i,j,k))*sedge(i,j,k,rhoh_comp)
=======
          do j = lo(2), hi(2)+1
             do i = lo(1), hi(1)

                sfluxy(i,j,k,rhoh_comp) = vmac(i,j,k)*sedgey(i,j,k,rhoh_comp)

             end do
          end do
       end do

    else

       ! enthalpy edge state is (rho h)'

       do k = lo(3), hi(3)
          do j = lo(2), hi(2)+1
             do i = lo(1), hi(1)

                ! Average (rho h) onto edges by averaging rho and h
                ! separately onto edges.
                !  (rho h)_edge = (rho h)' + (rho_0 * h_0)
                ! where h_0 is computed from (rho h)_0 / rho_0

                sfluxy(i,j,k,rhoh_comp) = &
                     vmac(i,j,k)*(rho0_edgey(i,j,k)*h0_edgey(i,j,k)+sedgey(i,j,k,rhoh_comp))

             end do
          end do
       end do

    endif

    ! create z-fluxes
    if (have_h) then

       ! enthalpy edge state is h

       if (species_pred_type == predict_rhoprime_and_X) then
          ! density edge state is rho'

          do k = lo(3), hi(3)+1
             do j = lo(2), hi(2)
                do i = lo(1), hi(1)

                   sfluxz(i,j,k,rhoh_comp) = wmac(i,j,k) * &
                        (rho0_edgez(i,j,k) + sedgez(i,j,k,rho_comp))*sedgez(i,j,k,rhoh_comp)

                end do
             end do
          end do

       else if (species_pred_type == predict_rho_and_X .or. &
            species_pred_type == predict_rhoX) then
          ! density edge state is rho

          do k = lo(3), hi(3)+1
             do j = lo(2), hi(2)
                do i = lo(1), hi(1)

                   sfluxz(i,j,k,rhoh_comp) = wmac(i,j,k) * &
                        sedgez(i,j,k,rho_comp)*sedgez(i,j,k,rhoh_comp)

                end do
             end do
          end do

       endif

    else if (have_hprime) then

       ! enthalpy edge state is h'

       if (species_pred_type == predict_rhoprime_and_X) then
          ! density edge state is rho'

          ! (rho h)_edge = (h' + h_0) * (rho' + rho_0)
          ! where h0 is computed from (rho h)_0 / rho_0
          ! sfluxz = (wmac(i,j,k)+w0macz(i,j,k)) * (rho h)_edge

          do k = lo(3), hi(3)+1
             do j = lo(2), hi(2)
                do i = lo(1), hi(1)

                   sfluxz(i,j,k,rhoh_comp) = wmac(i,j,k) * &
                        (sedgez(i,j,k,rho_comp)+rho0_edgez(i,j,k)) * (sedgez(i,j,k,rhoh_comp)+h0_edgez(i,j,k))

                end do
             end do
          end do

       else if (species_pred_type == predict_rho_and_X) then
          ! density edge state is rho
          call amrex_error("ERROR: predict_rho_and_X and predict_hprime not supported together")

       else if (species_pred_type == predict_rhoX) then
          ! density edge state is rho
          call amrex_error("ERROR: predict_rhoX and predict_hprime not supported together")

       endif

    else if (have_rhoh) then

       do k = lo(3), hi(3)+1
          do j = lo(2), hi(2)
             do i = lo(1), hi(1)

                sfluxz(i,j,k,rhoh_comp) = wmac(i,j,k)*sedgez(i,j,k,rhoh_comp)
>>>>>>> 5779950f

             end do
          end do
       end do

    else

       ! enthalpy edge state is (rho h)'

       do k = lo(3), hi(3)
          do j = lo(2), hi(2)
             do i = lo(1), hi(1)

                ! Average (rho h) onto edges by averaging rho and h
                ! separately onto edges.
                !  (rho h)_edge = (rho h)' + (rho_0 * h_0)
                ! where h_0 is computed from (rho h)_0 / rho_0

<<<<<<< HEAD
                sflux(i,j,k,rhoh_comp) = &
                     (umac(i,j,k)+w0mac(i,j,k))*(rho0_edge(i,j,k)*h0_edge(i,j,k)+sedge(i,j,k,rhoh_comp))
=======
                sfluxz(i,j,k,rhoh_comp) = &
                     wmac(i,j,k)*(rho0_edgez(i,j,k)*h0_edgez(i,j,k)+sedgez(i,j,k,rhoh_comp))
>>>>>>> 5779950f

             end do
          end do
       end do

    endif

  end subroutine make_rhoh_flux_3d_sphr

  subroutine make_rhoh_flux_3d_sphr_irreg(lo, hi, &
       sflux, fx_lo, fx_hi, nc_fx, &
       sedge, x_lo, x_hi, nc_x, &
       umac,   u_lo, u_hi, &
       w0mac, wx_lo, wx_hi, &
       rhoh0_edge, hx_lo, hx_hi) bind(C,name="make_rhoh_flux_3d_sphr_irreg")

    integer         , intent(in   ) :: lo(3), hi(3)
    integer         , intent(in   ) :: fx_lo(3), fx_hi(3)
    integer  , value, intent(in   ) :: nc_fx
    double precision, intent(inout) :: sflux(fx_lo(1):fx_hi(1),fx_lo(2):fx_hi(2),fx_lo(3):fx_hi(3),nc_fx)
    integer         , intent(in   ) :: x_lo(3), x_hi(3)
    integer  , value, intent(in   ) :: nc_x
    double precision, intent(in   ) :: sedge(x_lo(1):x_hi(1),x_lo(2):x_hi(2),x_lo(3):x_hi(3),nc_x)
    integer         , intent(in   ) :: u_lo(3), u_hi(3)
    double precision, intent(in   ) :: umac  (u_lo(1):u_hi(1),u_lo(2):u_hi(2),u_lo(3):u_hi(3))
    integer         , intent(in   ) :: wx_lo(3), wx_hi(3)
    double precision, intent(in   ) :: w0mac(wx_lo(1):wx_hi(1),wx_lo(2):wx_hi(2),wx_lo(3):wx_hi(3))
    integer         , intent(in   ) :: hx_lo(3), hx_hi(3)
    double precision, intent(in   ) :: rhoh0_edge(hx_lo(1):hx_hi(1),hx_lo(2):hx_hi(2),hx_lo(3):hx_hi(3))

    ! local
    integer          :: i,j,k
    logical          :: have_h, have_hprime, have_rhoh

    !$gpu

    have_h = enthalpy_pred_type.eq.predict_h .or. &
         enthalpy_pred_type.eq.predict_T_then_h .or. &
         enthalpy_pred_type.eq.predict_Tprime_then_h

    have_hprime = enthalpy_pred_type.eq.predict_hprime

    have_rhoh = enthalpy_pred_type.eq.predict_rhoh

    ! create fluxes
    if (have_h) then

       ! enthalpy edge state is h
#ifndef AMREX_USE_CUDA
       call amrex_error("have_h not supported on irregular-spaced base state")
#endif

       if (species_pred_type == predict_rhoprime_and_X) then
          ! density edge state is rho'

       else if (species_pred_type == predict_rho_and_X .or. &
            species_pred_type == predict_rhoX) then
          ! density edge state is rho

       endif

    else if (have_hprime) then

       ! enthalpy edge state is h'
#ifndef AMREX_USE_CUDA
       call amrex_error("have_hprime not supported on irregular-spaced base state")
#endif

       if (species_pred_type == predict_rhoprime_and_X) then
          ! density edge state is rho'

       else if (species_pred_type == predict_rho_and_X) then
          ! density edge state is rho
#ifndef AMREX_USE_CUDA
          call amrex_error("ERROR: predict_rho_and_X and predict_hprime not supported together")
#endif
       else if (species_pred_type == predict_rhoX) then
          ! density edge state is rho
#ifndef AMREX_USE_CUDA
          call amrex_error("ERROR: predict_rhoX and predict_hprime not supported together")
#endif
       endif

    else if (have_rhoh) then

       do k = lo(3), hi(3)
          do j = lo(2), hi(2)
             do i = lo(1), hi(1)

                sflux(i,j,k,rhoh_comp) = umac(i,j,k)*sedge(i,j,k,rhoh_comp)

             end do
          end do
       end do

    else

       ! enthalpy edge state is (rho h)'

       do k = lo(3), hi(3)
          do j = lo(2), hi(2)
             do i = lo(1), hi(1)

                ! Average (rho h) onto edges by averaging rho and h
                ! separately onto edges.
                !  (rho h)_edge = (rho h)' + (rhoh_0)

                sflux(i,j,k,rhoh_comp) = umac(i,j,k)*(rhoh0_edge(i,j,k)+sedge(i,j,k,rhoh_comp))

             end do
          end do
       end do

    endif

  end subroutine make_rhoh_flux_3d_sphr_irreg
#endif

end module make_flux_module<|MERGE_RESOLUTION|>--- conflicted
+++ resolved
@@ -133,45 +133,11 @@
     else ! idir == 2
 
        ! create y-fluxes
-<<<<<<< HEAD
        do comp = startcomp, endcomp
           do k=lo(3),hi(3)
              do j = lo(2),hi(2)
                 rho0_edge = HALF*(rho0_edge_old(lev,j)+rho0_edge_new(lev,j))
                 do i = lo(1),hi(1)
-=======
-       do j = lo(2),hi(2)+1
-          rho0_edge = HALF*(rho0_edge_old(lev,j)+rho0_edge_new(lev,j))
-          do i = lo(1),hi(1)
-
-             if (species_pred_type == predict_rhoprime_and_X) then
-                ! edge states are rho' and X.  To make the (rho X) flux,
-                ! we need the edge state of rho0
-                sfluxy(i,j,comp) = vmac(i,j)*(rho0_edge+sedgey(i,j,rho_comp))*sedgey(i,j,comp)
-
-             else if (species_pred_type == predict_rhoX) then
-                ! edge states are (rho X)
-                sfluxy(i,j,comp) = vmac(i,j)*sedgey(i,j,comp)
-
-             else if (species_pred_type == predict_rho_and_X) then
-                ! edge state are rho and X
-                sfluxy(i,j,comp) = vmac(i,j)*sedgey(i,j,rho_comp)*sedgey(i,j,comp)
-
-             endif
-
-             if (evolve_base_state .and. .not.use_exact_base_state) then
-                if (comp .ge. spec_comp .and. comp .le. spec_comp+nspec-1) then
-                   etarhoflux(i,j) = etarhoflux(i,j) + sfluxy(i,j,comp)
-                end if
-
-                if ( comp.eq.spec_comp+nspec-1) then
-                   etarhoflux(i,j) = etarhoflux(i,j) - w0(lev,j)*rho0_predicted_edge(lev,j)
-                end if
-             endif  ! evolve_base_state
-          end do
-       end do
-    end do
->>>>>>> 5779950f
 
                    if (species_pred_type == predict_rhoprime_and_X) then
                       ! edge states are rho' and X.  To make the (rho X) flux,
@@ -289,36 +255,10 @@
 
                 end do
              end do
-<<<<<<< HEAD
           enddo
        enddo
 
     else ! idir == 3
-=======
-          end do
-       end do
-
-       ! create z-fluxes
-       do k=lo(3),hi(3)+1
-          rho0_edge = HALF*(rho0_edge_old(lev,k)+rho0_edge_new(lev,k))
-          do j=lo(2),hi(2)
-             do i=lo(1),hi(1)
-
-                if (species_pred_type == predict_rhoprime_and_X) then
-                   ! edge states are rho' and X.  To make the (rho X)
-                   ! flux, we need the edge state of rho0
-                   sfluxz(i,j,k,comp) = wmac(i,j,k)* &
-                        (rho0_edge+sedgez(i,j,k,rho_comp))*sedgez(i,j,k,comp)
-
-                else if (species_pred_type == predict_rhoX) then
-                   ! edge states are (rho X)
-                   sfluxz(i,j,k,comp) = wmac(i,j,k)*sedgez(i,j,k,comp)
-
-                else if (species_pred_type == predict_rho_and_X) then
-                   ! edge states are rho and X
-                   sfluxz(i,j,k,comp) = wmac(i,j,k)* &
-                        sedgez(i,j,k,rho_comp)*sedgez(i,j,k,comp)
->>>>>>> 5779950f
 
        ! create z-fluxes
        do comp = startcomp, endcomp
@@ -368,26 +308,11 @@
   ! make_rhoX_flux_3d_sphr
   !----------------------------------------------------------------------------
   subroutine make_rhoX_flux_3d_sphr(lo, hi, &
-<<<<<<< HEAD
        sflux, f_lo, f_hi, nc_f, &
        sedge, x_lo, x_hi, nc_x, &
        umac,  u_lo, u_hi, &
        w0mac, w_lo, w_hi, &
        rho0_edge, r_lo, r_hi, &
-=======
-       sfluxx, fx_lo, fx_hi, nc_fx, &
-       sfluxy, fy_lo, fy_hi, nc_fy, &
-       sfluxz, fz_lo, fz_hi, nc_fz, &
-       sedgex, x_lo, x_hi, nc_x, &
-       sedgey, y_lo, y_hi, nc_y, &
-       sedgez, z_lo, z_hi, nc_z, &
-       umac,   u_lo, u_hi, &
-       vmac,   v_lo, v_hi, &
-       wmac,   w_lo, w_hi, &
-       rho0_edgex, rx_lo, rx_hi, &
-       rho0_edgey, ry_lo, ry_hi, &
-       rho0_edgez, rz_lo, rz_hi, &
->>>>>>> 5779950f
        startcomp, endcomp) bind(C,name="make_rhoX_flux_3d_sphr")
     ! Binds to C function ``make_rhoX_flux_3d_sphr``
 
@@ -401,98 +326,29 @@
     integer         , intent(in   ) :: u_lo(3), u_hi(3)
     double precision, intent(in   ) :: umac  (u_lo(1):u_hi(1),u_lo(2):u_hi(2),u_lo(3):u_hi(3))
     integer         , intent(in   ) :: w_lo(3), w_hi(3)
-<<<<<<< HEAD
     double precision, intent(inout) :: w0mac(w_lo(1):w_hi(1),w_lo(2):w_hi(2),w_lo(3):w_hi(3))
     integer         , intent(in   ) :: r_lo(3), r_hi(3)
     double precision, intent(in   ) :: rho0_edge(r_lo(1):r_hi(1),r_lo(2):r_hi(2),r_lo(3):r_hi(3))
     integer  , value, intent(in   ) :: startcomp, endcomp
-=======
-    double precision, intent(in   ) :: wmac  (w_lo(1):w_hi(1),w_lo(2):w_hi(2),w_lo(3):w_hi(3))
-    integer         , intent(in   ) :: rx_lo(3), rx_hi(3)
-    double precision, intent(in   ) :: rho0_edgex(rx_lo(1):rx_hi(1),rx_lo(2):rx_hi(2),rx_lo(3):rx_hi(3))
-    integer         , intent(in   ) :: ry_lo(3), ry_hi(3)
-    double precision, intent(in   ) :: rho0_edgey(ry_lo(1):ry_hi(1),ry_lo(2):ry_hi(2),ry_lo(3):ry_hi(3))
-    integer         , intent(in   ) :: rz_lo(3), rz_hi(3)
-    double precision, intent(in   ) :: rho0_edgez(rz_lo(1):rz_hi(1),rz_lo(2):rz_hi(2),rz_lo(3):rz_hi(3))
-    integer         , intent(in   ) :: startcomp, endcomp
->>>>>>> 5779950f
 
     ! local
     integer          :: comp
     integer          :: i,j,k
-<<<<<<< HEAD
 
     !$gpu
-=======
-    ! double precision :: rho0_edge
-
+
+    ! reset density flux
+    sflux(lo(1):hi(1),lo(2):hi(2),lo(3):hi(3),1) = ZERO
+
+    ! loop for fluxes
     do comp = startcomp, endcomp
-
-       ! loop for x-fluxes
        do k = lo(3), hi(3)
           do j = lo(2), hi(2)
-             do i = lo(1), hi(1)+1
+             do i = lo(1), hi(1)
 
                 if (species_pred_type == predict_rhoprime_and_X) then
                    ! edge states are rho' and X.  To make the (rho X)
                    ! flux, we need the edge state of rho0
-                   ! rho0_edge = HALF*(rho0macx_old(i,j,k)+rho0macx_new(i,j,k))
-                   sfluxx(i,j,k,comp) = umac(i,j,k) * &
-                        (rho0_edgex(i,j,k) + sedgex(i,j,k,rho_comp))*sedgex(i,j,k,comp)
-
-                else if (species_pred_type == predict_rhoX) then
-                   ! edge states are (rho X)
-                   sfluxx(i,j,k,comp) = umac(i,j,k) * sedgex(i,j,k,comp)
-
-                else if (species_pred_type == predict_rho_and_X) then
-                   ! edge states are rho and X
-                   sfluxx(i,j,k,comp) = umac(i,j,k) * sedgex(i,j,k,rho_comp)*sedgex(i,j,k,comp)
-
-                endif
->>>>>>> 5779950f
-
-    ! reset density flux
-    sflux(lo(1):hi(1),lo(2):hi(2),lo(3):hi(3),1) = ZERO
-
-    ! loop for fluxes
-    do comp = startcomp, endcomp
-       do k = lo(3), hi(3)
-<<<<<<< HEAD
-=======
-          do j = lo(2), hi(2)+1
-             do i = lo(1), hi(1)
-
-                if (species_pred_type == predict_rhoprime_and_X) then
-                   ! edge states are rho' and X.  To make the (rho X)
-                   ! flux, we need the edge state of rho0
-                   ! rho0_edge = HALF*(rho0macy_old(i,j,k)+rho0macy_new(i,j,k))
-                   sfluxy(i,j,k,comp) = vmac(i,j,k) * &
-                        (rho0_edgey(i,j,k) + sedgey(i,j,k,rho_comp))*sedgey(i,j,k,comp)
-
-                else if (species_pred_type == predict_rhoX) then
-                   ! edge states are (rho X)
-                   sfluxy(i,j,k,comp) = vmac(i,j,k) * sedgey(i,j,k,comp)
-
-                else if (species_pred_type == predict_rho_and_X) then
-                   ! edge states are rho and X
-                   sfluxy(i,j,k,comp) = vmac(i,j,k) * sedgey(i,j,k,rho_comp)*sedgey(i,j,k,comp)
-
-                endif
-
-             end do
-          end do
-       end do
-
-       ! loop for z-fluxes
-       do k = lo(3), hi(3)+1
->>>>>>> 5779950f
-          do j = lo(2), hi(2)
-             do i = lo(1), hi(1)
-
-                if (species_pred_type == predict_rhoprime_and_X) then
-                   ! edge states are rho' and X.  To make the (rho X)
-                   ! flux, we need the edge state of rho0
-<<<<<<< HEAD
                    sflux(i,j,k,comp) = (umac(i,j,k) + w0mac(i,j,k)) * &
                         (rho0_edge(i,j,k) + sedge(i,j,k,rho_comp))*sedge(i,j,k,comp)
 
@@ -504,19 +360,6 @@
                    ! edge states are rho and X
                    sflux(i,j,k,comp) = (umac(i,j,k) + w0mac(i,j,k)) * &
                         sedge(i,j,k,rho_comp)*sedge(i,j,k,comp)
-=======
-                   ! rho0_edge = HALF*(rho0macz_old(i,j,k)+rho0macz_new(i,j,k))
-                   sfluxz(i,j,k,comp) = wmac(i,j,k) * &
-                        (rho0_edgez(i,j,k) + sedgez(i,j,k,rho_comp))*sedgez(i,j,k,comp)
-
-                else if (species_pred_type == predict_rhoX) then
-                   ! edge states are (rho X)
-                   sfluxz(i,j,k,comp) = wmac(i,j,k) * sedgez(i,j,k,comp)
-
-                else if (species_pred_type == predict_rho_and_X) then
-                   ! edge states are rho and X
-                   sfluxz(i,j,k,comp) = wmac(i,j,k) * sedgez(i,j,k,rho_comp)*sedgez(i,j,k,comp)
->>>>>>> 5779950f
 
                 endif
 
@@ -648,7 +491,6 @@
 
     else ! idir == 2
 
-<<<<<<< HEAD
        ! create y-fluxes
        if (have_h) then
           ! enthalpy edge state is h
@@ -663,18 +505,8 @@
                            (umac(i,j,k)+w0(lev,j))*(rho0_edge+sedge(i,j,k,rho_comp))*sedge(i,j,k,rhoh_comp)
                    end do
                 end do
-=======
-       if (species_pred_type == predict_rhoprime_and_X) then
-          ! density edge state is rho'
-          do j=lo(2),hi(2)+1
-             rho0_edge = HALF*(rho0_edge_old(lev,j)+rho0_edge_new(lev,j))
-             do i=lo(1),hi(1)
-                sfluxy(i,j,rhoh_comp) = &
-                     vmac(i,j)*(rho0_edge+sedgey(i,j,rho_comp))*sedgey(i,j,rhoh_comp)
->>>>>>> 5779950f
-             end do
-
-<<<<<<< HEAD
+             end do
+
           else if (species_pred_type == predict_rho_and_X .or. &
                species_pred_type == predict_rhoX) then
              ! density edge state is rho
@@ -685,14 +517,6 @@
                            (umac(i,j,k)+w0(lev,j))*sedge(i,j,k,rho_comp)*sedge(i,j,k,rhoh_comp)
                    end do
                 end do
-=======
-       else if (species_pred_type == predict_rho_and_X .or. &
-            species_pred_type == predict_rhoX) then
-          ! density edge state is rho
-          do j=lo(2),hi(2)+1
-             do i=lo(1),hi(1)
-                sfluxy(i,j,rhoh_comp) = vmac(i,j)*sedgey(i,j,rho_comp)*sedgey(i,j,rhoh_comp)
->>>>>>> 5779950f
              end do
 
           endif
@@ -704,7 +528,6 @@
           call amrex_error("make_rhoh_flux_2d : predict_hprime not coded yet")
 #endif
 
-<<<<<<< HEAD
        else if (have_rhoh) then
           do k=lo(3),hi(3)
              do j=lo(2),hi(2)
@@ -712,14 +535,8 @@
                    sflux(i,j,k,rhoh_comp) = (umac(i,j,k)+w0(lev,j))*sedge(i,j,k,rhoh_comp)
                 end do
              end do
-=======
-       do j=lo(2),hi(2)+1
-          do i=lo(1),hi(1)
-             sfluxy(i,j,rhoh_comp) = vmac(i,j)*sedgey(i,j,rhoh_comp)
->>>>>>> 5779950f
-          end do
-
-<<<<<<< HEAD
+          end do
+
        else if (enthalpy_pred_type.eq.predict_rhohprime .or. &
         enthalpy_pred_type.eq.predict_T_then_rhohprime) then
           ! enthalpy edge state is (rho h)'
@@ -730,13 +547,6 @@
                    sflux(i,j,k,rhoh_comp) = (umac(i,j,k)+w0(lev,j))*(sedge(i,j,k,rhoh_comp)+rhoh0_edge)
                 end do
              end do
-=======
-       ! enthalpy edge state is (rho h)'
-       do j=lo(2),hi(2)+1
-          rhoh0_edge = HALF*(rhoh0_edge_old(lev,j)+rhoh0_edge_new(lev,j))
-          do i=lo(1),hi(1)
-             sfluxy(i,j,rhoh_comp) = vmac(i,j)*(sedgey(i,j,rhoh_comp)+rhoh0_edge)
->>>>>>> 5779950f
           end do
 
        else
@@ -941,7 +751,6 @@
 
     else ! idir == 3
 
-<<<<<<< HEAD
        ! create z-fluxes
        if (have_h) then
           ! enthalpy edge state is h
@@ -956,14 +765,6 @@
                       sflux(i,j,k,rhoh_comp) = (umac(i,j,k)+w0(lev,k))* &
                            (rho0_edge+sedge(i,j,k,rho_comp))*sedge(i,j,k,rhoh_comp)
                    end do
-=======
-          do k=lo(3),hi(3)+1
-             rho0_edge = HALF*(rho0_edge_old(lev,k)+rho0_edge_new(lev,k))
-             do j=lo(2),hi(2)
-                do i=lo(1),hi(1)
-                   sfluxz(i,j,k,rhoh_comp) = wmac(i,j,k)* &
-                        (rho0_edge+sedgez(i,j,k,rho_comp))*sedgez(i,j,k,rhoh_comp)
->>>>>>> 5779950f
                 end do
              end do
 
@@ -971,20 +772,12 @@
                species_pred_type == predict_rhoX) then
              ! density edge state is rho
 
-<<<<<<< HEAD
              do k=lo(3),hi(3)
                 do j=lo(2),hi(2)
                    do i=lo(1),hi(1)
                       sflux(i,j,k,rhoh_comp) = (umac(i,j,k)+w0(lev,k))* &
                            sedge(i,j,k,rho_comp)*sedge(i,j,k,rhoh_comp)
                    end do
-=======
-          do k=lo(3),hi(3)+1
-             do j=lo(2),hi(2)
-                do i=lo(1),hi(1)
-                   sfluxz(i,j,k,rhoh_comp) = wmac(i,j,k)* &
-                        sedgez(i,j,k,rho_comp)*sedgez(i,j,k,rhoh_comp)
->>>>>>> 5779950f
                 end do
              end do
 
@@ -998,19 +791,11 @@
 #endif
 
        else if (have_rhoh) then
-
-<<<<<<< HEAD
           do k=lo(3),hi(3)
              do j=lo(2),hi(2)
                 do i=lo(1),hi(1)
                    sflux(i,j,k,rhoh_comp) = (umac(i,j,k)+w0(lev,k))*sedge(i,j,k,rhoh_comp)
                 end do
-=======
-       do k=lo(3),hi(3)+1
-          do j=lo(2),hi(2)
-             do i=lo(1),hi(1)
-                sfluxz(i,j,k,rhoh_comp) = wmac(i,j,k)*sedgez(i,j,k,rhoh_comp)
->>>>>>> 5779950f
              end do
           end do
 
@@ -1018,7 +803,6 @@
         enthalpy_pred_type.eq.predict_T_then_rhohprime) then
           ! enthalpy edge state is (rho h)'
 
-<<<<<<< HEAD
           do k=lo(3),hi(3)
              rhoh0_edge = HALF*(rhoh0_edge_old(lev,k)+rhoh0_edge_new(lev,k))
              do j=lo(2),hi(2)
@@ -1026,13 +810,6 @@
                    sflux(i,j,k,rhoh_comp) = &
                         (umac(i,j,k)+w0(lev,k))*(sedge(i,j,k,rhoh_comp)+rhoh0_edge)
                 end do
-=======
-       do k=lo(3),hi(3)+1
-          rhoh0_edge = HALF*(rhoh0_edge_old(lev,k)+rhoh0_edge_new(lev,k))
-          do j=lo(2),hi(2)
-             do i=lo(1),hi(1)
-                sfluxz(i,j,k,rhoh_comp) = wmac(i,j,k)*(sedgez(i,j,k,rhoh_comp)+rhoh0_edge)
->>>>>>> 5779950f
              end do
           end do
 
@@ -1053,21 +830,9 @@
        sflux, fx_lo, fx_hi, nc_fx, &
        sedge, x_lo, x_hi, nc_x, &
        umac,   u_lo, u_hi, &
-<<<<<<< HEAD
        w0mac, wx_lo, wx_hi, &
        rho0_edge, rx_lo, rx_hi, &
        h0_edge, hx_lo, hx_hi) bind(C,name="make_rhoh_flux_3d_sphr")
-=======
-       vmac,   v_lo, v_hi, &
-       wmac,   w_lo, w_hi, &
-       rho0_edgex, rx_lo, rx_hi, &
-       rho0_edgey, ry_lo, ry_hi, &
-       rho0_edgez, rz_lo, rz_hi, &
-       h0_edgex, hx_lo, hx_hi, &
-       h0_edgey, hy_lo, hy_hi, &
-       h0_edgez, hz_lo, hz_hi) bind(C,name="make_rhoh_flux_3d_sphr")
-    ! Binds to C function ``make_rhoh_flux_3d_sphr``
->>>>>>> 5779950f
 
     integer         , intent(in   ) :: lo(3), hi(3)
     integer         , intent(in   ) :: fx_lo(3), fx_hi(3)
@@ -1078,15 +843,8 @@
     double precision, intent(in   ) :: sedge(x_lo(1):x_hi(1),x_lo(2):x_hi(2),x_lo(3):x_hi(3),nc_x)
     integer         , intent(in   ) :: u_lo(3), u_hi(3)
     double precision, intent(in   ) :: umac  (u_lo(1):u_hi(1),u_lo(2):u_hi(2),u_lo(3):u_hi(3))
-<<<<<<< HEAD
     integer         , intent(in   ) :: wx_lo(3), wx_hi(3)
     double precision, intent(in   ) :: w0mac(wx_lo(1):wx_hi(1),wx_lo(2):wx_hi(2),wx_lo(3):wx_hi(3))
-=======
-    integer         , intent(in   ) :: v_lo(3), v_hi(3)
-    double precision, intent(in   ) :: vmac  (v_lo(1):v_hi(1),v_lo(2):v_hi(2),v_lo(3):v_hi(3))
-    integer         , intent(in   ) :: w_lo(3), w_hi(3)
-    double precision, intent(in   ) :: wmac  (w_lo(1):w_hi(1),w_lo(2):w_hi(2),w_lo(3):w_hi(3))
->>>>>>> 5779950f
     integer         , intent(in   ) :: rx_lo(3), rx_hi(3)
     double precision, intent(in   ) :: rho0_edge(rx_lo(1):rx_hi(1),rx_lo(2):rx_hi(2),rx_lo(3):rx_hi(3))
     integer         , intent(in   ) :: hx_lo(3), hx_hi(3)
@@ -1118,13 +876,8 @@
              do j = lo(2), hi(2)
                 do i = lo(1), hi(1)
 
-<<<<<<< HEAD
                    sflux(i,j,k,rhoh_comp) = (umac(i,j,k) + w0mac(i,j,k)) * &
                         (rho0_edge(i,j,k) + sedge(i,j,k,rho_comp))*sedge(i,j,k,rhoh_comp)
-=======
-                   sfluxx(i,j,k,rhoh_comp) = umac(i,j,k) * &
-                        (rho0_edgex(i,j,k) + sedgex(i,j,k,rho_comp))*sedgex(i,j,k,rhoh_comp)
->>>>>>> 5779950f
 
                 end do
              end do
@@ -1138,13 +891,8 @@
              do j = lo(2), hi(2)
                 do i = lo(1), hi(1)
 
-<<<<<<< HEAD
                    sflux(i,j,k,rhoh_comp) = (umac(i,j,k) + w0mac(i,j,k)) * &
                         sedge(i,j,k,rho_comp)*sedge(i,j,k,rhoh_comp)
-=======
-                   sfluxx(i,j,k,rhoh_comp) = umac(i,j,k) * &
-                        sedgex(i,j,k,rho_comp)*sedgex(i,j,k,rhoh_comp)
->>>>>>> 5779950f
 
                 end do
              end do
@@ -1165,16 +913,10 @@
 
           do k = lo(3), hi(3)
              do j = lo(2), hi(2)
-<<<<<<< HEAD
                 do i = lo(1), hi(1)
 
                    sflux(i,j,k,rhoh_comp) = (umac(i,j,k)+w0mac(i,j,k)) * &
                         (sedge(i,j,k,rho_comp)+rho0_edge(i,j,k)) * (sedge(i,j,k,rhoh_comp)+h0_edge(i,j,k))
-=======
-                do i = lo(1), hi(1)+1
-
-                   sfluxx(i,j,k,rhoh_comp) = umac(i,j,k) * &
-                        (sedgex(i,j,k,rho_comp)+rho0_edgex(i,j,k)) * (sedgex(i,j,k,rhoh_comp)+h0_edgex(i,j,k))
 
                 end do
              end do
@@ -1182,21 +924,24 @@
 
        else if (species_pred_type == predict_rho_and_X) then
           ! density edge state is rho
+#ifndef AMREX_USE_CUDA
           call amrex_error("ERROR: predict_rho_and_X and predict_hprime not supported together")
+#endif
 
        else if (species_pred_type == predict_rhoX) then
           ! density edge state is rho
+#ifndef AMREX_USE_CUDA
           call amrex_error("ERROR: predict_rhoX and predict_hprime not supported together")
-
+#endif
        endif
 
     else if (have_rhoh) then
 
        do k = lo(3), hi(3)
           do j = lo(2), hi(2)
-             do i = lo(1), hi(1)+1
-
-                sfluxx(i,j,k,rhoh_comp) = umac(i,j,k)*sedgex(i,j,k,rhoh_comp)
+             do i = lo(1), hi(1)
+
+                sflux(i,j,k,rhoh_comp) = (umac(i,j,k) + w0mac(i,j,k))*sedge(i,j,k,rhoh_comp)
 
              end do
           end do
@@ -1208,235 +953,15 @@
 
        do k = lo(3), hi(3)
           do j = lo(2), hi(2)
-             do i = lo(1), hi(1)+1
+             do i = lo(1), hi(1)
 
                 ! Average (rho h) onto edges by averaging rho and h
                 ! separately onto edges.
                 !  (rho h)_edge = (rho h)' + (rho_0 * h_0)
                 ! where h_0 is computed from (rho h)_0 / rho_0
 
-                sfluxx(i,j,k,rhoh_comp) = &
-                     umac(i,j,k)*(rho0_edgex(i,j,k)*h0_edgex(i,j,k)+sedgex(i,j,k,rhoh_comp))
-
-             end do
-          end do
-       end do
-
-    endif
-
-    ! create y-fluxes
-    if (have_h) then
-
-       ! enthalpy edge state is h
-
-       if (species_pred_type == predict_rhoprime_and_X) then
-          ! density edge state is rho'
-
-          do k = lo(3), hi(3)
-             do j = lo(2), hi(2)+1
-                do i = lo(1), hi(1)
-
-                   sfluxy(i,j,k,rhoh_comp) = vmac(i,j,k) * &
-                        (rho0_edgey(i,j,k) + sedgey(i,j,k,rho_comp))*sedgey(i,j,k,rhoh_comp)
-
-                end do
-             end do
-          end do
-
-       else if (species_pred_type == predict_rho_and_X .or. &
-            species_pred_type == predict_rhoX) then
-          ! density edge state is rho
-
-          do k = lo(3), hi(3)
-             do j = lo(2), hi(2)+1
-                do i = lo(1), hi(1)
-
-                   sfluxy(i,j,k,rhoh_comp) = vmac(i,j,k) * &
-                        sedgey(i,j,k,rho_comp)*sedgey(i,j,k,rhoh_comp)
-
-                end do
-             end do
-          end do
-
-       endif
-
-    else if (have_hprime) then
-
-       ! enthalpy edge state is h'
-
-       if (species_pred_type == predict_rhoprime_and_X) then
-          ! density edge state is rho'
-
-          ! (rho h)_edge = (h' + h_0) * (rho' + rho_0) where h0 is
-          ! computed from (rho h)_0 / rho_0
-          ! sfluxy = (vmac(i,j,k)+w0macy(i,j,k)) * (rho h)_edge
-
-          do k = lo(3), hi(3)
-             do j = lo(2), hi(2)+1
-                do i = lo(1), hi(1)
-
-                   sfluxy(i,j,k,rhoh_comp) = vmac(i,j,k) * &
-                        (sedgey(i,j,k,rho_comp)+rho0_edgey(i,j,k)) * (sedgey(i,j,k,rhoh_comp)+h0_edgey(i,j,k))
->>>>>>> 5779950f
-
-                end do
-             end do
-          end do
-
-       else if (species_pred_type == predict_rho_and_X) then
-          ! density edge state is rho
-#ifndef AMREX_USE_CUDA
-          call amrex_error("ERROR: predict_rho_and_X and predict_hprime not supported together")
-#endif
-
-       else if (species_pred_type == predict_rhoX) then
-          ! density edge state is rho
-#ifndef AMREX_USE_CUDA
-          call amrex_error("ERROR: predict_rhoX and predict_hprime not supported together")
-#endif
-       endif
-
-    else if (have_rhoh) then
-
-       do k = lo(3), hi(3)
-<<<<<<< HEAD
-          do j = lo(2), hi(2)
-             do i = lo(1), hi(1)
-
-                sflux(i,j,k,rhoh_comp) = (umac(i,j,k) + w0mac(i,j,k))*sedge(i,j,k,rhoh_comp)
-=======
-          do j = lo(2), hi(2)+1
-             do i = lo(1), hi(1)
-
-                sfluxy(i,j,k,rhoh_comp) = vmac(i,j,k)*sedgey(i,j,k,rhoh_comp)
-
-             end do
-          end do
-       end do
-
-    else
-
-       ! enthalpy edge state is (rho h)'
-
-       do k = lo(3), hi(3)
-          do j = lo(2), hi(2)+1
-             do i = lo(1), hi(1)
-
-                ! Average (rho h) onto edges by averaging rho and h
-                ! separately onto edges.
-                !  (rho h)_edge = (rho h)' + (rho_0 * h_0)
-                ! where h_0 is computed from (rho h)_0 / rho_0
-
-                sfluxy(i,j,k,rhoh_comp) = &
-                     vmac(i,j,k)*(rho0_edgey(i,j,k)*h0_edgey(i,j,k)+sedgey(i,j,k,rhoh_comp))
-
-             end do
-          end do
-       end do
-
-    endif
-
-    ! create z-fluxes
-    if (have_h) then
-
-       ! enthalpy edge state is h
-
-       if (species_pred_type == predict_rhoprime_and_X) then
-          ! density edge state is rho'
-
-          do k = lo(3), hi(3)+1
-             do j = lo(2), hi(2)
-                do i = lo(1), hi(1)
-
-                   sfluxz(i,j,k,rhoh_comp) = wmac(i,j,k) * &
-                        (rho0_edgez(i,j,k) + sedgez(i,j,k,rho_comp))*sedgez(i,j,k,rhoh_comp)
-
-                end do
-             end do
-          end do
-
-       else if (species_pred_type == predict_rho_and_X .or. &
-            species_pred_type == predict_rhoX) then
-          ! density edge state is rho
-
-          do k = lo(3), hi(3)+1
-             do j = lo(2), hi(2)
-                do i = lo(1), hi(1)
-
-                   sfluxz(i,j,k,rhoh_comp) = wmac(i,j,k) * &
-                        sedgez(i,j,k,rho_comp)*sedgez(i,j,k,rhoh_comp)
-
-                end do
-             end do
-          end do
-
-       endif
-
-    else if (have_hprime) then
-
-       ! enthalpy edge state is h'
-
-       if (species_pred_type == predict_rhoprime_and_X) then
-          ! density edge state is rho'
-
-          ! (rho h)_edge = (h' + h_0) * (rho' + rho_0)
-          ! where h0 is computed from (rho h)_0 / rho_0
-          ! sfluxz = (wmac(i,j,k)+w0macz(i,j,k)) * (rho h)_edge
-
-          do k = lo(3), hi(3)+1
-             do j = lo(2), hi(2)
-                do i = lo(1), hi(1)
-
-                   sfluxz(i,j,k,rhoh_comp) = wmac(i,j,k) * &
-                        (sedgez(i,j,k,rho_comp)+rho0_edgez(i,j,k)) * (sedgez(i,j,k,rhoh_comp)+h0_edgez(i,j,k))
-
-                end do
-             end do
-          end do
-
-       else if (species_pred_type == predict_rho_and_X) then
-          ! density edge state is rho
-          call amrex_error("ERROR: predict_rho_and_X and predict_hprime not supported together")
-
-       else if (species_pred_type == predict_rhoX) then
-          ! density edge state is rho
-          call amrex_error("ERROR: predict_rhoX and predict_hprime not supported together")
-
-       endif
-
-    else if (have_rhoh) then
-
-       do k = lo(3), hi(3)+1
-          do j = lo(2), hi(2)
-             do i = lo(1), hi(1)
-
-                sfluxz(i,j,k,rhoh_comp) = wmac(i,j,k)*sedgez(i,j,k,rhoh_comp)
->>>>>>> 5779950f
-
-             end do
-          end do
-       end do
-
-    else
-
-       ! enthalpy edge state is (rho h)'
-
-       do k = lo(3), hi(3)
-          do j = lo(2), hi(2)
-             do i = lo(1), hi(1)
-
-                ! Average (rho h) onto edges by averaging rho and h
-                ! separately onto edges.
-                !  (rho h)_edge = (rho h)' + (rho_0 * h_0)
-                ! where h_0 is computed from (rho h)_0 / rho_0
-
-<<<<<<< HEAD
                 sflux(i,j,k,rhoh_comp) = &
                      (umac(i,j,k)+w0mac(i,j,k))*(rho0_edge(i,j,k)*h0_edge(i,j,k)+sedge(i,j,k,rhoh_comp))
-=======
-                sfluxz(i,j,k,rhoh_comp) = &
-                     wmac(i,j,k)*(rho0_edgez(i,j,k)*h0_edgez(i,j,k)+sedgez(i,j,k,rhoh_comp))
->>>>>>> 5779950f
 
              end do
           end do
