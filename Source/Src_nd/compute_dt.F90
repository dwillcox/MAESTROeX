--- conflicted
+++ resolved
@@ -203,7 +203,7 @@
        cc_to_r, ccr_lo, ccr_hi) bind (C,name="estdt_sphr")
 
     use fill_3d_data_module, only: put_1d_array_on_cart_sphr
-    
+
     double precision, intent(inout) :: dt, umax
     integer         , intent(in   ) :: lo(3), hi(3)
     double precision, intent(in   ) :: dx(3)
@@ -566,11 +566,8 @@
        r_cc_loc, r_edge_loc, &
        cc_to_r, ccr_lo, ccr_hi) bind (C,name="firstdt_sphr")
 
-<<<<<<< HEAD
-=======
     use amrex_fort_module, only: amrex_min, amrex_max
     use fill_3d_data_module, only: put_1d_array_on_cart_sphr
->>>>>>> 4463a934
 
     double precision, intent(inout) :: dt, umax
     integer         , intent(in   ) :: lo(3), hi(3)
