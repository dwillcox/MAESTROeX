
module fill_3d_data_module

  use amrex_mempool_module, only : bl_allocate, bl_deallocate
  use base_state_geometry_module, only: nr_fine, max_radial_level, center, dr
  use bl_constants_module
  use meth_params_module, only: prob_lo, spherical, s0_interp_type, w0_interp_type, &
       w0mac_interp_type, s0mac_interp_type, &
       use_exact_base_state

  implicit none

  private

  public :: put_1d_array_on_cart_sphr, quad_interp

contains

  subroutine put_1d_array_on_cart(lev, lo, hi, &
       s0_cart, s0_cart_lo, s0_cart_hi, nc_s, &
       s0, is_input_edge_centered, is_output_a_vector) &
       bind(C, name="put_1d_array_on_cart")

    integer         , intent(in   ) :: lev, lo(3), hi(3)
    integer         , intent(in   ) :: s0_cart_lo(3), s0_cart_hi(3), nc_s
    double precision, intent(inout) :: s0_cart(s0_cart_lo(1):s0_cart_hi(1), &
         s0_cart_lo(2):s0_cart_hi(2), &
         s0_cart_lo(3):s0_cart_hi(3), 1:nc_s)
    double precision, intent(inout) :: s0(0:max_radial_level,0:nr_fine-1+is_input_edge_centered)
    integer         , intent(in   ) :: is_input_edge_centered, is_output_a_vector

    ! local
    integer i,j,k,r
    integer outcomp

    ! zero s0_cart, then fill in the non-zero values
    s0_cart = 0.d0

    if (is_output_a_vector .eq. 1) then
       outcomp = AMREX_SPACEDIM
    else
       outcomp = 1
    end if

    if (is_input_edge_centered .eq. 1) then

       do k = lo(3),hi(3)
          do j = lo(2),hi(2)
             do i = lo(1),hi(1)

#if (AMREX_SPACEDIM == 1)
                r = i
#elif (AMREX_SPACEDIM == 2)
                r = j
#elif (AMREX_SPACEDIM == 3)
                r = k
#endif
                s0_cart(i,j,k,outcomp) = 0.5d0*( s0(lev,r) + s0(lev,r+1) )

             end do
          end do
       end do

    else

       do k = lo(3),hi(3)
          do j = lo(2),hi(2)
             do i = lo(1),hi(1)

#if (AMREX_SPACEDIM == 1)
                r = i
#elif (AMREX_SPACEDIM == 2)
                r = j
#elif (AMREX_SPACEDIM == 3)
                r = k
#endif
                s0_cart(i,j,k,outcomp) = s0(lev,r)

             end do
          end do
       end do

    end if

  end subroutine put_1d_array_on_cart

  subroutine put_1d_array_on_cart_sphr(lo, hi, &
       s0_cart, s0_cart_lo, s0_cart_hi, nc_s, &
       s0, dx, &
       is_input_edge_centered, &
       is_output_a_vector, &
       r_cc_loc, r_edge_loc, &
       cc_to_r, ccr_lo, ccr_hi) &
       bind(C, name="put_1d_array_on_cart_sphr")

    integer         , intent(in   ) :: lo(3), hi(3)
    integer         , intent(in   ) :: s0_cart_lo(3), s0_cart_hi(3), nc_s
    double precision, intent(inout) :: s0_cart(s0_cart_lo(1):s0_cart_hi(1), &
         s0_cart_lo(2):s0_cart_hi(2), &
         s0_cart_lo(3):s0_cart_hi(3), nc_s)
    double precision, intent(in   ) :: s0(0:max_radial_level,0:nr_fine-1+is_input_edge_centered)
    double precision, intent(in   ) :: dx(3)
    integer         , intent(in   ) :: is_input_edge_centered, is_output_a_vector
    double precision, intent(in   ) :: r_cc_loc(0:max_radial_level,0:nr_fine-1)
    double precision, intent(in   ) :: r_edge_loc(0:max_radial_level,0:nr_fine)
    integer         , intent(in   ) :: ccr_lo(3), ccr_hi(3)
    double precision, intent(in   ) :: cc_to_r(ccr_lo(1):ccr_hi(1), &
         ccr_lo(2):ccr_hi(2),ccr_lo(3):ccr_hi(3))

    ! Local variables
    integer          :: i,j,k,index
    double precision :: x,y,z
    double precision :: radius,rfac,s0_cart_val

    if (use_exact_base_state) then

       if (is_input_edge_centered .eq. 1) then

          ! we currently do not need edge interpolation,
          ! but from previous experience, we implemented
          ! three different ideas for computing s0_cart,
          ! where s0 is edge-centered.
          ! 1.  Piecewise constant
          ! 2.  Piecewise linear
          ! 3.  Quadratic
          ! we will only implement (1) below

          do k = lo(3),hi(3)
             z = prob_lo(3) + (dble(k)+HALF)*dx(3) - center(3)
             do j = lo(2),hi(2)
                y = prob_lo(2) + (dble(j)+HALF)*dx(2) - center(2)
                do i = lo(1),hi(1)
                   x = prob_lo(1) + (dble(i)+HALF)*dx(1) - center(1)
                   radius = sqrt(x**2 + y**2 + z**2)
                   index  = cc_to_r(i,j,k)

                   rfac = (radius - r_cc_loc(0,index)) / (r_edge_loc(0,index+1) - r_edge_loc(0,index))

                   if (rfac .gt. 0.5d0) then
                      s0_cart_val = s0(0,index+1)
                   else
                      s0_cart_val = s0(0,index)
                   end if

                   if (is_output_a_vector .eq. 1) then
                      s0_cart(i,j,k,1) = s0_cart_val * x * (ONE / radius)
                      s0_cart(i,j,k,2) = s0_cart_val * y * (ONE / radius)
                      s0_cart(i,j,k,3) = s0_cart_val * z * (ONE / radius)
                   else
                      s0_cart(i,j,k,1) = s0_cart_val
                   end if

                end do
             end do
          end do

       else

          ! we directly inject the spherical values into each cell center
          ! because s0 is also bin-centered.

          do k = lo(3),hi(3)
             z = prob_lo(3) +(dble(k)+HALF)*dx(3) - center(3)
             do j = lo(2),hi(2)
                y = prob_lo(2) +(dble(j)+HALF)*dx(2) - center(2)
                do i = lo(1),hi(1)
                   x = prob_lo(1) + (dble(i)+HALF)*dx(1) - center(1)
                   radius = sqrt(x**2 + y**2 + z**2)
                   index  = cc_to_r(i,j,k)

                   s0_cart_val = s0(0,index)

                   if (is_output_a_vector .eq. 1) then
                      s0_cart(i,j,k,1) = s0_cart_val * x * (ONE / radius)
                      s0_cart(i,j,k,2) = s0_cart_val * y * (ONE / radius)
                      s0_cart(i,j,k,3) = s0_cart_val * z * (ONE / radius)
                   else
                      s0_cart(i,j,k,1) = s0_cart_val
                   end if

                end do
             end do
          end do

       end if  ! is_input_edge_centered

    else

       if (is_input_edge_centered .eq. 1) then

          ! we currently have three different ideas for computing s0_cart,
          ! where s0 is edge-centered.
          ! 1.  Piecewise constant
          ! 2.  Piecewise linear
          ! 3.  Quadratic

          if (w0_interp_type .eq. 1) then

             do k = lo(3),hi(3)
                z = prob_lo(3) + (dble(k)+HALF)*dx(3) - center(3)
                do j = lo(2),hi(2)
                   y = prob_lo(2) + (dble(j)+HALF)*dx(2) - center(2)
                   do i = lo(1),hi(1)
                      x = prob_lo(1) + (dble(i)+HALF)*dx(1) - center(1)
                      radius = sqrt(x**2 + y**2 + z**2)
                      index  = int(radius / dr(0))

                      rfac = (radius - dble(index)*dr(0)) / dr(0)

                      if (rfac .gt. 0.5d0) then
                         s0_cart_val = s0(0,index+1)
                      else
                         s0_cart_val = s0(0,index)
                      end if

                      if (is_output_a_vector .eq. 1) then
                         s0_cart(i,j,k,1) = s0_cart_val * x * (ONE / radius)
                         s0_cart(i,j,k,2) = s0_cart_val * y * (ONE / radius)
                         s0_cart(i,j,k,3) = s0_cart_val * z * (ONE / radius)
                      else
                         s0_cart(i,j,k,1) = s0_cart_val
                      end if

                   end do
                end do
             end do

          else if (w0_interp_type .eq. 2) then

             do k = lo(3),hi(3)
                z = prob_lo(3) + (dble(k)+HALF)*dx(3) - center(3)
                do j = lo(2),hi(2)
                   y = prob_lo(2) +(dble(j)+HALF)*dx(2) - center(2)
                   do i = lo(1),hi(1)
                      x = prob_lo(1) +(dble(i)+HALF)*dx(1) - center(1)
                      radius = sqrt(x**2 + y**2 + z**2)
                      index  = int(radius / dr(0))

                      rfac = (radius - dble(index)*dr(0)) / dr(0)

                      if (index .lt. nr_fine) then
                         s0_cart_val = rfac * s0(0,index+1) + (ONE-rfac) * s0(0,index)
                      else
                         s0_cart_val = s0(0,nr_fine)
                      end if

                      if (is_output_a_vector .eq. 1) then
                         s0_cart(i,j,k,1) = s0_cart_val * x * (ONE / radius)
                         s0_cart(i,j,k,2) = s0_cart_val * y * (ONE / radius)
                         s0_cart(i,j,k,3) = s0_cart_val * z * (ONE / radius)
                      else
                         s0_cart(i,j,k,1) = s0_cart_val
                      end if

                   end do
                end do
             end do

          else if (w0_interp_type .eq. 3) then

             do k = lo(3),hi(3)
                z = prob_lo(3) + (dble(k)+HALF)*dx(3) - center(3)
                do j = lo(2),hi(2)
                   y = prob_lo(2) + (dble(j)+HALF)*dx(2) - center(2)
                   do i = lo(1),hi(1)
                      x = prob_lo(1) + (dble(i)+HALF)*dx(1) - center(1)
                      radius = sqrt(x**2 + y**2 + z**2)
                      index  = int(radius / dr(0))

                      ! index refers to the lo point in the quadratic stencil
                      if (index .le. 0) then
                         index = 0
                      else if (index .ge. nr_fine-1) then
                         index = nr_fine-2
                      else if (radius-r_edge_loc(0,index) .lt. r_edge_loc(0,index+1)) then
                         index = index-1
                      end if

                      call quad_interp(radius, &
                           r_edge_loc(0,index),r_edge_loc(0,index+1), &
                           r_edge_loc(0,index+2), &
                           s0_cart_val, &
                           s0(0,index),s0(0,index+1),s0(0,index+2))

                      if (is_output_a_vector .eq. 1) then
                         s0_cart(i,j,k,1) = s0_cart_val * x * (ONE / radius)
                         s0_cart(i,j,k,2) = s0_cart_val * y * (ONE / radius)
                         s0_cart(i,j,k,3) = s0_cart_val * z * (ONE / radius)
                      else
                         s0_cart(i,j,k,1) = s0_cart_val
                      end if

                   end do
                end do
             end do

          else
             call bl_error('Error: w0_interp_type not defined')
          end if

       else

          ! we currently have three different ideas for computing s0_cart,
          ! where s0 is bin-centered.
          ! 1.  Piecewise constant
          ! 2.  Piecewise linear
          ! 3.  Quadratic

          if (s0_interp_type .eq. 1) then

             do k = lo(3),hi(3)
                z = prob_lo(3) +(dble(k)+HALF)*dx(3) - center(3)
                do j = lo(2),hi(2)
                   y = prob_lo(2) +(dble(j)+HALF)*dx(2) - center(2)
                   do i = lo(1),hi(1)
                      x = prob_lo(1) + (dble(i)+HALF)*dx(1) - center(1)
                      radius = sqrt(x**2 + y**2 + z**2)
                      index  = int(radius / dr(0))

                      s0_cart_val = s0(0,index)

                      if (is_output_a_vector .eq. 1) then
                         s0_cart(i,j,k,1) = s0_cart_val * x * (ONE / radius)
                         s0_cart(i,j,k,2) = s0_cart_val * y * (ONE / radius)
                         s0_cart(i,j,k,3) = s0_cart_val * z * (ONE / radius)
                      else
                         s0_cart(i,j,k,1) = s0_cart_val
                      end if

                   end do
                end do
             end do

          else if (s0_interp_type .eq. 2) then

             do k = lo(3),hi(3)
                z = prob_lo(3) + (dble(k)+HALF)*dx(3) - center(3)
                do j = lo(2),hi(2)
                   y = prob_lo(2) + (dble(j)+HALF)*dx(2) - center(2)
                   do i = lo(1),hi(1)
                      x = prob_lo(1) + (dble(i)+HALF)*dx(1) - center(1)
                      radius = sqrt(x**2 + y**2 + z**2)
                      index  = int(radius / dr(0))

                      if (radius .ge. r_cc_loc(0,index)) then
                         if (index .ge. nr_fine-1) then
                            s0_cart_val = s0(0,nr_fine-1)
                         else
                            s0_cart_val = s0(0,index+1)*(radius-r_cc_loc(0,index))/dr(0) &
                                 + s0(0,index)*(r_cc_loc(0,index+1)-radius)/dr(0)
                         endif
                      else
                         if (index .eq. 0) then
                            s0_cart_val = s0(0,index)
                         else if (index .gt. nr_fine-1) then
                            s0_cart_val = s0(0,nr_fine-1)
                         else
                            s0_cart_val = s0(0,index)*(radius-r_cc_loc(0,index-1))/dr(0) &
                                 + s0(0,index-1)*(r_cc_loc(0,index)-radius)/dr(0)
                         end if
                      end if

                      if (is_output_a_vector .eq. 1) then
                         s0_cart(i,j,k,1) = s0_cart_val * x * (ONE / radius)
                         s0_cart(i,j,k,2) = s0_cart_val * y * (ONE / radius)
                         s0_cart(i,j,k,3) = s0_cart_val * z * (ONE / radius)
                      else
                         s0_cart(i,j,k,1) = s0_cart_val
                      end if

                   end do
                end do
             end do

          else if (s0_interp_type .eq. 3) then

             do k = lo(3),hi(3)
                z = prob_lo(3) + (dble(k)+HALF)*dx(3) - center(3)
                do j = lo(2),hi(2)
                   y = prob_lo(2) + (dble(j)+HALF)*dx(2) - center(2)
                   do i = lo(1),hi(1)
                      x = prob_lo(1) + (dble(i)+HALF)*dx(1) - center(1)
                      radius = sqrt(x**2 + y**2 + z**2)
                      index  = int(radius / dr(0))

                      ! index refers to the center point in the quadratic stencil.
                      ! we need to modify this if we're too close to the edge
                      if (index .eq. 0) then
                         index = 1
                      else if (index .ge. nr_fine-1) then
                         index = nr_fine-2
                      end if

                      call quad_interp(radius, &
                           r_cc_loc(0,index-1),r_cc_loc(0,index), &
                           r_cc_loc(0,index+1), &
                           s0_cart_val, &
                           s0(0,index-1),s0(0,index),s0(0,index+1))

                      if (is_output_a_vector .eq. 1) then
                         s0_cart(i,j,k,1) = s0_cart_val * x * (ONE / radius)
                         s0_cart(i,j,k,2) = s0_cart_val * y * (ONE / radius)
                         s0_cart(i,j,k,3) = s0_cart_val * z * (ONE / radius)
                      else
                         s0_cart(i,j,k,1) = s0_cart_val
                      end if

                   end do
                end do
             end do
          else
             call bl_error('Error: s0_interp_type not defined')
          end if

       end if  ! is_input_edge_centered

    end if  ! use_exact_base_state

  end subroutine put_1d_array_on_cart_sphr

  subroutine quad_interp(x,x0,x1,x2,y,y0,y1,y2)

    double precision, intent(in   ) :: x,x0,x1,x2,y0,y1,y2
    double precision, intent(  out) :: y

    y = y0 + (y1-y0)/(x1-x0)*(x-x0) &
         + ((y2-y1)/(x2-x1)-(y1-y0)/(x1-x0))/(x2-x0)*(x-x0)*(x-x1)

    if (y .gt. max(y0,y1,y2)) y = max(y0,y1,y2)
    if (y .lt. min(y0,y1,y2)) y = min(y0,y1,y2)

  end subroutine quad_interp

  subroutine addw0(lev, lo, hi, &
       uedge, u_lo, u_hi, &
#if (AMREX_SPACEDIM >= 2)
       vedge, v_lo, v_hi, &
#if (AMREX_SPACEDIM == 3)
       wedge, w_lo, w_hi, &
#endif
#endif
       w0,mult) bind(C, name="addw0")

    integer         , intent(in   ) :: lev, lo(3), hi(3)
    integer         , intent(in   ) :: u_lo(3), u_hi(3)
    double precision, intent(inout) :: uedge(u_lo(1):u_hi(1),u_lo(2):u_hi(2),u_lo(3):u_hi(3))
#if (AMREX_SPACEDIM >= 2)
    integer         , intent(in   ) :: v_lo(3), v_hi(3)
    double precision, intent(inout) :: vedge(v_lo(1):v_hi(1),v_lo(2):v_hi(2),v_lo(3):v_hi(3))
#if (AMREX_SPACEDIM == 3)
    integer         , intent(in   ) :: w_lo(3), w_hi(3)
    double precision, intent(inout) :: wedge(w_lo(1):w_hi(1),w_lo(2):w_hi(2),w_lo(3):w_hi(3))
#endif
#endif
    double precision, intent(in   ) :: w0(0:max_radial_level,0:nr_fine)
    double precision, intent(in   ) :: mult

    ! local
    integer i,j,k

#if (AMREX_SPACEDIM == 1)
    j = lo(2)
    k = lo(3)
    do i = lo(1),hi(1)+1
       uedge(i,j,k) = uedge(i,j,k) + mult * w0(lev,i)
    end do

#elif (AMREX_SPACEDIM == 2)
    k = lo(3)
    do j = lo(2),hi(2)+1
       do i = lo(1)-1,hi(1)+1
          vedge(i,j,k) = vedge(i,j,k) + mult * w0(lev,j)
       end do
    end do
#elif (AMREX_SPACEDIM == 3)
    do k = lo(3),hi(3)+1
       do j = lo(2)-1,hi(2)+1
          do i = lo(1)-1,hi(1)+1
             wedge(i,j,k) = wedge(i,j,k) + mult * w0(lev,k)
          end do
       end do
    end do

#endif

  end subroutine addw0

  subroutine addw0_sphr(lo, hi, &
       umac, u_lo, u_hi, &
       vmac, v_lo, v_hi, &
       wmac, w_lo, w_hi, &
       w0macx, x_lo, x_hi, &
       w0macy, y_lo, y_hi, &
       w0macz, z_lo, z_hi, &
       mult) bind(C, name="addw0_sphr")

    integer         , intent(in   ) :: lo(3), hi(3)
    integer         , intent(in   ) :: u_lo(3), u_hi(3)
    double precision, intent(inout) ::   umac(u_lo(1):u_hi(1),u_lo(2):u_hi(2),u_lo(3):u_hi(3))
    integer         , intent(in   ) :: v_lo(3), v_hi(3)
    double precision, intent(inout) ::   vmac(v_lo(1):v_hi(1),v_lo(2):v_hi(2),v_lo(3):v_hi(3))
    integer         , intent(in   ) :: w_lo(3), w_hi(3)
    double precision, intent(inout) ::   wmac(w_lo(1):w_hi(1),w_lo(2):w_hi(2),w_lo(3):w_hi(3))
    integer         , intent(in   ) :: x_lo(3), x_hi(3)
    double precision, intent(in   ) :: w0macx(x_lo(1):x_hi(1),x_lo(2):x_hi(2),x_lo(3):x_hi(3))
    integer         , intent(in   ) :: y_lo(3), y_hi(3)
    double precision, intent(in   ) :: w0macy(y_lo(1):y_hi(1),y_lo(2):y_hi(2),y_lo(3):y_hi(3))
    integer         , intent(in   ) :: z_lo(3), z_hi(3)
    double precision, intent(in   ) :: w0macz(z_lo(1):z_hi(1),z_lo(2):z_hi(2),z_lo(3):z_hi(3))
    double precision, intent(in   ) :: mult

    ! local variable
    integer :: i,j,k

    do k = lo(3),hi(3)
       do j = lo(2),hi(2)
          do i = lo(1),hi(1)+1
             umac(i,j,k) = umac(i,j,k) + mult * w0macx(i,j,k)
          end do
       end do
    end do

    do k = lo(3),hi(3)
       do j = lo(2),hi(2)+1
          do i = lo(1),hi(1)
             vmac(i,j,k) = vmac(i,j,k) + mult * w0macy(i,j,k)
          end do
       end do
    end do

    do k = lo(3),hi(3)+1
       do j = lo(2),hi(2)
          do i = lo(1),hi(1)
             wmac(i,j,k) = wmac(i,j,k) + mult * w0macz(i,j,k)
          end do
       end do
    end do

  end subroutine addw0_sphr

  subroutine make_w0mac_sphr(lo, hi, w0, &
       w0macx, x_lo, x_hi, &
       w0macy, y_lo, y_hi, &
       w0macz, z_lo, z_hi, &
       w0_cart, w0_lo, w0_hi, nc_w0, &
       dx, &
       r_edge_loc) bind(C, name="make_w0mac_sphr")

    integer         , intent(in   ) :: lo(3), hi(3)
    double precision, intent(in   ) :: w0(0:max_radial_level,0:nr_fine)
    integer         , intent(in   ) :: x_lo(3), x_hi(3)
    double precision, intent(inout) ::  w0macx(x_lo(1):x_hi(1),x_lo(2):x_hi(2),x_lo(3):x_hi(3))
    integer         , intent(in   ) :: y_lo(3), y_hi(3)
    double precision, intent(inout) ::  w0macy(y_lo(1):y_hi(1),y_lo(2):y_hi(2),y_lo(3):y_hi(3))
    integer         , intent(in   ) :: z_lo(3), z_hi(3)
    double precision, intent(inout) ::  w0macz(z_lo(1):z_hi(1),z_lo(2):z_hi(2),z_lo(3):z_hi(3))
    integer         , intent(in   ) :: w0_lo(3), w0_hi(3), nc_w0
    double precision, intent(inout) :: w0_cart(w0_lo(1):w0_hi(1),w0_lo(2):w0_hi(2), &
         w0_lo(3):w0_hi(3),nc_w0)
    double precision, intent(in   ) :: dx(3)
    double precision, intent(in   ) :: r_edge_loc(0:max_radial_level,0:nr_fine)

    ! Local variables
    integer          :: i,j,k,index
    double precision :: x,y,z
    double precision :: radius,w0_cart_val,rfac
    double precision, pointer :: w0_nodal(:,:,:,:)

    ! we currently have three different ideas for computing w0mac
    ! 1.  Interpolate w0 to cell centers, then average to edges
    ! 2.  Interpolate w0 to edges directly using linear interpolation
    ! 3.  Interpolate w0 to edges directly using quadratic interpolation
    ! 4.  Interpolate w0 to nodes, then average to edges

    if (w0mac_interp_type .eq. 1) then

       do k=lo(3)-1,hi(3)+1
          do j=lo(2)-1,hi(2)+1
             do i=lo(1)-1,hi(1)+2
                w0macx(i,j,k) = HALF* (w0_cart(i-1,j,k,1) + w0_cart(i,j,k,1))
             end do
          end do
       end do

       do k=lo(3)-1,hi(3)+1
          do j=lo(2)-1,hi(2)+2
             do i=lo(1)-1,hi(1)+1
                w0macy(i,j,k) = HALF* (w0_cart(i,j-1,k,2) + w0_cart(i,j,k,2))
             end do
          end do
       end do

       do k=lo(3)-1,hi(3)+2
          do j=lo(2)-1,hi(2)+1
             do i=lo(1)-1,hi(1)+1
                w0macz(i,j,k) = HALF* (w0_cart(i,j,k-1,3) + w0_cart(i,j,k,3))
             end do
          end do
       end do

    else if (w0mac_interp_type .eq. 2) then

       do k = lo(3)-1,hi(3)+1
          z = prob_lo(3) + (dble(k)+HALF)*dx(3) - center(3)
          do j = lo(2)-1,hi(2)+1
             y = prob_lo(2) + (dble(j)+HALF)*dx(2) - center(2)
             do i = lo(1)-1,hi(1)+2
                x = prob_lo(1) + (dble(i)     )*dx(1) - center(1)
                radius = sqrt(x**2 + y**2 + z**2)
                index  = int(radius / dr(0))

                rfac = (radius - dble(index)*dr(0)) / dr(0)

                if (index .lt. nr_fine) then
                   w0_cart_val = rfac * w0(0,index+1) + (ONE-rfac) * w0(0,index)
                else
                   w0_cart_val = w0(0,nr_fine)
                end if

                w0macx(i,j,k) = w0_cart_val * x / radius

             end do
          end do
       end do

       do k = lo(3)-1,hi(3)+1
          z = prob_lo(3) + (dble(k)+HALF)*dx(3) - center(3)
          do j = lo(2)-1,hi(2)+2
             y = prob_lo(2) + (dble(j)     )*dx(2) - center(2)
             do i = lo(1)-1,hi(1)+1
                x = prob_lo(1) + (dble(i)+HALF)*dx(1) - center(1)
                radius = sqrt(x**2 + y**2 + z**2)
                index  = int(radius / dr(0))

                rfac = (radius - dble(index)*dr(0)) / dr(0)

                if (index .lt. nr_fine) then
                   w0_cart_val = rfac * w0(0,index+1) + (ONE-rfac) * w0(0,index)
                else
                   w0_cart_val = w0(0,nr_fine)
                end if

                w0macy(i,j,k) = w0_cart_val * y / radius

             end do
          end do
       end do

       do k = lo(3)-1,hi(3)+2
          z = prob_lo(3) + (dble(k)     )*dx(3) - center(3)
          do j = lo(2)-1,hi(2)+1
             y = prob_lo(2) + (dble(j)+HALF)*dx(2) - center(2)
             do i = lo(1)-1,hi(1)+1
                x = prob_lo(1) + (dble(i)+HALF)*dx(1) - center(1)
                radius = sqrt(x**2 + y**2 + z**2)
                index  = int(radius / dr(0))

                rfac = (radius - dble(index)*dr(0)) / dr(0)

                if (index .lt. nr_fine) then
                   w0_cart_val = rfac * w0(0,index+1) + (ONE-rfac) * w0(0,index)
                else
                   w0_cart_val = w0(0,nr_fine)
                end if

                w0macz(i,j,k) = w0_cart_val * z / radius

             end do
          end do
       end do

    else if (w0mac_interp_type .eq. 3) then

       do k = lo(3)-1,hi(3)+1
          z = prob_lo(3) + (dble(k)+HALF)*dx(3) - center(3)
          do j = lo(2)-1,hi(2)+1
             y = prob_lo(2) + (dble(j)+HALF)*dx(2) - center(2)
             do i = lo(1)-1,hi(1)+2
                x = prob_lo(1) + (dble(i)     )*dx(1) - center(1)
                radius = sqrt(x**2 + y**2 + z**2)
                index  = int(radius / dr(0))

                ! index refers to the lo point in the quadratic stencil
                if (index .le. 0) then
                   index = 0
                else if (index .ge. nr_fine-1) then
                   index = nr_fine-2
                else if (radius-r_edge_loc(0,index) .lt. r_edge_loc(0,index+1)) then
                   index = index-1
                end if

                call quad_interp(radius, &
                     r_edge_loc(0,index),r_edge_loc(0,index+1), &
                     r_edge_loc(0,index+2), &
                     w0_cart_val, &
                     w0(0,index),w0(0,index+1),w0(0,index+2))

                w0macx(i,j,k) = w0_cart_val * x / radius

             end do
          end do
       end do

       do k = lo(3)-1,hi(3)+1
          z = prob_lo(3) + (dble(k)+HALF)*dx(3) - center(3)
          do j = lo(2)-1,hi(2)+2
             y = prob_lo(2) + (dble(j)     )*dx(2) - center(2)
             do i = lo(1)-1,hi(1)+1
                x = prob_lo(1) + (dble(i)+HALF)*dx(1) - center(1)
                radius = sqrt(x**2 + y**2 + z**2)
                index  = int(radius / dr(0))

                ! index refers to the lo point in the quadratic stencil
                if (index .le. 0) then
                   index = 0
                else if (index .ge. nr_fine-1) then
                   index = nr_fine-2
                else if (radius-r_edge_loc(0,index) .lt. r_edge_loc(0,index+1)) then
                   index = index-1
                end if

                call quad_interp(radius, &
                     r_edge_loc(0,index),r_edge_loc(0,index+1), &
                     r_edge_loc(0,index+2), &
                     w0_cart_val, &
                     w0(0,index),w0(0,index+1),w0(0,index+2))

                w0macy(i,j,k) = w0_cart_val * y / radius

             end do
          end do
       end do

       do k = lo(3)-1,hi(3)+2
          z = prob_lo(3) + (dble(k)     )*dx(3) - center(3)
          do j = lo(2)-1,hi(2)+1
             y = prob_lo(2) + (dble(j)+HALF)*dx(2) - center(2)
             do i = lo(1)-1,hi(1)+1
                x = prob_lo(1) + (dble(i)+HALF)*dx(1) - center(1)
                radius = sqrt(x**2 + y**2 + z**2)
                index  = int(radius / dr(0))

                ! index refers to the lo point in the quadratic stencil
                if (index .le. 0) then
                   index = 0
                else if (index .ge. nr_fine-1) then
                   index = nr_fine-2
                else if (radius-r_edge_loc(0,index) .lt. r_edge_loc(0,index+1)) then
                   index = index-1
                end if

                call quad_interp(radius, &
                     r_edge_loc(0,index),r_edge_loc(0,index+1), &
                     r_edge_loc(0,index+2), &
                     w0_cart_val, &
                     w0(0,index),w0(0,index+1),w0(0,index+2))

                w0macz(i,j,k) = w0_cart_val * z / radius

             end do
          end do
       end do

    else if (w0mac_interp_type .eq. 4) then

       call bl_allocate(w0_nodal,lo(1)-1,hi(1)+2,lo(2)-1,hi(2)+2,lo(3)-1,hi(3)+2,1,3)

       do k = lo(3)-1,hi(3)+2
          z = prob_lo(3) + (dble(k))*dx(3) - center(3)
          do j = lo(2)-1,hi(2)+2
             y = prob_lo(2) + (dble(j))*dx(2) - center(2)
             do i = lo(1)-1,hi(1)+2
                x = prob_lo(1) + (dble(i))*dx(1) - center(1)

                radius = sqrt(x**2 + y**2 + z**2)
                index  = int(radius / dr(0))

                rfac = (radius - dble(index)*dr(0)) / dr(0)

                if (index .lt. nr_fine) then
                   w0_cart_val = rfac * w0(0,index+1) + (ONE-rfac) * w0(0,index)
                else
                   w0_cart_val = w0(0,nr_fine)
                end if

                w0_nodal(i,j,k,1) = w0_cart_val * x * (ONE / radius)
                w0_nodal(i,j,k,2) = w0_cart_val * y * (ONE / radius)
                w0_nodal(i,j,k,3) = w0_cart_val * z * (ONE / radius)

             end do
          end do
       end do

       do k = lo(3)-1,hi(3)+1
          do j = lo(2)-1,hi(2)+1
             do i = lo(1)-1,hi(1)+2
                w0macx(i,j,k) = FOURTH*( w0_nodal(i,j,k  ,1) + w0_nodal(i,j+1,k  ,1) &
                     +w0_nodal(i,j,k+1,1) + w0_nodal(i,j+1,k+1,1))
             end do
          end do
       end do

       do k = lo(3)-1,hi(3)+1
          do j = lo(2)-1,hi(2)+2
             do i = lo(1)-1,hi(1)+1
                w0macy(i,j,k) = FOURTH*( w0_nodal(i,j,k  ,2) + w0_nodal(i+1,j,k  ,2) &
                     +w0_nodal(i,j,k+1,2) + w0_nodal(i+1,j,k+1,2))
             end do
          end do
       end do

       do k = lo(3)-1,hi(3)+2
          do j = lo(2)-1,hi(2)+1
             do i = lo(1)-1,hi(1)+1
                w0macz(i,j,k) = FOURTH*( w0_nodal(i,j  ,k,3) + w0_nodal(i+1,j  ,k,3) &
                     +w0_nodal(i,j+1,k,3) + w0_nodal(i+1,j+1,k,3))
             end do
          end do
       end do

       call bl_deallocate(w0_nodal)

    else
       call bl_error('Error: w0mac_interp_type not defined')
    end if

  end subroutine make_w0mac_sphr

  subroutine make_s0mac_sphr(lo, hi, s0, &
       s0macx, x_lo, x_hi, &
       s0macy, y_lo, y_hi, &
       s0macz, z_lo, z_hi, &
       s0_cart, s0_lo, s0_hi, &
       dx, &
       r_cc_loc) bind(C, name="make_s0mac_sphr")

    integer         , intent(in   ) :: lo(3), hi(3)
    double precision, intent(in   ) :: s0(0:max_radial_level,0:nr_fine-1)
    integer         , intent(in   ) :: x_lo(3), x_hi(3)
    double precision, intent(inout) ::  s0macx(x_lo(1):x_hi(1),x_lo(2):x_hi(2),x_lo(3):x_hi(3))
    integer         , intent(in   ) :: y_lo(3), y_hi(3)
    double precision, intent(inout) ::  s0macy(y_lo(1):y_hi(1),y_lo(2):y_hi(2),y_lo(3):y_hi(3))
    integer         , intent(in   ) :: z_lo(3), z_hi(3)
    double precision, intent(inout) ::  s0macz(z_lo(1):z_hi(1),z_lo(2):z_hi(2),z_lo(3):z_hi(3))
    integer         , intent(in   ) :: s0_lo(3), s0_hi(3)
    double precision, intent(inout) :: s0_cart(s0_lo(1):s0_hi(1),s0_lo(2):s0_hi(2), &
         s0_lo(3):s0_hi(3))
    double precision, intent(in   ) :: dx(3)
    double precision, intent(in   ) :: r_cc_loc(0:max_radial_level,0:nr_fine-1)

    ! Local variables
    integer          :: i,j,k,index
    double precision :: x,y,z
    double precision :: radius

    ! we currently have three different ideas for computing s0mac
    ! 1.  Interpolate s0 to cell centers, then average to edges
    ! 2.  Interpolate s0 to edges directly using linear interpolation
    ! 3.  Interpolate s0 to edges directly using quadratic interpolation
    ! 4.  Interpolate s0 to nodes, then average to edges

    if (s0mac_interp_type .eq. 1) then

       do k = lo(3)-1,hi(3)+1
          do j = lo(2)-1,hi(2)+1
             do i = lo(1)-1,hi(1)+2
                s0macx(i,j,k) = HALF*(s0_cart(i,j,k)+s0_cart(i-1,j,k))
             end do
          end do
       end do

       do k = lo(3)-1,hi(3)+1
          do j = lo(2)-1,hi(2)+2
             do i = lo(1)-1,hi(1)+1
                s0macy(i,j,k) = HALF*(s0_cart(i,j,k)+s0_cart(i,j-1,k))
             end do
          end do
       end do

       do k = lo(3)-1,hi(3)+2
          do j = lo(2)-1,hi(2)+1
             do i = lo(1)-1,hi(1)+1
                s0macz(i,j,k) = HALF*(s0_cart(i,j,k)+s0_cart(i,j,k-1))
             end do
          end do
       end do

<<<<<<< HEAD
=======
       !$OMP END PARALLEL

>>>>>>> b637417d
    else if (s0mac_interp_type .eq. 2) then

       do k = lo(3)-1,hi(3)+1
          z = prob_lo(3) + (dble(k)+HALF)*dx(3) - center(3)
          do j = lo(2)-1,hi(2)+1
             y = prob_lo(2) + (dble(j)+HALF)*dx(2) - center(2)
             do i = lo(1)-1,hi(1)+2
                x = prob_lo(1) + (dble(i)     )*dx(1) - center(1)
                radius = sqrt(x**2 + y**2 + z**2)
                index  = int(radius / dr(0))

                if (radius .ge. r_cc_loc(0,index)) then
                   if (index .ge. nr_fine-1) then
                      s0macx(i,j,k) = s0(0,nr_fine-1)
                   else
                      s0macx(i,j,k) = s0(0,index+1)*(radius-r_cc_loc(0,index))/dr(0) &
                           + s0(0,index)*(r_cc_loc(0,index+1)-radius)/dr(0)
                   endif
                else
                   if (index .eq. 0) then
                      s0macx(i,j,k) = s0(0,index)
                   else if (index .gt. nr_fine-1) then
                      s0macx(i,j,k) = s0(0,nr_fine-1)
                   else
                      s0macx(i,j,k) = s0(0,index)*(radius-r_cc_loc(0,index-1))/dr(0) &
                           + s0(0,index-1)*(r_cc_loc(0,index)-radius)/dr(0)
                   end if
                end if

             end do
          end do
       end do

       do k = lo(3)-1,hi(3)+1
          z = prob_lo(3) + (dble(k)+HALF)*dx(3) - center(3)
          do j = lo(2)-1,hi(2)+2
             y = prob_lo(2) + (dble(j)     )*dx(2) - center(2)
             do i = lo(1)-1,hi(1)+1
                x = prob_lo(1) + (dble(i)+HALF)*dx(1) - center(1)
                radius = sqrt(x**2 + y**2 + z**2)
                index  = int(radius / dr(0))

                if (radius .ge. r_cc_loc(0,index)) then
                   if (index .ge. nr_fine-1) then
                      s0macy(i,j,k) = s0(0,nr_fine-1)
                   else
                      s0macy(i,j,k) = s0(0,index+1)*(radius-r_cc_loc(0,index))/dr(0) &
                           + s0(0,index)*(r_cc_loc(0,index+1)-radius)/dr(0)
                   endif
                else
                   if (index .eq. 0) then
                      s0macy(i,j,k) = s0(0,index)
                   else if (index .gt. nr_fine-1) then
                      s0macy(i,j,k) = s0(0,nr_fine-1)
                   else
                      s0macy(i,j,k) = s0(0,index)*(radius-r_cc_loc(0,index-1))/dr(0) &
                           + s0(0,index-1)*(r_cc_loc(0,index)-radius)/dr(0)
                   end if
                end if

             end do
          end do
       end do

       do k = lo(3)-1,hi(3)+2
          z = prob_lo(3) + (dble(k)     )*dx(3) - center(3)
          do j = lo(2)-1,hi(2)+1
             y = prob_lo(2) + (dble(j)+HALF)*dx(2) - center(2)
             do i = lo(1)-1,hi(1)+1
                x = prob_lo(1) + (dble(i)+HALF)*dx(1) - center(1)
                radius = sqrt(x**2 + y**2 + z**2)
                index  = int(radius / dr(0))

                if (radius .ge. r_cc_loc(0,index)) then
                   if (index .ge. nr_fine-1) then
                      s0macz(i,j,k) = s0(0,nr_fine-1)
                   else
                      s0macz(i,j,k) = s0(0,index+1)*(radius-r_cc_loc(0,index))/dr(0) &
                           + s0(0,index)*(r_cc_loc(0,index+1)-radius)/dr(0)
                   endif
                else
                   if (index .eq. 0) then
                      s0macz(i,j,k) = s0(0,index)
                   else if (index .gt. nr_fine-1) then
                      s0macz(i,j,k) = s0(0,nr_fine-1)
                   else
                      s0macz(i,j,k) = s0(0,index)*(radius-r_cc_loc(0,index-1))/dr(0) &
                           + s0(0,index-1)*(r_cc_loc(0,index)-radius)/dr(0)
                   end if
                end if

             end do
          end do
       end do

    else if (s0mac_interp_type .eq. 3) then

       do k = lo(3)-1,hi(3)+1
          z = prob_lo(3) + (dble(k)+HALF)*dx(3) - center(3)
          do j = lo(2)-1,hi(2)+1
             y = prob_lo(2) + (dble(j)+HALF)*dx(2) - center(2)
             do i = lo(1)-1,hi(1)+2
                x = prob_lo(1) + (dble(i)     )*dx(1) - center(1)
                radius = sqrt(x**2 + y**2 + z**2)
                index  = int(radius / dr(0))

                ! index refers to the center point in the quadratic stencil.
                ! we need to modify this if we're too close to the edge
                if (index .eq. 0) then
                   index = 1
                else if (index .ge. nr_fine-1) then
                   index = nr_fine-2
                end if

                call quad_interp(radius, &
                     r_cc_loc(0,index-1),r_cc_loc(0,index), &
                     r_cc_loc(0,index+1), &
                     s0macx(i,j,k), &
                     s0(0,index-1),s0(0,index),s0(0,index+1))
             end do
          end do
       end do

       do k = lo(3)-1,hi(3)+1
          z = prob_lo(3) + (dble(k)+HALF)*dx(3) - center(3)
          do j = lo(2)-1,hi(2)+2
             y = prob_lo(2) + (dble(j)     )*dx(2) - center(2)
             do i = lo(1)-1,hi(1)+1
                x = prob_lo(1) + (dble(i)+HALF)*dx(1) - center(1)
                radius = sqrt(x**2 + y**2 + z**2)
                index  = int(radius / dr(0))

                ! index refers to the center point in the quadratic stencil.
                ! we need to modify this if we're too close to the edge
                if (index .eq. 0) then
                   index = 1
                else if (index .ge. nr_fine-1) then
                   index = nr_fine-2
                end if

                call quad_interp(radius, &
                     r_cc_loc(0,index-1),r_cc_loc(0,index), &
                     r_cc_loc(0,index+1), &
                     s0macy(i,j,k), &
                     s0(0,index-1),s0(0,index),s0(0,index+1))
             end do
          end do
       end do

       do k = lo(3)-1,hi(3)+2
          z = prob_lo(3) + (dble(k)     )*dx(3) - center(3)
          do j = lo(2)-1,hi(2)+1
             y = prob_lo(2) + (dble(j)+HALF)*dx(2) - center(2)
             do i = lo(1)-1,hi(1)+1
                x = prob_lo(1) + (dble(i)+HALF)*dx(1) - center(1)
                radius = sqrt(x**2 + y**2 + z**2)
                index  = int(radius / dr(0))

                ! index refers to the center point in the quadratic stencil.
                ! we need to modify this if we're too close to the edge
                if (index .eq. 0) then
                   index = 1
                else if (index .ge. nr_fine-1) then
                   index = nr_fine-2
                end if

                call quad_interp(radius, &
                     r_cc_loc(0,index-1),r_cc_loc(0,index), &
                     r_cc_loc(0,index+1), &
                     s0macz(i,j,k), &
                     s0(0,index-1),s0(0,index),s0(0,index+1))
             end do
          end do
       end do

    else

       call bl_error('Error: s0mac_interp_type not defined')

    end if

  end subroutine make_s0mac_sphr

  subroutine make_normal(normal,n_lo,n_hi,dx) bind(C, name="make_normal")

    integer         , intent(in   ) :: n_lo(3), n_hi(3)
    double precision, intent(  out) :: normal(n_lo(1):n_hi(1),n_lo(2):n_hi(2),n_lo(3):n_hi(3),3)
    double precision, intent(in   ) :: dx(3)

    integer          :: i,j,k
    double precision :: x,y,z,radius

    ! normal is the unit vector in the radial direction (e_r) in spherical
    ! coordinates.
    !
    ! in terms of Cartesian coordinates, with unit vectors e_x, e_y, e_z,
    !    e_r = sin(theta)cos(phi) e_x + sin(theta)sin(phi) e_y + cos(theta) e_z
    ! or
    !    e_r = (x/R) e_x + (y/R) e_y + (z/R) e_z

    if (spherical .eq. 1) then

       do k = n_lo(3),n_hi(3)
          z = prob_lo(3) + (dble(k)+HALF)*dx(3) - center(3)
          do j = n_lo(2),n_hi(2)
             y = prob_lo(2) + (dble(j)+HALF)*dx(2) - center(2)
             do i = n_lo(1),n_hi(1)
                x = prob_lo(1) + (dble(i)+HALF)*dx(1) - center(1)

                radius = sqrt(x**2 + y**2 + z**2)

                normal(i,j,k,1) = x * (ONE / radius)
                normal(i,j,k,2) = y * (ONE / radius)
                normal(i,j,k,3) = z * (ONE / radius)

             end do
          end do
       end do

    else
       call bl_error('SHOULDNT CALL MAKE_3D_NORMAL WITH SPHERICAL = 0')
    end if

  end subroutine make_normal

  subroutine put_data_on_faces(lo, hi, &
       scc, cc_lo, cc_hi, &
       facex, x_lo, x_hi, &
#if (AMREX_SPACEDIM >= 2)
       facey, y_lo, y_hi, &
#if (AMREX_SPACEDIM == 3)
       facez, z_lo, z_hi, &
#endif
#endif
       harmonic_avg) bind(C, name="put_data_on_faces")

    integer         , intent(in   ) :: lo(3), hi(3)
    integer         , intent(in   ) :: cc_lo(3), cc_hi(3)
    double precision, intent(in   ) :: scc(cc_lo(1):cc_hi(1),cc_lo(2):cc_hi(2),cc_lo(3):cc_hi(3))
    integer         , intent(in   ) :: x_lo(3), x_hi(3)
    double precision, intent(inout) :: facex(x_lo(1):x_hi(1),x_lo(2):x_hi(2),x_lo(3):x_hi(3))
#if (AMREX_SPACEDIM >= 2)
    integer         , intent(in   ) :: y_lo(3), y_hi(3)
    double precision, intent(inout) :: facey(y_lo(1):y_hi(1),y_lo(2):y_hi(2),y_lo(3):y_hi(3))
#if (AMREX_SPACEDIM == 3)
    integer         , intent(in   ) :: z_lo(3), z_hi(3)
    double precision, intent(inout) :: facez(z_lo(1):z_hi(1),z_lo(2):z_hi(2),z_lo(3):z_hi(3))
#endif
#endif
    integer         , intent(in   ) :: harmonic_avg

    ! local
    integer :: i,j,k
    double precision :: denom

    if (harmonic_avg .eq. 1) then

<<<<<<< HEAD
=======
       !$OMP PARALLEL PRIVATE(i,j,k,denom)


>>>>>>> b637417d
       k = lo(3)
       j = lo(2)
       !$OMP DO
#if (AMREX_SPACEDIM == 3)
       do k = lo(3),hi(3)
#endif
#if (AMREX_SPACEDIM >= 2)
          do j = lo(2),hi(2)
#endif
             do i = lo(1),hi(1)+1
                denom = (scc(i,j,k) + scc(i-1,j,k))
                if (denom .ne. 0.d0) then
                   facex(i,j,k) = TWO*(scc(i,j,k) * scc(i-1,j,k)) / denom
                else
                   facex(i,j,k) = HALF*denom
                end if
             end do
#if (AMREX_SPACEDIM >= 2)
          end do
#endif
#if (AMREX_SPACEDIM == 3)
       end do
#endif

#if (AMREX_SPACEDIM == 3)
       do k = lo(3),hi(3)
#endif
#if (AMREX_SPACEDIM >= 2)
          do j = lo(2),hi(2)+1
             do i = lo(1),hi(1)
                denom = (scc(i,j,k) + scc(i,j-1,k))
                if (denom .ne. 0.d0) then
                   facey(i,j,k) = TWO*(scc(i,j,k) * scc(i,j-1,k)) / denom
                else
                   facey(i,j,k) = HALF*denom
                end if
             end do
          end do
#endif
#if (AMREX_SPACEDIM == 3)
       end do
#endif

<<<<<<< HEAD
=======

>>>>>>> b637417d
#if (AMREX_SPACEDIM == 3)
       !$OMP DO
       do k = lo(3),hi(3)+1
          do j = lo(2),hi(2)
             do i = lo(1),hi(1)
                denom = (scc(i,j,k) + scc(i,j,k-1))
                if (denom .ne. 0.d0) then
                   facez(i,j,k) = TWO*(scc(i,j,k) * scc(i,j,k-1)) / denom
                else
                   facez(i,j,k) = HALF*denom
                end if
             end do
          end do
       end do
<<<<<<< HEAD
#endif
=======
       !$OMP END DO
#endif


       !$OMP END PARALLEL
>>>>>>> b637417d

    else

#if (AMREX_SPACEDIM == 3)
       do k = lo(3),hi(3)
#endif
#if (AMREX_SPACEDIM >= 2)
          do j = lo(2),hi(2)
#endif
             do i = lo(1),hi(1)+1
                facex(i,j,k) = HALF*(scc(i,j,k)+scc(i-1,j,k))
             end do
#if (AMREX_SPACEDIM >= 2)
          end do
#endif
#if (AMREX_SPACEDIM == 3)
       end do
#endif

<<<<<<< HEAD
=======
#if (AMREX_SPACEDIM >= 2)
       !$OMP DO
>>>>>>> b637417d
#if (AMREX_SPACEDIM == 3)
       do k = lo(3),hi(3)
#endif
          do j = lo(2),hi(2)+1
             do i = lo(1),hi(1)
                facey(i,j,k) = HALF*(scc(i,j,k)+scc(i,j-1,k))
             end do
          end do
#if (AMREX_SPACEDIM == 3)
       end do
#endif
<<<<<<< HEAD
=======
       !$OMP END DO NOWAIT
#endif

>>>>>>> b637417d

#if (AMREX_SPACEDIM == 3)
       !$OMP DO
       do k = lo(3),hi(3)+1
          do j = lo(2),hi(2)
             do i = lo(1),hi(1)
                facez(i,j,k) = HALF*(scc(i,j,k)+scc(i,j,k-1))
             end do
          end do
       end do
<<<<<<< HEAD
#endif
=======
       !$OMP END DO
#endif

       !$OMP END PARALLEL
>>>>>>> b637417d

    end if

  end subroutine put_data_on_faces

end module fill_3d_data_module<|MERGE_RESOLUTION|>--- conflicted
+++ resolved
@@ -885,11 +885,6 @@
           end do
        end do
 
-<<<<<<< HEAD
-=======
-       !$OMP END PARALLEL
-
->>>>>>> b637417d
     else if (s0mac_interp_type .eq. 2) then
 
        do k = lo(3)-1,hi(3)+1
@@ -1147,15 +1142,8 @@
 
     if (harmonic_avg .eq. 1) then
 
-<<<<<<< HEAD
-=======
-       !$OMP PARALLEL PRIVATE(i,j,k,denom)
-
-
->>>>>>> b637417d
        k = lo(3)
        j = lo(2)
-       !$OMP DO
 #if (AMREX_SPACEDIM == 3)
        do k = lo(3),hi(3)
 #endif
@@ -1196,12 +1184,7 @@
        end do
 #endif
 
-<<<<<<< HEAD
-=======
-
->>>>>>> b637417d
-#if (AMREX_SPACEDIM == 3)
-       !$OMP DO
+#if (AMREX_SPACEDIM == 3)
        do k = lo(3),hi(3)+1
           do j = lo(2),hi(2)
              do i = lo(1),hi(1)
@@ -1214,15 +1197,7 @@
              end do
           end do
        end do
-<<<<<<< HEAD
-#endif
-=======
-       !$OMP END DO
-#endif
-
-
-       !$OMP END PARALLEL
->>>>>>> b637417d
+#endif
 
     else
 
@@ -1242,11 +1217,6 @@
        end do
 #endif
 
-<<<<<<< HEAD
-=======
-#if (AMREX_SPACEDIM >= 2)
-       !$OMP DO
->>>>>>> b637417d
 #if (AMREX_SPACEDIM == 3)
        do k = lo(3),hi(3)
 #endif
@@ -1258,15 +1228,8 @@
 #if (AMREX_SPACEDIM == 3)
        end do
 #endif
-<<<<<<< HEAD
-=======
-       !$OMP END DO NOWAIT
-#endif
-
->>>>>>> b637417d
-
-#if (AMREX_SPACEDIM == 3)
-       !$OMP DO
+
+#if (AMREX_SPACEDIM == 3)
        do k = lo(3),hi(3)+1
           do j = lo(2),hi(2)
              do i = lo(1),hi(1)
@@ -1274,14 +1237,7 @@
              end do
           end do
        end do
-<<<<<<< HEAD
-#endif
-=======
-       !$OMP END DO
-#endif
-
-       !$OMP END PARALLEL
->>>>>>> b637417d
+#endif
 
     end if
 
