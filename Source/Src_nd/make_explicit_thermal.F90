module make_explicit_thermal_module

  use eos_type_module
  use eos_module
  use conductivity_module
  use network, only: nspec
  use meth_params_module, only: rho_comp, temp_comp, spec_comp, nscal, &
       buoyancy_cutoff_factor, base_cutoff_density, &
       limit_conductivity
  use amrex_constants_module

  implicit none

  private

contains

  subroutine make_thermal_coeffs(lo, hi, &
       scal, s_lo, s_hi, &
       Tcoeff, t_lo, t_hi, &
       hcoeff, h_lo, h_hi, &
       Xkcoeff, xk_lo, xk_hi, &
       pcoeff, p_lo, p_hi) bind(C,name="make_thermal_coeffs")

    ! create the coefficients for grad{T}, grad{h}, grad{X_k}, and grad{p_0}
    ! for the thermal diffusion term in the enthalpy equation.
    !
    ! note: we explicitly fill the ghostcells by looping over them directly

    integer         , intent(in   ) :: lo(3), hi(3)
    integer         , intent(in   ) :: s_lo(3), s_hi(3)
    double precision, intent(in   ) :: scal(s_lo(1):s_hi(1),s_lo(2):s_hi(2),s_lo(3):s_hi(3),nscal)
    integer         , intent(in   ) :: t_lo(3), t_hi(3)
    double precision, intent(inout) :: Tcoeff(t_lo(1):t_hi(1),t_lo(2):t_hi(2),t_lo(3):t_hi(3))
    integer         , intent(in   ) :: h_lo(3), h_hi(3)
    double precision, intent(inout) :: hcoeff(h_lo(1):h_hi(1),h_lo(2):h_hi(2),h_lo(3):h_hi(3))
    integer         , intent(in   ) :: xk_lo(3), xk_hi(3)
    double precision, intent(inout) :: Xkcoeff(xk_lo(1):xk_hi(1),xk_lo(2):xk_hi(2),xk_lo(3):xk_hi(3),nspec)
    integer         , intent(in   ) :: p_lo(3), p_hi(3)
    double precision, intent(inout) :: pcoeff(p_lo(1):p_hi(1),p_lo(2):p_hi(2),p_lo(3):p_hi(3))

    ! Local
    integer :: i,j,k,comp
    type (eos_t) :: eos_state

    !$gpu

!!!!!!!!!!!!!!!!!!!!!!!!!!!!!!!!!!!!!!!!!!!!!!!!!!!!!!!!!!!!!!!!!!!!!!!!!!!!!!!
    ! create Tcoeff = -kth,
    !        hcoeff = -kth/cp,
    !       Xkcoeff = xik*kth/cp,
    !        pcoeff = hp*kth/cp
!!!!!!!!!!!!!!!!!!!!!!!!!!!!!!!!!!!!!!!!!!!!!!!!!!!!!!!!!!!!!!!!!!!!!!!!!!!!!!!
    !print *, "... Level ", lev, " create thermal coeffs:"

<<<<<<< HEAD

    k = lo(3)
    j = lo(2)

#if (AMREX_SPACEDIM == 3)
    do k=lo(3)-1,hi(3)+1
#endif
#if (AMREX_SPACEDIM >= 2)
       do j=lo(2)-1,hi(2)+1
#endif
          do i=lo(1)-1,hi(1)+1
=======
    do k=lo(3),hi(3)
       do j=lo(2),hi(2)
          do i=lo(1),hi(1)
>>>>>>> 8b214db3

             ! if we are outside the star, turn off the conductivity
             if (limit_conductivity .and. &
                  scal(i,j,k,rho_comp) < &
                  buoyancy_cutoff_factor*base_cutoff_density) then

                Tcoeff(i,j,k) = ZERO
                hcoeff(i,j,k) = ZERO
                pcoeff(i,j,k) = ZERO
                Xkcoeff(i,j,k,:) = ZERO

             else

                eos_state%rho   = scal(i,j,k,rho_comp)
                eos_state%T     = scal(i,j,k,temp_comp)
                eos_state%xn(:) = scal(i,j,k,spec_comp:spec_comp+nspec-1)/eos_state%rho

                ! dens, temp, and xmass are inputs
                call conducteos(eos_input_rt, eos_state)

                Tcoeff(i,j,k) = -eos_state % conductivity
                hcoeff(i,j,k) = -eos_state % conductivity/eos_state%cp
                pcoeff(i,j,k) = (eos_state % conductivity/eos_state%cp)* &
                     ((1.0d0/eos_state%rho)* &
                     (1.0d0-eos_state%p/(eos_state%rho*eos_state%dpdr))+ &
                     eos_state%dedr/eos_state%dpdr)

                do comp=1,nspec
                   Xkcoeff(i,j,k,comp) = (eos_state % conductivity/eos_state%cp)*eos_state%dhdX(comp)
                enddo

             endif

          enddo
       enddo
    enddo

  end subroutine make_thermal_coeffs

end module make_explicit_thermal_module<|MERGE_RESOLUTION|>--- conflicted
+++ resolved
@@ -53,23 +53,9 @@
 !!!!!!!!!!!!!!!!!!!!!!!!!!!!!!!!!!!!!!!!!!!!!!!!!!!!!!!!!!!!!!!!!!!!!!!!!!!!!!!
     !print *, "... Level ", lev, " create thermal coeffs:"
 
-<<<<<<< HEAD
-
-    k = lo(3)
-    j = lo(2)
-
-#if (AMREX_SPACEDIM == 3)
-    do k=lo(3)-1,hi(3)+1
-#endif
-#if (AMREX_SPACEDIM >= 2)
-       do j=lo(2)-1,hi(2)+1
-#endif
-          do i=lo(1)-1,hi(1)+1
-=======
     do k=lo(3),hi(3)
        do j=lo(2),hi(2)
           do i=lo(1),hi(1)
->>>>>>> 8b214db3
 
              ! if we are outside the star, turn off the conductivity
              if (limit_conductivity .and. &
