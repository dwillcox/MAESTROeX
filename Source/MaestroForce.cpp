
#include <Maestro.H>
#include <Maestro_F.H>

using namespace amrex;

void
Maestro::MakeVelForce (Vector<MultiFab>& vel_force_cart,
                       const Vector<std::array< MultiFab, AMREX_SPACEDIM > >& uedge_in,
                       const Vector<MultiFab>& rho,
                       const RealVector& rho0,
                       const RealVector& grav_cell,
                       const Vector<MultiFab>& w0_force_cart,
                       int do_add_utilde_force)
{
    // timer for profiling
    BL_PROFILE_VAR("Maestro::MakeVelForce()",MakeVelForce);

    Vector<MultiFab> gradw0_cart(finest_level+1);
    Vector<MultiFab> grav_cart(finest_level+1);
    Vector<MultiFab> rho0_cart(finest_level+1);

    const auto max_lev = max_radial_level + 1;
    const auto nrf = nr_fine;

    // constants in Fortran
    Real base_cutoff_density = 0.0; 
    get_base_cutoff_density(&base_cutoff_density);
    Real buoyancy_cutoff_factor = 0.0;
    get_buoyancy_cutoff_factor(&buoyancy_cutoff_factor);

    for (int lev=0; lev<=finest_level; ++lev) {

        gradw0_cart[lev].define(grids[lev], dmap[lev], 1, 1);
        gradw0_cart[lev].setVal(0.);

        grav_cart[lev].define(grids[lev], dmap[lev], AMREX_SPACEDIM, 1);
        grav_cart[lev].setVal(0.);

        rho0_cart[lev].define(grids[lev], dmap[lev], 1, 1);
        rho0_cart[lev].setVal(0.);

    }

<<<<<<< HEAD
    BaseState<Real> gradw0(max_radial_level+1,nr_fine);
    gradw0.setVal(0.0);
=======
    RealVector gradw0( (base_geom.max_radial_level+1)*base_geom.nr_fine , 0.0);
    gradw0.shrink_to_fit();
>>>>>>> d861ad25

    Real* AMREX_RESTRICT p_w0 = w0.dataPtr();
    const Real dr0 = base_geom.dr_fine;

    if ( !(use_exact_base_state || average_base_state) ) {
        for (auto l = 0; l <= max_radial_level; ++l) {
            AMREX_PARALLEL_FOR_1D (nr_fine, i,
            {       
                gradw0(l,i) = (p_w0[l+max_lev*(i+1)] - p_w0[l+max_lev*i])/dr0;
            });
        }
    }

    Put1dArrayOnCart(gradw0, gradw0_cart, 0, 0, bcs_u, 0, 1);
    Put1dArrayOnCart(rho0, rho0_cart, 0, 0, bcs_s, Rho);
    Put1dArrayOnCart(grav_cell, grav_cart, 0, 1, bcs_f, 0);

    // Reset vel_force
    for (int lev=0; lev<=finest_level; ++lev) {
        vel_force_cart[lev].setVal(0.);
    }

    for (int lev=0; lev<=finest_level; ++lev) {
        
        // Get grid spacing
        const auto dx = geom[lev].CellSizeArray();

        // Loop over boxes (make sure mfi takes a cell-centered multifab as an argument)
#ifdef _OPENMP
#pragma omp parallel
#endif
        for ( MFIter mfi(vel_force_cart[lev], TilingIfNotGPU()); mfi.isValid(); ++mfi ) {

            // Get Array4 inputs
            const Array4<const Real> gpi_arr = gpi[lev].array(mfi);
            const Array4<const Real> rho_arr = rho[lev].array(mfi);
            const Array4<const Real> uedge = uedge_in[lev][0].array(mfi);
            const Array4<const Real> vedge = uedge_in[lev][1].array(mfi);
#if (AMREX_SPACEDIM == 3)
            const Array4<const Real> wedge = uedge_in[lev][2].array(mfi);
#endif
            const Array4<const Real> w0_arr = w0_cart[lev].array(mfi);
            const Array4<const Real> gradw0_arr = gradw0_cart[lev].array(mfi);
            const Array4<const Real> w0_force = w0_force_cart[lev].array(mfi);
            const Array4<const Real> grav = grav_cart[lev].array(mfi);
            const Array4<const Real> rho0_arr = rho0_cart[lev].array(mfi);
            
            // output
            const Array4<Real> vel_force = vel_force_cart[lev].array(mfi);
            
            // Get the index space of the valid region
            const Box& tileBox = mfi.tilebox();
            const Box& domainBox = geom[lev].Domain();

            // y-direction in 2D, z-direction in 3D
            const int domhi = domainBox.hiVect()[AMREX_SPACEDIM-1];
            
            // offload to GPU
            if (spherical == 0) {

                AMREX_PARALLEL_FOR_3D(tileBox, i, j, k, 
                {
                    Real rhopert = rho_arr(i,j,k) - rho0_arr(i,j,k);
                    
                    // cutoff the buoyancy term if we are outside of the star
                    if (rho_arr(i,j,k) < (buoyancy_cutoff_factor*base_cutoff_density)) {
                        rhopert = 0.0;
                    }

                    // note: if use_alt_energy_fix = T, then gphi is already
                    // weighted by beta0
                    for (int dim=0; dim<AMREX_SPACEDIM-1; ++dim) {
                        vel_force(i,j,k,dim) = -gpi_arr(i,j,k,dim) / rho_arr(i,j,k);
                    }

                    vel_force(i,j,k,AMREX_SPACEDIM-1) = (rhopert * grav(i,j,k,AMREX_SPACEDIM-1) - gpi_arr(i,j,k,AMREX_SPACEDIM-1)) / rho_arr(i,j,k) - w0_force(i,j,k,AMREX_SPACEDIM-1);

                    if (do_add_utilde_force) {
                        
#if (AMREX_SPACEDIM == 2)
                        if (j <= -1) {
                            // do not modify force since dw0/dr=0
                        } else if (j >= domhi) {
                            // do not modify force since dw0/dr=0
                        } else {
                            vel_force(i,j,k,1) -= (vedge(i,j+1,k)+vedge(i,j,k))*(w0_arr(i,j+1,k,1) - w0_arr(i,j,k,1))/(2.0*dx[1]);
                        }
#else
                        if (k <= -1) {
                            // do not modify force since dw0/dr=0
                        } else if (k >= domhi) {
                            // do not modify force since dw0/dr=0
                        } else {
                            vel_force(i,j,k,2) -= (wedge(i,j,k+1)+wedge(i,j,k))*(w0_arr(i,j,k+1,2)-w0_arr(i,j,k,2)) / (2.0*dx[2]);
                        }
#endif
                    }
                });          
            } else {  // spherical
#if (AMREX_SPACEDIM == 3)
                const Array4<const Real> normal_arr = normal[lev].array(mfi);
            
                AMREX_PARALLEL_FOR_3D(tileBox, i, j, k, 
                {
                    Real rhopert = rho_arr(i,j,k) - rho0_arr(i,j,k);

                    // cutoff the buoyancy term if we are outside of the star
                    if (rho_arr(i,j,k) < (buoyancy_cutoff_factor*base_cutoff_density)) {
                        rhopert = 0.0;
                    }

                    // note: if use_alt_energy_fix = T, then gphi is already
                    // weighted by beta0
                    for (int dim=0; dim < AMREX_SPACEDIM; ++dim) {
                        vel_force(i,j,k,dim) = (rhopert*grav(i,j,k,dim) - gpi_arr(i,j,k,dim))/rho_arr(i,j,k) - w0_force(i,j,k,dim);
                    }
                    
                    if (do_add_utilde_force == 1) {
                        Real Ut_dot_er = 0.5*(uedge(i,j,k)+uedge(i+1,j  ,k  ))*normal_arr(i,j,k,0) + 
                                         0.5*(vedge(i,j,k)+vedge(i  ,j+1,k  ))*normal_arr(i,j,k,1) + 
                                         0.5*(wedge(i,j,k)+wedge(i  ,j,  k+1))*normal_arr(i,j,k,2);
                        
                        for (int dim=0; dim < AMREX_SPACEDIM; ++dim) {
                            vel_force(i,j,k,dim) -= 
                                Ut_dot_er*gradw0_arr(i,j,k)*normal_arr(i,j,k,dim);
                        }
                    }
                });
#endif
            }
        }
    }

    // average fine data onto coarser cells
    AverageDown(vel_force_cart, 0, AMREX_SPACEDIM);

    // note - we need to reconsider the bcs type here
    // it matches fortran MAESTRO but is that correct?
    FillPatch(t_old, vel_force_cart, vel_force_cart, vel_force_cart, 0, 0, AMREX_SPACEDIM, 0,
              bcs_u, 1);
}


void
Maestro::ModifyScalForce(Vector<MultiFab>& scal_force,
                         const Vector<MultiFab>& state,
                         const Vector<std::array< MultiFab, AMREX_SPACEDIM > >& umac_in,
                         const RealVector& s0,
                         const RealVector& s0_edge,
                         const Vector<MultiFab>& s0_cart,
                         int comp,
                         const Vector<BCRec>& bcs,
                         int fullform)
{
    // timer for profiling
    BL_PROFILE_VAR("Maestro::ModifyScalForce()",ModifyScalForce);

    Vector<MultiFab> s0_edge_cart(finest_level+1);

    for (int lev=0; lev<=finest_level; ++lev) {
        s0_edge_cart[lev].define(grids[lev], dmap[lev], 1, 1);
    }

    if (spherical == 0) {
        Put1dArrayOnCart(s0_edge,s0_edge_cart,0,0,bcs_f,0);
    }

    
    Vector<MultiFab> divu_cart(finest_level+1);
    const auto& r_cc_loc = base_geom.r_cc_loc;
    const auto& r_edge_loc = base_geom.r_edge_loc;

    if (spherical) {
        BaseState<Real> divw0(1,base_geom.nr_fine);
        divw0.setVal(0.0);
        auto divw0_arr = divw0.array();

        if (!use_exact_base_state) {
            for (int r=0; r<base_geom.nr_fine-1; ++r) {
                Real dr_loc = r_edge_loc(0,r+1) - r_edge_loc(0,r);
                divw0_arr(0,r) = (r_edge_loc(0,r+1)*r_edge_loc(0,r+1) * w0[r+1]
                           - r_edge_loc(0,r)*r_edge_loc(0,r) * w0[r]) / (dr_loc * r_cc_loc(0,r)*r_cc_loc(0,r));
            }
        }

        for (int lev=0; lev<=finest_level; ++lev) {
            divu_cart[lev].define(grids[lev], dmap[lev], 1, 0);
            divu_cart[lev].setVal(0.);
        }
        Put1dArrayOnCart(divw0, divu_cart, 0, 0, bcs_u, 0);
    }
    
    for (int lev=0; lev<=finest_level; ++lev) {

        // Get the index space and grid spacing of the domain
        const auto dx = geom[lev].CellSizeArray();

        // loop over boxes (make sure mfi takes a cell-centered multifab as an argument)
#ifdef _OPENMP
#pragma omp parallel
#endif
        for (MFIter mfi(scal_force[lev], TilingIfNotGPU()); mfi.isValid(); ++mfi) {
            
            // Get Array4 inputs
            const Array4<const Real> scal = state[lev].array(mfi,comp);
            const Array4<const Real> umac = umac_in[lev][0].array(mfi);
            const Array4<const Real> vmac = umac_in[lev][1].array(mfi);
#if (AMREX_SPACEDIM == 3)
            const Array4<const Real> wmac = umac_in[lev][2].array(mfi);
#endif
            const Array4<const Real> s0_arr = s0_cart[lev].array(mfi);
            const Array4<const Real> s0_edge_arr = s0_edge_cart[lev].array(mfi);
            const Array4<const Real> w0_arr = w0_cart[lev].array(mfi);

            // output
            const Array4<Real> force = scal_force[lev].array(mfi,comp);
            
            // Get the index space of the valid region
            const Box& tileBox = mfi.tilebox();

            // offload to GPU
            if (spherical) {
#if (AMREX_SPACEDIM == 3)
                // lo and hi of domain
                const Box& domainBox = geom[lev].Domain();
                const auto domlo = domainBox.loVect3d();
                const auto domhi = domainBox.hiVect3d();
                const Array4<const Real> divu_arr = divu_cart[lev].array(mfi);
                
                AMREX_PARALLEL_FOR_3D(tileBox, i, j, k, 
                {                   
                    // umac does not contain w0
                    Real divumac = (umac(i+1,j,k) - umac(i,j,k)) / dx[0] 
                                  +(vmac(i,j+1,k) - vmac(i,j,k)) / dx[1]
                                  +(wmac(i,j,k+1) - wmac(i,j,k)) / dx[2];
                    
                    if (fullform == 1) {
                        force(i,j,k) -= scal(i,j,k)*(divumac + divu_arr(i,j,k));
                    } else {
                        Real s0_xlo = 0.0;
                        Real s0_xhi = 0.0;              
                        if (i < domhi[0]) {
                            s0_xhi = 0.5 * (s0_arr(i,j,k) + s0_arr(i+1,j,k));
                        } else {
                            s0_xhi = s0_arr(i,j,k);
                        }
                        if (i > domlo[0]) {
                            s0_xlo = 0.5 * (s0_arr(i,j,k) + s0_arr(i-1,j,k));
                        } else {
                            s0_xlo = s0_arr(i,j,k);
                        }
                        
                        Real s0_ylo = 0.0;
                        Real s0_yhi = 0.0;
                        if (j < domhi[1]) {
                            s0_yhi = 0.5 * (s0_arr(i,j,k) + s0_arr(i,j+1,k));
                        } else {
                            s0_yhi = s0_arr(i,j,k);
                        }
                        if (j > domlo[1]) {
                            s0_ylo = 0.5 * (s0_arr(i,j,k) + s0_arr(i,j-1,k));
                        } else {
                            s0_ylo = s0_arr(i,j,k);
                        }

                        Real s0_zlo = 0.0;
                        Real s0_zhi = 0.0;
                        if (k < domhi[2]) {
                            s0_zhi = 0.5 * (s0_arr(i,j,k) + s0_arr(i,j,k+1));
                        } else {
                            s0_zhi = s0_arr(i,j,k);
                        }
                        if (k > domlo[2]) {
                            s0_zlo = 0.5 * (s0_arr(i,j,k) + s0_arr(i,j,k-1));
                        } else {
                            s0_zlo = s0_arr(i,j,k);
                        }
                        
                        Real divs0u = (umac(i+1,j,k)*s0_xhi - umac(i,j,k)*s0_xlo)/dx[0] + 
                            (vmac(i,j+1,k)*s0_yhi - vmac(i,j,k)*s0_ylo)/dx[1] + 
                            (wmac(i,j,k+1)*s0_zhi - wmac(i,j,k)*s0_zlo)/dx[2];
                            
                        force(i,j,k) += -divs0u
                            - (scal(i,j,k)-s0_arr(i,j,k))*(divumac + divu_arr(i,j,k));
                    }
                });
#else
                Abort("ModifyScalForce: Spherical is not valid for DIM < 3");
#endif
            } else {

                AMREX_PARALLEL_FOR_3D(tileBox, i, j, k, 
                {
                    // umac does not contain w0
#if (AMREX_SPACEDIM == 2)
                    Real divu = (umac(i+1,j,k) - umac(i,j,k)) / dx[0] 
                        +(vmac(i,j+1,k) - vmac(i,j,k)) / dx[1];

                    // add w0 contribution
                    divu += (w0_arr(i,j+1,k,AMREX_SPACEDIM-1)- w0_arr(i,j,k,AMREX_SPACEDIM-1))/dx[AMREX_SPACEDIM-1];
#elif (AMREX_SPACEDIM == 3)
                    Real divu = (umac(i+1,j,k) - umac(i,j,k)) / dx[0] 
                        +(vmac(i,j+1,k) - vmac(i,j,k)) / dx[1] 
                        +(wmac(i,j,k+1) - wmac(i,j,k)) / dx[2];

                    // add w0 contribution
                    divu += (w0_arr(i,j,k+1,AMREX_SPACEDIM-1)-w0_arr(i,j,k,AMREX_SPACEDIM-1))/dx[AMREX_SPACEDIM-1];
#endif
                    if (fullform == 1) {
                        force(i,j,k) -= scal(i,j,k) * divu;
                    } else {

#if (AMREX_SPACEDIM == 2)
                        Real divs0u = s0_arr(i,j,k)*(  umac(i+1,j,k) - umac(i,j,k))/dx[0] 
                            +(vmac(i,j+1,k) * s0_edge_arr(i,j+1,k) - 
                              vmac(i,j  ,k) * s0_edge_arr(i,j,k) )/ dx[1];
#elif (AMREX_SPACEDIM == 3)
                        Real divs0u = s0_arr(i,j,k)*( (umac(i+1,j,k) - umac(i,j,k))/dx[0] 
                                                      +(vmac(i,j+1,k) - vmac(i,j,k))/dx[1] ) 
                            +(wmac(i,j,k+1) * s0_edge_arr(i,j,k+1) - 
                              wmac(i,j,k  ) * s0_edge_arr(i,j,k))/ dx[2];
#endif

                        force(i,j,k) += -(scal(i,j,k)-s0_arr(i,j,k))*divu - divs0u;
                    }
                });
            }
        }
    }

    // average fine data onto coarser cells
    AverageDown(scal_force, comp, 1);

    // fill ghost cells
    FillPatch(t_old, scal_force, scal_force, scal_force, comp, comp, 1, 0, bcs_f);
}


void
Maestro::ModifyScalForce(Vector<MultiFab>& scal_force,
                         const Vector<MultiFab>& state,
                         const Vector<std::array< MultiFab, AMREX_SPACEDIM > >& umac_in,
                         const RealVector& s0,
                         const BaseState<Real>& s0_edge,
                         const Vector<MultiFab>& s0_cart,
                         int comp,
                         const Vector<BCRec>& bcs,
                         int fullform)
{
    // timer for profiling
    BL_PROFILE_VAR("Maestro::ModifyScalForce()",ModifyScalForce);

    Vector<MultiFab> s0_edge_cart(finest_level+1);

    for (int lev=0; lev<=finest_level; ++lev) {
        s0_edge_cart[lev].define(grids[lev], dmap[lev], 1, 1);
    }

    if (spherical == 0) {
        Put1dArrayOnCart(s0_edge, s0_edge_cart, 0, 0, bcs_f, 0);
    }

    Vector<MultiFab> divu_cart(finest_level+1);
    const auto& r_cc_loc = base_geom.r_cc_loc;
    const auto& r_edge_loc = base_geom.r_edge_loc;

    if (spherical) {
        BaseState<Real> divw0(1,base_geom.nr_fine);
        divw0.setVal(0.0);
        auto divw0_arr = divw0.array();

        if (!use_exact_base_state) {
            for (int r=0; r<base_geom.nr_fine-1; ++r) {
                Real dr_loc = r_edge_loc(0,r+1) - r_edge_loc(0,r);
                divw0_arr(0,r) = (r_edge_loc(0,r+1)*r_edge_loc(0,r+1) * w0[r+1]
                           - r_edge_loc(0,r)*r_edge_loc(0,r) * w0[r]) / (dr_loc * r_cc_loc(0,r)*r_cc_loc(0,r));
            }
        }

        for (int lev=0; lev<=finest_level; ++lev) {
            divu_cart[lev].define(grids[lev], dmap[lev], 1, 0);
            divu_cart[lev].setVal(0.);
        }
        Put1dArrayOnCart(divw0, divu_cart, 0, 0, bcs_u, 0);
    }
    
    for (int lev=0; lev<=finest_level; ++lev) {

        // Get the index space and grid spacing of the domain
        const auto dx = geom[lev].CellSizeArray();

        // loop over boxes (make sure mfi takes a cell-centered multifab as an argument)
#ifdef _OPENMP
#pragma omp parallel
#endif
        for (MFIter mfi(scal_force[lev], TilingIfNotGPU()); mfi.isValid(); ++mfi) {
            
            // Get Array4 inputs
            const Array4<const Real> scal = state[lev].array(mfi,comp);
            const Array4<const Real> umac = umac_in[lev][0].array(mfi);
            const Array4<const Real> vmac = umac_in[lev][1].array(mfi);
#if (AMREX_SPACEDIM == 3)
            const Array4<const Real> wmac = umac_in[lev][2].array(mfi);
#endif
            const Array4<const Real> s0_arr = s0_cart[lev].array(mfi);
            const Array4<const Real> s0_edge_arr = s0_edge_cart[lev].array(mfi);
            const Array4<const Real> w0_arr = w0_cart[lev].array(mfi);

            // output
            const Array4<Real> force = scal_force[lev].array(mfi,comp);
            
            // Get the index space of the valid region
            const Box& tileBox = mfi.tilebox();

            // offload to GPU
            if (spherical) {
#if (AMREX_SPACEDIM == 3)
                // lo and hi of domain
                const Box& domainBox = geom[lev].Domain();
                const auto domlo = domainBox.loVect3d();
                const auto domhi = domainBox.hiVect3d();
                const Array4<const Real> divu_arr = divu_cart[lev].array(mfi);
                
                AMREX_PARALLEL_FOR_3D(tileBox, i, j, k, 
                {                   
                    // umac does not contain w0
                    Real divumac = (umac(i+1,j,k) - umac(i,j,k)) / dx[0] 
                                  +(vmac(i,j+1,k) - vmac(i,j,k)) / dx[1]
                                  +(wmac(i,j,k+1) - wmac(i,j,k)) / dx[2];
                    
                    if (fullform == 1) {
                        force(i,j,k) -= scal(i,j,k)*(divumac + divu_arr(i,j,k));
                    } else {
                        Real s0_xlo = 0.0;
                        Real s0_xhi = 0.0;              
                        if (i < domhi[0]) {
                            s0_xhi = 0.5 * (s0_arr(i,j,k) + s0_arr(i+1,j,k));
                        } else {
                            s0_xhi = s0_arr(i,j,k);
                        }
                        if (i > domlo[0]) {
                            s0_xlo = 0.5 * (s0_arr(i,j,k) + s0_arr(i-1,j,k));
                        } else {
                            s0_xlo = s0_arr(i,j,k);
                        }
                        
                        Real s0_ylo = 0.0;
                        Real s0_yhi = 0.0;
                        if (j < domhi[1]) {
                            s0_yhi = 0.5 * (s0_arr(i,j,k) + s0_arr(i,j+1,k));
                        } else {
                            s0_yhi = s0_arr(i,j,k);
                        }
                        if (j > domlo[1]) {
                            s0_ylo = 0.5 * (s0_arr(i,j,k) + s0_arr(i,j-1,k));
                        } else {
                            s0_ylo = s0_arr(i,j,k);
                        }

                        Real s0_zlo = 0.0;
                        Real s0_zhi = 0.0;
                        if (k < domhi[2]) {
                            s0_zhi = 0.5 * (s0_arr(i,j,k) + s0_arr(i,j,k+1));
                        } else {
                            s0_zhi = s0_arr(i,j,k);
                        }
                        if (k > domlo[2]) {
                            s0_zlo = 0.5 * (s0_arr(i,j,k) + s0_arr(i,j,k-1));
                        } else {
                            s0_zlo = s0_arr(i,j,k);
                        }
                        
                        Real divs0u = (umac(i+1,j,k)*s0_xhi - umac(i,j,k)*s0_xlo)/dx[0] + 
                            (vmac(i,j+1,k)*s0_yhi - vmac(i,j,k)*s0_ylo)/dx[1] + 
                            (wmac(i,j,k+1)*s0_zhi - wmac(i,j,k)*s0_zlo)/dx[2];
                            
                        force(i,j,k) += -divs0u
                            - (scal(i,j,k)-s0_arr(i,j,k))*(divumac + divu_arr(i,j,k));
                    }
                });
#else
                Abort("ModifyScalForce: Spherical is not valid for DIM < 3");
#endif
            } else {

                AMREX_PARALLEL_FOR_3D(tileBox, i, j, k, 
                {
                    // umac does not contain w0
#if (AMREX_SPACEDIM == 2)
                    Real divu = (umac(i+1,j,k) - umac(i,j,k)) / dx[0] 
                        +(vmac(i,j+1,k) - vmac(i,j,k)) / dx[1];

                    // add w0 contribution
                    divu += (w0_arr(i,j+1,k,AMREX_SPACEDIM-1)- w0_arr(i,j,k,AMREX_SPACEDIM-1))/dx[AMREX_SPACEDIM-1];
#elif (AMREX_SPACEDIM == 3)
                    Real divu = (umac(i+1,j,k) - umac(i,j,k)) / dx[0] 
                        +(vmac(i,j+1,k) - vmac(i,j,k)) / dx[1] 
                        +(wmac(i,j,k+1) - wmac(i,j,k)) / dx[2];

                    // add w0 contribution
                    divu += (w0_arr(i,j,k+1,AMREX_SPACEDIM-1)-w0_arr(i,j,k,AMREX_SPACEDIM-1))/dx[AMREX_SPACEDIM-1];
#endif
                    if (fullform == 1) {
                        force(i,j,k) -= scal(i,j,k) * divu;
                    } else {

#if (AMREX_SPACEDIM == 2)
                        Real divs0u = s0_arr(i,j,k)*(  umac(i+1,j,k) - umac(i,j,k))/dx[0] 
                            +(vmac(i,j+1,k) * s0_edge_arr(i,j+1,k) - 
                              vmac(i,j  ,k) * s0_edge_arr(i,j,k) )/ dx[1];
#elif (AMREX_SPACEDIM == 3)
                        Real divs0u = s0_arr(i,j,k)*( (umac(i+1,j,k) - umac(i,j,k))/dx[0] 
                                                      +(vmac(i,j+1,k) - vmac(i,j,k))/dx[1] ) 
                            +(wmac(i,j,k+1) * s0_edge_arr(i,j,k+1) - 
                              wmac(i,j,k  ) * s0_edge_arr(i,j,k))/ dx[2];
#endif

                        force(i,j,k) += -(scal(i,j,k)-s0_arr(i,j,k))*divu - divs0u;
                    }
                });
            }
        }
    }

    // average fine data onto coarser cells
    AverageDown(scal_force, comp, 1);

    // fill ghost cells
    FillPatch(t_old, scal_force, scal_force, scal_force, comp, comp, 1, 0, bcs_f);
}

void
Maestro::MakeRhoHForce(Vector<MultiFab>& scal_force,
                       const int is_prediction,
                       const Vector<MultiFab>& thermal,
                       const Vector<std::array< MultiFab, AMREX_SPACEDIM > >& umac_cart,
                       const int add_thermal,
                       const int &which_step)

{
    // timer for profiling
    BL_PROFILE_VAR("Maestro::MakeRhoHForce()",MakeRhoHForce);

    // if we are doing the prediction, then it only makes sense to be in
    // this routine if the quantity we are predicting is rhoh', h, or rhoh
    if (is_prediction == 1 && !(enthalpy_pred_type == predict_rhohprime ||
                                enthalpy_pred_type == predict_h ||
                                enthalpy_pred_type == predict_rhoh) ) {
        Abort("ERROR: should only call mkrhohforce when predicting rhoh', h, or rhoh");
    }

    RealVector rho0( (base_geom.max_radial_level+1)*base_geom.nr_fine );
    RealVector   p0( (base_geom.max_radial_level+1)*base_geom.nr_fine );
    RealVector grav( (base_geom.max_radial_level+1)*base_geom.nr_fine );
    rho0.shrink_to_fit();
    p0.shrink_to_fit();
    grav.shrink_to_fit();

    if (which_step == 1) {
        rho0 = rho0_old;
        p0 =   p0_old;
    } else {
        for(int i=0; i<rho0.size(); ++i) {
            rho0[i] = 0.5*(rho0_old[i]+rho0_new[i]);
            p0[i] = 0.5*(  p0_old[i]+  p0_new[i]);
        }
    }

    Vector<MultiFab> p0_cart(finest_level+1);
    Vector<MultiFab> psi_cart(finest_level+1);
    Vector<MultiFab> grav_cart(finest_level+1);
    Vector<MultiFab> rho0_cart(finest_level+1);
    Vector< std::array< MultiFab, AMREX_SPACEDIM > > p0mac(finest_level+1);

    for (int lev=0; lev<=finest_level; ++lev) {
        p0_cart[lev].define(grids[lev], dmap[lev], 1, 1);
        psi_cart[lev].define(grids[lev], dmap[lev], 1, 1);
        grav_cart[lev].define(grids[lev], dmap[lev], 1, 1);
        rho0_cart[lev].define(grids[lev], dmap[lev], 1, 1);
        AMREX_D_TERM(p0mac[lev][0].define(convert(grids[lev],nodal_flag_x), dmap[lev], 1, 1); ,
                    p0mac[lev][1].define(convert(grids[lev],nodal_flag_y), dmap[lev], 1, 1); ,
                    p0mac[lev][2].define(convert(grids[lev],nodal_flag_z), dmap[lev], 1, 1); );
        psi_cart[lev].setVal(0.);
        grav_cart[lev].setVal(0.);
        rho0_cart[lev].setVal(0.);
        p0_cart[lev].setVal(0.);
    }

    Put1dArrayOnCart(p0, p0_cart, 0, 0, bcs_f, 0);
    if (spherical) {
        MakeS0mac(p0, p0mac);
    } 
    Put1dArrayOnCart(psi, psi_cart, 0, 0, bcs_f, 0);
    Put1dArrayOnCart(rho0, rho0_cart, 0, 0, bcs_s, Rho);

    MakeGravCell(grav, rho0);

    Put1dArrayOnCart(grav, grav_cart, 0, 0, bcs_f, 0);

    // constants in Fortran
    const int enthalpy_pred_type_in = enthalpy_pred_type;
    const int predict_h_const = predict_h;
    const int predict_rhoh_const = predict_rhoh;
    
    for (int lev=0; lev<=finest_level; ++lev) {

        // Get cutoff coord
        int base_cutoff_density_coord = base_geom.base_cutoff_density_coord(lev);
    
        // Get grid spacing
        const auto dx = geom[lev].CellSizeArray();
        
        // loop over boxes (make sure mfi takes a cell-centered multifab as an argument)
#ifdef _OPENMP
#pragma omp parallel
#endif
        for ( MFIter mfi(scal_force[lev], TilingIfNotGPU()); mfi.isValid(); ++mfi ) {

            // inputs
            const Array4<const Real> umac = umac_cart[lev][0].array(mfi);
            const Array4<const Real> vmac = umac_cart[lev][1].array(mfi);
            const Array4<const Real> p0cart = p0_cart[lev].array(mfi);
            const Array4<const Real> p0macx = p0mac[lev][0].array(mfi);
            const Array4<const Real> p0macy = p0mac[lev][1].array(mfi);
#if (AMREX_SPACEDIM == 3)
            const Array4<const Real> wmac = umac_cart[lev][2].array(mfi);
            const Array4<const Real> p0macz = p0mac[lev][2].array(mfi);
#endif
            const Array4<const Real> thermal_arr = thermal[lev].array(mfi);
            const Array4<const Real> psicart = psi_cart[lev].array(mfi);
            const Array4<const Real> gravcart = grav_cart[lev].array(mfi);
            const Array4<const Real> rho0cart = rho0_cart[lev].array(mfi);

            // output
            const Array4<Real> rhoh_force = scal_force[lev].array(mfi, RhoH);
            
            // Get the index space of the valid region
            const Box& tileBox = mfi.tilebox();
            const Box& domainBox = geom[lev].Domain();
            
            const int domhi = domainBox.hiVect()[AMREX_SPACEDIM-1];

            // if use_exact_base_state or average_base_state,
            // psi is set to dpdt in advance subroutine

            // For non-spherical, add wtilde d(p0)/dr
            // For spherical, we make u grad p = div (u p) - p div (u)
            if (!spherical) {

                AMREX_PARALLEL_FOR_3D (tileBox, i, j, k,
                {
                    Real gradp0 = 0.0;
                
#if (AMREX_SPACEDIM == 2)
                    if (j < base_cutoff_density_coord) {
                        gradp0 = rho0cart(i,j,k) * gravcart(i,j,k);
                    } else if (j == domhi) {
                        // NOTE: this should be zero since p0 is constant up here
                        gradp0 = ( p0cart(i,j,k) - p0cart(i,j-1,k) ) / dx[1]; 
                    } else {
                        // NOTE: this should be zero since p0 is constant up here
                        gradp0 = ( p0cart(i,j+1,k) - p0cart(i,j,k) ) / dx[1];
                    }

                    Real veladv = 0.5*(vmac(i,j,k)+vmac(i,j+1,k));
                    rhoh_force(i,j,k) = veladv * gradp0;
#else 
                    if (k < base_cutoff_density_coord) {
                        gradp0 = rho0cart(i,j,k) * gravcart(i,j,k);
                    } else if (k == domhi) {
                        // NOTE: this should be zero since p0 is constant up here
                        gradp0 = ( p0cart(i,j,k) - p0cart(i,j-1,k) ) / dx[2]; 
                    } else {
                        // NOTE: this should be zero since p0 is constant up here
                        gradp0 = ( p0cart(i,j+1,k) - p0cart(i,j,k) ) / dx[2];
                    }

                    Real veladv = 0.5*(wmac(i,j,k)+wmac(i,j,k+1));
                    rhoh_force(i,j,k) = veladv * gradp0;
#endif
                    // psi should always be in the force if we are doing the final update
                    // For prediction, it should not be in the force if we are predicting
                    // (rho h)', but should be there if we are predicting h or rhoh
                    //
                    // If use_exact_base_state or average_base_state is on, psi is instead dpdt term
                    if ((is_prediction == 1 && enthalpy_pred_type_in == predict_h_const) ||
                        (is_prediction == 1 && enthalpy_pred_type_in == predict_rhoh_const) || 
                        (!is_prediction)) {
                        rhoh_force(i,j,k) += psicart(i,j,k);
                    }

                    if (add_thermal == 1) {
                        rhoh_force(i,j,k) += thermal_arr(i,j,k);
                    }
                });
            } else {
                
#if (AMREX_SPACEDIM == 3)
                AMREX_PARALLEL_FOR_3D (tileBox, i, j, k,
                {
                    Real divup = (umac(i+1,j,k) * p0macx(i+1,j,k) - umac(i,j,k) * p0macx(i,j,k)) / dx[0] + 
                        (vmac(i,j+1,k) * p0macy(i,j+1,k) - vmac(i,j,k) * p0macy(i,j,k)) / dx[1] + 
                        (wmac(i,j,k+1) * p0macz(i,j,k+1) - wmac(i,j,k) * p0macz(i,j,k)) / dx[2];

                    Real p0divu = ( (umac(i+1,j,k) - umac(i,j,k)) / dx[0] + 
                               (vmac(i,j+1,k) - vmac(i,j,k)) / dx[1] + 
                               (wmac(i,j,k+1) - wmac(i,j,k)) / dx[2] ) * p0cart(i,j,k);

                    rhoh_force(i,j,k) = divup - p0divu;

                    if ((is_prediction == 1 && enthalpy_pred_type_in == predict_h_const) ||
                        (is_prediction == 1 && enthalpy_pred_type_in == predict_rhoh_const) || 
                        (is_prediction == 0)) {
                    
                        rhoh_force(i,j,k) += psicart(i,j,k);
                    }

                    if (add_thermal == 1) {
                        rhoh_force(i,j,k) += thermal_arr(i,j,k);
                    }
                });
#endif          
            }
        }
    }

    // average down and fill ghost cells
    AverageDown(scal_force,RhoH,1);
    FillPatch(t_old,scal_force,scal_force,scal_force,RhoH,RhoH,1,0,bcs_f);
}


void
Maestro::MakeTempForce(Vector<MultiFab>& temp_force,
                       const Vector<MultiFab>& scal,
                       const Vector<MultiFab>& thermal,
                       const Vector<std::array< MultiFab, AMREX_SPACEDIM > >& umac_in)
{
    // timer for profiling
    BL_PROFILE_VAR("Maestro::MakeTempForce()",MakeTempForce);

    // if we are doing the prediction, then it only makes sense to be in
    // this routine if the quantity we are predicting is rhoh', h, or rhoh
    if (!(enthalpy_pred_type == predict_T_then_rhohprime ||
          enthalpy_pred_type == predict_T_then_h ||
          enthalpy_pred_type == predict_Tprime_then_h) ) {
        Abort("ERROR: should only call mktempforce when predicting T' or T");
    }

    Vector<MultiFab> p0_cart(finest_level+1);
    Vector<MultiFab> psi_cart(finest_level+1);

    for (int lev=0; lev<=finest_level; ++lev) {
        p0_cart[lev].define(grids[lev], dmap[lev], 1, 1);
        psi_cart[lev].define(grids[lev], dmap[lev], 1, 1);
        p0_cart[lev].setVal(0.);
        psi_cart[lev].setVal(0.);
    }

    Put1dArrayOnCart(p0_old, p0_cart, 0, 0, bcs_f, 0);
    Put1dArrayOnCart(psi, psi_cart, 0, 0, bcs_f, 0);

    for (int lev=0; lev<=finest_level; ++lev) {

        // loop over boxes (make sure mfi takes a cell-centered multifab as an argument)
#ifdef _OPENMP
#pragma omp parallel
#endif
        for ( MFIter mfi(temp_force[lev], TilingIfNotGPU()); mfi.isValid(); ++mfi ) {

            // Get the index space of the valid region
            const Box& tileBox = mfi.tilebox();
            const Box& domainBox = geom[lev].Domain();
            const auto domlo = domainBox.loVect3d();
            const auto domhi = domainBox.hiVect3d();

            // Get grid spacing
            const auto dx = geom[lev].CellSizeArray();

            const Array4<Real> temp_force_arr = temp_force[lev].array(mfi);
            const Array4<const Real> scal_arr = scal[lev].array(mfi);
            const Array4<const Real> umac = umac_in[lev][0].array(mfi);
            const Array4<const Real> vmac = umac_in[lev][1].array(mfi);
#if (AMREX_SPACEDIM == 3)
            const Array4<const Real> wmac = umac_in[lev][2].array(mfi);
#endif
            const Array4<const Real> thermal_arr = thermal[lev].array(mfi);
            const Array4<const Real> p0_arr = p0_cart[lev].array(mfi);
            const Array4<const Real> psi_arr = psi_cart[lev].array(mfi);

            if (!spherical) {
                AMREX_PARALLEL_FOR_3D(tileBox, i, j, k, {
                    Real gradp0 = 0.0;
#if (AMREX_SPACEDIM == 2)
                    if (j == 0) {
                        gradp0 = (p0_arr(i,j+1,k) - p0_arr(i,j,k)) / dx[1];
                    } else if (j == domhi[1]) {
                        gradp0 = (p0_arr(i,j,k) - p0_arr(i,j-1,k)) / dx[1];
                    } else {
                        gradp0 = 0.5 * (p0_arr(i,j+1,k) - p0_arr(i,j-1,k)) / dx[1];
                    }
#else 
                    if (k == 0) {
                        gradp0 = (p0_arr(i,j,k+1) - p0_arr(i,j,k)) / dx[2];
                    } else if (k == domhi[2]) {
                        gradp0 = (p0_arr(i,j,k) - p0_arr(i,j,k-1)) / dx[2];
                    } else {
                        gradp0 = 0.5 * (p0_arr(i,j,k+1) - p0_arr(i,j,k-1)) / dx[2];
                    }
#endif                
                    eos_t eos_state;

                    eos_state.T = scal_arr(i,j,k,Temp);
                    eos_state.rho = scal_arr(i,j,k,Rho);
                    for (auto comp = 0; comp < NumSpec; ++comp) {
                        eos_state.xn[comp] = scal_arr(i,j,k,FirstSpec+comp) / scal_arr(i,j,k,Temp);
                    }

                    // dens, temp, xmass inputs
                    eos(eos_input_rt, eos_state);

                    auto dhdp = 1.0 / scal_arr(i,j,k,Rho) + 
                        (scal_arr(i,j,k,Rho) * eos_state.dedr - 
                        eos_state.p / scal_arr(i,j,k,Rho)) 
                        / (scal_arr(i,j,k,Rho) * eos_state.dpdr);

#if (AMREX_SPACEDIM == 2)
                    auto veladv = 0.5*(vmac(i,j,k)+vmac(i,j+1,k));
#else
                    auto veladv = 0.5*(wmac(i,j,k)+wmac(i,j,k+1));
#endif
                    
                    temp_force_arr(i,j,k) = thermal_arr(i,j,k) + 
                        (1.0 - scal_arr(i,j,k,Rho) * dhdp) * 
                        (veladv * gradp0 + psi_arr(i,j,k));
                    temp_force_arr(i,j,k) /= (eos_state.cp * scal_arr(i,j,k,Rho));
                });
            } else {
#if (AMREX_SPACEDIM == 3)
                AMREX_PARALLEL_FOR_3D(tileBox, i, j, k, {
                    eos_t eos_state;

                    eos_state.T = scal_arr(i,j,k,Temp);
                    eos_state.rho = scal_arr(i,j,k,Rho);
                    for (auto comp = 0; comp < NumSpec; ++comp) {
                        eos_state.xn[comp] = scal_arr(i,j,k,FirstSpec+comp) / scal_arr(i,j,k,Temp);
                    }

                    // dens, temp, xmass inputs
                    eos(eos_input_rt, eos_state);

                    auto dhdp = 1.0 / scal_arr(i,j,k,Rho) + 
                        (scal_arr(i,j,k,Rho) * eos_state.dedr - 
                        eos_state.p / scal_arr(i,j,k,Rho)) 
                        / (scal_arr(i,j,k,Rho) * eos_state.dpdr);

                    auto p0_lox = 0.5 * (p0_arr(i,j,k) + p0_arr(i-1,j,k));
                    auto p0_hix = 0.5 * (p0_arr(i,j,k) + p0_arr(i+1,j,k));
                    auto p0_loy = 0.5 * (p0_arr(i,j,k) + p0_arr(i,j-1,k));
                    auto p0_hiy = 0.5 * (p0_arr(i,j,k) + p0_arr(i,j+1,k));
                    auto p0_loz = 0.5 * (p0_arr(i,j,k) + p0_arr(i,j,k-1));
                    auto p0_hiz = 0.5 * (p0_arr(i,j,k) + p0_arr(i,j,k+1));
            
                    auto divup = (umac(i+1,j,k) * p0_hix - umac(i,j,k) * p0_lox) / dx[0] + 
                        (vmac(i,j+1,k) * p0_hiy - vmac(i,j,k) * p0_loy) / dx[1] + 
                        (wmac(i,j,k+1) * p0_hiz - wmac(i,j,k) * p0_loz) / dx[2];

                    auto p0divu = ((umac(i+1,j,k) - umac(i,j,k)) / dx[0] + 
                        (vmac(i,j+1,k) - vmac(i,j,k)) / dx[1] + 
                        (wmac(i,j,k+1) - wmac(i,j,k)) / dx[2]) * p0_arr(i,j,k);
                
                    auto ugradp = divup - p0divu;

                    temp_force_arr(i,j,k) = thermal_arr(i,j,k) + 
                        (1.0 - scal_arr(i,j,k,Rho) * dhdp) * 
                        (ugradp + psi_arr(i,j,k));
                    temp_force_arr(i,j,k) /= (eos_state.cp * scal_arr(i,j,k,Rho));
                });
#endif               
            }
        }
    }

    // average down and fill ghost cells
    AverageDown(temp_force, Temp, 1);
    FillPatch(t_old, temp_force, temp_force, temp_force, Temp, Temp, 1, 0, bcs_f);
}<|MERGE_RESOLUTION|>--- conflicted
+++ resolved
@@ -42,22 +42,18 @@
 
     }
 
-<<<<<<< HEAD
-    BaseState<Real> gradw0(max_radial_level+1,nr_fine);
+    BaseState<Real> gradw0(base_geom.max_radial_level+1,base_geom.nr_fine);
     gradw0.setVal(0.0);
-=======
-    RealVector gradw0( (base_geom.max_radial_level+1)*base_geom.nr_fine , 0.0);
-    gradw0.shrink_to_fit();
->>>>>>> d861ad25
 
     Real* AMREX_RESTRICT p_w0 = w0.dataPtr();
     const Real dr0 = base_geom.dr_fine;
+    auto gradw0_arr = gradw0.array();
 
     if ( !(use_exact_base_state || average_base_state) ) {
         for (auto l = 0; l <= max_radial_level; ++l) {
             AMREX_PARALLEL_FOR_1D (nr_fine, i,
             {       
-                gradw0(l,i) = (p_w0[l+max_lev*(i+1)] - p_w0[l+max_lev*i])/dr0;
+                gradw0_arr(l,i) = (p_w0[l+max_lev*(i+1)] - p_w0[l+max_lev*i])/dr0;
             });
         }
     }
