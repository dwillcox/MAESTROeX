
#include <Maestro.H>

using namespace amrex;

void
Maestro::MakeVelForce (Vector<MultiFab>& vel_force,
                        int is_final_update,
                       const Vector<std::array< MultiFab, AMREX_SPACEDIM > >& uedge,
                       const Vector<MultiFab>& rho,
                       const RealVector& rho0,
                       const RealVector& grav_cell,
                       const RealVector& w0_force,
                       const Vector<MultiFab>& w0_force_cart,
#ifdef ROTATION
                       const Vector<std::array< MultiFab, AMREX_SPACEDIM > >& w0mac,
#endif
                       int do_add_utilde_force)
{
	// timer for profiling
	BL_PROFILE_VAR("Maestro::MakeVelForce()",MakeVelForce);

	// TODO: how do I properly do the w0_cart thing?

	// For spherical case
	Vector<MultiFab> gradw0_cart(finest_level+1);
	for (int lev=0; lev<=finest_level; ++lev) {
		gradw0_cart[lev].define(grids[lev], dmap[lev], 1, 1);
		gradw0_cart[lev].setVal(0.);
	}

<<<<<<< HEAD
#ifdef ROTATION
    Vector<MultiFab> w0_cart(finest_level+1);
    for (int lev=0; lev<=finest_level; ++lev) {
        w0_cart[lev].define(grids[lev], dmap[lev], AMREX_SPACEDIM, 1);
        w0_cart[lev].setVal(0.);
=======
    // For spherical case
    Vector<MultiFab> gradw0_cart(finest_level+1);
    Vector<MultiFab> grav_cart(finest_level+1);
    Vector<MultiFab> rho0_cart(finest_level+1);

    for (int lev=0; lev<=finest_level; ++lev) {
        gradw0_cart[lev].define(grids[lev], dmap[lev], 1, 1);
        gradw0_cart[lev].setVal(0.);

        grav_cart[lev].define(grids[lev], dmap[lev], AMREX_SPACEDIM, 1);
        grav_cart[lev].setVal(0.);

        rho0_cart[lev].define(grids[lev], dmap[lev], 1, 1);
        rho0_cart[lev].setVal(0.);

>>>>>>> 8b214db3
    }
#endif


    if (spherical == 1) {
        RealVector gradw0( (max_radial_level+1)*nr_fine );
        gradw0.shrink_to_fit();

<<<<<<< HEAD
    	if (use_exact_base_state || average_base_state) {
                std::fill(gradw0.begin(), gradw0.end(), 0.);
    	} else {
    	    compute_grad_phi_rad(w0.dataPtr(), gradw0.dataPtr());
    	}

        Put1dArrayOnCart(gradw0,gradw0_cart,0,0,bcs_f,0);
=======
        if (use_exact_base_state || average_base_state) {
            std::fill(gradw0.begin(), gradw0.end(), 0.);
        } else {
            compute_grad_phi_rad(w0.dataPtr(), gradw0.dataPtr());
        }

        Put1dArrayOnCart(gradw0,gradw0_cart,0,0,bcs_u,0);
        Put1dArrayOnCart(rho0,rho0_cart,0,0,bcs_f,0);
        Put1dArrayOnCart(grav_cell,grav_cart,0,1,bcs_f,0);
    }
>>>>>>> 8b214db3

#ifdef ROTATION
		Put1dArrayOnCart(w0,w0_cart,1,1,bcs_f,0);
#endif
	}

	for (int lev=0; lev<=finest_level; ++lev) {

		// get references to the MultiFabs at level lev
		MultiFab& vel_force_mf = vel_force[lev];
		const MultiFab& gpi_mf = gpi[lev];
		const MultiFab& rho_mf = rho[lev];
		const MultiFab& uedge_mf = uedge[lev][0];
		const MultiFab& vedge_mf = uedge[lev][1];
#if (AMREX_SPACEDIM == 3)
		const MultiFab& wedge_mf = uedge[lev][2];
		const MultiFab& gradw0_mf = gradw0_cart[lev];
		const MultiFab& normal_mf = normal[lev];
		const MultiFab& w0force_mf = w0_force_cart[lev];
#ifdef ROTATION
		const MultiFab& w0_mf = w0_cart[lev];
		const MultiFab& w0macx_mf = w0mac[lev][0];
		const MultiFab& w0macy_mf = w0mac[lev][1];
		const MultiFab& uold_mf = uold[lev];
#endif
#endif
<<<<<<< HEAD
		const MultiFab& cc_to_r = cell_cc_to_r[lev];
=======
        const MultiFab& grav_mf = grav_cart[lev];
        const MultiFab& rho0_mf = rho0_cart[lev];
>>>>>>> 8b214db3

		// Loop over boxes (make sure mfi takes a cell-centered multifab as an argument)
#ifdef _OPENMP
#pragma omp parallel
#endif
        for ( MFIter mfi(vel_force_mf, true); mfi.isValid(); ++mfi ) {
            // Get the index space of the valid region
            const Box& tileBox = mfi.tilebox();
            const Real* dx = geom[lev].CellSize();

<<<<<<< HEAD
			// call fortran subroutine
			// use macros in AMReX_ArrayLim.H to pass in each FAB's data,
			// lo/hi coordinates (including ghost cells), and/or the # of components
			// We will also pass "validBox", which specifies the "valid" region.
			if (spherical == 0) {
				make_vel_force(&lev,ARLIM_3D(tileBox.loVect()), ARLIM_3D(tileBox.hiVect()),
				               &is_final_update,
				               BL_TO_FORTRAN_FAB(vel_force_mf[mfi]),
				               BL_TO_FORTRAN_FAB(gpi_mf[mfi]),
				               BL_TO_FORTRAN_N_3D(rho_mf[mfi],Rho),
				               BL_TO_FORTRAN_3D(uedge_mf[mfi]),
				               BL_TO_FORTRAN_3D(vedge_mf[mfi]),
#if (AMREX_SPACEDIM == 3)
				               BL_TO_FORTRAN_3D(wedge_mf[mfi]),
#ifdef ROTATION
				               BL_TO_FORTRAN_FAB(uold_mf[mfi]),
#endif
#endif
				               w0.dataPtr(),
				               w0_force.dataPtr(),
				               rho0.dataPtr(),
				               grav_cell.dataPtr(),
				               &do_add_utilde_force);
			} else {

#if (AMREX_SPACEDIM == 3)
		    make_vel_force_sphr(ARLIM_3D(tileBox.loVect()), ARLIM_3D(tileBox.hiVect()),
                    &is_final_update,
					BL_TO_FORTRAN_FAB(vel_force_mf[mfi]),
					BL_TO_FORTRAN_FAB(gpi_mf[mfi]),
					BL_TO_FORTRAN_N_3D(rho_mf[mfi],Rho),
					BL_TO_FORTRAN_3D(uedge_mf[mfi]),
					BL_TO_FORTRAN_3D(vedge_mf[mfi]),
					BL_TO_FORTRAN_3D(wedge_mf[mfi]),
					BL_TO_FORTRAN_FAB(normal_mf[mfi]),
					BL_TO_FORTRAN_3D(gradw0_mf[mfi]),
					BL_TO_FORTRAN_FAB(w0force_mf[mfi]),
#ifdef ROTATION
                    BL_TO_FORTRAN_FAB(w0_mf[mfi]),
                    BL_TO_FORTRAN_3D(w0macx_mf[mfi]),
                    BL_TO_FORTRAN_3D(w0macy_mf[mfi]),
                    BL_TO_FORTRAN_FAB(uold_mf[mfi]),
#endif
					rho0.dataPtr(),
					grav_cell.dataPtr(),
					dx,
					r_cc_loc.dataPtr(), r_edge_loc.dataPtr(),
                                        BL_TO_FORTRAN_3D(cc_to_r[mfi]),
					&do_add_utilde_force);
=======
            // call fortran subroutine
            // use macros in AMReX_ArrayLim.H to pass in each FAB's data,
            // lo/hi coordinates (including ghost cells), and/or the # of components
            // We will also pass "validBox", which specifies the "valid" region.
            if (spherical == 0) {
#pragma gpu box(tileBox)
                make_vel_force(AMREX_INT_ANYD(tileBox.loVect()),
                               AMREX_INT_ANYD(tileBox.hiVect()), lev,
                               BL_TO_FORTRAN_ANYD(vel_force_mf[mfi]),
                               BL_TO_FORTRAN_ANYD(gpi_mf[mfi]),
                               BL_TO_FORTRAN_N_ANYD(rho_mf[mfi],Rho),
                               BL_TO_FORTRAN_ANYD(uedge_mf[mfi]),
                               BL_TO_FORTRAN_ANYD(vedge_mf[mfi]),
#if (AMREX_SPACEDIM == 3)
                               BL_TO_FORTRAN_ANYD(wedge_mf[mfi]),
#endif
                               w0.dataPtr(),
                               w0_force.dataPtr(),
                               rho0.dataPtr(),
                               grav_cell.dataPtr(),
                               do_add_utilde_force);
            } else {

#if (AMREX_SPACEDIM == 3)
#pragma gpu box(tileBox)
                make_vel_force_sphr(AMREX_INT_ANYD(tileBox.loVect()),
                                    AMREX_INT_ANYD(tileBox.hiVect()),
                                    BL_TO_FORTRAN_ANYD(vel_force_mf[mfi]),
                                    BL_TO_FORTRAN_ANYD(gpi_mf[mfi]),
                                    BL_TO_FORTRAN_N_ANYD(rho_mf[mfi],Rho),
                                    BL_TO_FORTRAN_ANYD(uedge_mf[mfi]),
                                    BL_TO_FORTRAN_ANYD(vedge_mf[mfi]),
                                    BL_TO_FORTRAN_ANYD(wedge_mf[mfi]),
                                    BL_TO_FORTRAN_ANYD(normal_mf[mfi]),
                                    BL_TO_FORTRAN_ANYD(gradw0_mf[mfi]),
                                    BL_TO_FORTRAN_ANYD(w0force_mf[mfi]),
                                    BL_TO_FORTRAN_ANYD(rho0_mf[mfi]),
                                    BL_TO_FORTRAN_ANYD(grav_mf[mfi]),
                                    AMREX_REAL_ANYD(dx),
                                    do_add_utilde_force);
>>>>>>> 8b214db3
#else
				Abort("MakeVelForce: Spherical is not valid for DIM < 3");
#endif
			}
		}
	}

	// average fine data onto coarser cells
	AverageDown(vel_force,0,AMREX_SPACEDIM);

    // note - we need to reconsider the bcs type here
    // it matches fortran MAESTRO but is that correct?
    FillPatch(t_old, vel_force, vel_force, vel_force, 0, 0, AMREX_SPACEDIM, 0,
              bcs_u, 1);

}


void
Maestro::ModifyScalForce(Vector<MultiFab>& scal_force,
                         const Vector<MultiFab>& state,
                         const Vector<std::array< MultiFab, AMREX_SPACEDIM > >& umac,
                         const RealVector& s0,
                         const RealVector& s0_edge,
                         const Vector<MultiFab>& s0_cart,
                         int comp,
                         const Vector<BCRec>& bcs,
                         int fullform)
{
    // timer for profiling
    BL_PROFILE_VAR("Maestro::ModifyScalForce()",ModifyScalForce);

#ifdef AMREX_USE_CUDA
    // turn on GPU
    Cuda::setLaunchRegion(true);
#endif

    RealVector divu;
    Vector<MultiFab> divu_cart(finest_level+1);

    if (spherical == 1) {
        divu.resize(nr_fine);
        std::fill(divu.begin(), divu.end(), 0.);

        if (!use_exact_base_state) {
            for (int r=0; r<nr_fine-1; ++r) {
                Real dr = r_edge_loc[r+1] - r_edge_loc[r];
                divu[r] = (r_edge_loc[r+1]*r_edge_loc[r+1] * w0[r+1]
                           - r_edge_loc[r]*r_edge_loc[r] * w0[r]) / (dr * r_cc_loc[r]*r_cc_loc[r]);
            }
        }

        for (int lev=0; lev<=finest_level; ++lev) {
            divu_cart[lev].define(grids[lev], dmap[lev], 1, 0);
            divu_cart[lev].setVal(0.);
        }
        Put1dArrayOnCart(divu,divu_cart,0,0,bcs_u,0);
    }

    for (int lev=0; lev<=finest_level; ++lev) {

        // Get the index space and grid spacing of the domain
        const Box& domainBox = geom[lev].Domain();
        const Real* dx = geom[lev].CellSize();

        // get references to the MultiFabs at level lev
        MultiFab& scal_force_mf = scal_force[lev];
        const MultiFab& state_mf = state[lev];
        const MultiFab& umac_mf = umac[lev][0];
#if (AMREX_SPACEDIM >= 2)
		const MultiFab& vmac_mf = umac[lev][1];
#if (AMREX_SPACEDIM == 3)
<<<<<<< HEAD
		const MultiFab& wmac_mf = umac[lev][2];
		const MultiFab& s0cart_mf = s0_cart[lev];
		const MultiFab& cc_to_r = cell_cc_to_r[lev];
=======
        const MultiFab& wmac_mf = umac[lev][2];
        const MultiFab& s0cart_mf = s0_cart[lev];
        const MultiFab& divu_mf = divu_cart[lev];
>>>>>>> 8b214db3
#endif
#endif

		// loop over boxes (make sure mfi takes a cell-centered multifab as an argument)
#ifdef _OPENMP
#pragma omp parallel
#endif
        for ( MFIter mfi(scal_force_mf, true); mfi.isValid(); ++mfi ) {

			// Get the index space of the valid region
			const Box& tileBox = mfi.tilebox();

			// call fortran subroutine
			// use macros in AMReX_ArrayLim.H to pass in each FAB's data,
			// lo/hi coordinates (including ghost cells), and/or the # of components
			// We will also pass "validBox", which specifies the "valid" region.
			if (spherical == 1) {
#if (AMREX_SPACEDIM == 3)
<<<<<<< HEAD
                modify_scal_force_sphr(domainBox.loVect(), domainBox.hiVect(),
                                       tileBox.loVect(), tileBox.hiVect(),
				                       scal_force_mf[mfi].dataPtr(comp),
				                       scal_force_mf[mfi].loVect(), scal_force_mf[mfi].hiVect(),
				                       state_mf[mfi].dataPtr(comp),
				                       state_mf[mfi].loVect(), state_mf[mfi].hiVect(),
				                       BL_TO_FORTRAN_3D(umac_mf[mfi]),
				                       BL_TO_FORTRAN_3D(vmac_mf[mfi]),
				                       BL_TO_FORTRAN_3D(wmac_mf[mfi]),
				                       BL_TO_FORTRAN_3D(s0cart_mf[mfi]),
				                       w0.dataPtr(), dx, &fullform,
				                       r_cc_loc.dataPtr(), r_edge_loc.dataPtr(),
				                       BL_TO_FORTRAN_3D(cc_to_r[mfi]));
=======
#pragma gpu box(tileBox)
                modify_scal_force_sphr(AMREX_INT_ANYD(tileBox.loVect()),
                                       AMREX_INT_ANYD(tileBox.hiVect()),
                                       AMREX_INT_ANYD(domainBox.loVect()), AMREX_INT_ANYD(domainBox.hiVect()),
                                       scal_force_mf[mfi].dataPtr(comp),
                                       AMREX_INT_ANYD(scal_force_mf[mfi].loVect()), AMREX_INT_ANYD(scal_force_mf[mfi].hiVect()),
                                       state_mf[mfi].dataPtr(comp),
                                       AMREX_INT_ANYD(state_mf[mfi].loVect()), AMREX_INT_ANYD(state_mf[mfi].hiVect()),
                                       BL_TO_FORTRAN_ANYD(umac_mf[mfi]),
                                       BL_TO_FORTRAN_ANYD(vmac_mf[mfi]),
                                       BL_TO_FORTRAN_ANYD(wmac_mf[mfi]),
                                       BL_TO_FORTRAN_ANYD(s0cart_mf[mfi]),
                                       w0.dataPtr(), AMREX_REAL_ANYD(dx), fullform,
                                       BL_TO_FORTRAN_ANYD(divu_mf[mfi]));
>>>>>>> 8b214db3
#else
				Abort("ModifyScalForce: Spherical is not valid for DIM < 3");
#endif
<<<<<<< HEAD
			} else {
				modify_scal_force(&lev,ARLIM_3D(tileBox.loVect()), ARLIM_3D(tileBox.hiVect()),
				                  scal_force_mf[mfi].dataPtr(comp),
				                  ARLIM_3D(scal_force_mf[mfi].loVect()), ARLIM_3D(scal_force_mf[mfi].hiVect()),
				                  state_mf[mfi].dataPtr(comp),
				                  ARLIM_3D(state_mf[mfi].loVect()), ARLIM_3D(state_mf[mfi].hiVect()),
				                  BL_TO_FORTRAN_3D(umac_mf[mfi]),
#if (AMREX_SPACEDIM >= 2)
				                  BL_TO_FORTRAN_3D(vmac_mf[mfi]),
#if (AMREX_SPACEDIM == 3)
				                  BL_TO_FORTRAN_3D(wmac_mf[mfi]),
#endif
#endif
				                  s0.dataPtr(), s0_edge.dataPtr(), w0.dataPtr(),
				                  dx, &fullform);
			}
		}
	}

	// average fine data onto coarser cells
	AverageDown(scal_force,comp,1);
=======
            } else {
#pragma gpu box(tileBox)
                modify_scal_force(AMREX_INT_ANYD(tileBox.loVect()), AMREX_INT_ANYD(tileBox.hiVect()),lev,
                                  scal_force_mf[mfi].dataPtr(comp),
                                  AMREX_INT_ANYD(scal_force_mf[mfi].loVect()), AMREX_INT_ANYD(scal_force_mf[mfi].hiVect()),
                                  state_mf[mfi].dataPtr(comp),
                                  AMREX_INT_ANYD(state_mf[mfi].loVect()), AMREX_INT_ANYD(state_mf[mfi].hiVect()),
                                  BL_TO_FORTRAN_ANYD(umac_mf[mfi]),
#if (AMREX_SPACEDIM >= 2)
                                  BL_TO_FORTRAN_ANYD(vmac_mf[mfi]),
#if (AMREX_SPACEDIM == 3)
                                  BL_TO_FORTRAN_ANYD(wmac_mf[mfi]),
#endif
#endif
                                  s0.dataPtr(), s0_edge.dataPtr(), w0.dataPtr(),
                                  AMREX_REAL_ANYD(dx), fullform);
            }
        }
    }

#ifdef AMREX_USE_CUDA
    // turn on GPU
    Cuda::setLaunchRegion(false);
#endif

    // average fine data onto coarser cells
    AverageDown(scal_force,comp,1);
>>>>>>> 8b214db3

	// fill ghost cells
	FillPatch(t_old, scal_force, scal_force, scal_force, comp, comp, 1, 0, bcs_f);

}

void
Maestro::MakeRhoHForce(Vector<MultiFab>& scal_force,
                       int is_prediction,
                       const Vector<MultiFab>& thermal,
                       const Vector<std::array< MultiFab, AMREX_SPACEDIM > >& umac,
                       int add_thermal,
                       const int &which_step)

{
    // timer for profiling
    BL_PROFILE_VAR("Maestro::MakeRhoHForce()",MakeRhoHForce);

    // if we are doing the prediction, then it only makes sense to be in
    // this routine if the quantity we are predicting is rhoh', h, or rhoh
    if (is_prediction == 1 && !(enthalpy_pred_type == predict_rhohprime ||
                                enthalpy_pred_type == predict_h ||
                                enthalpy_pred_type == predict_rhoh) ) {
        Abort("ERROR: should only call mkrhohforce when predicting rhoh', h, or rhoh");
    }

    RealVector rho0( (max_radial_level+1)*nr_fine );
    RealVector   p0( (max_radial_level+1)*nr_fine );
    RealVector grav( (max_radial_level+1)*nr_fine );
    rho0.shrink_to_fit();
    p0.shrink_to_fit();
    grav.shrink_to_fit();

    if (which_step == 1) {
        rho0 = rho0_old;
        p0 =   p0_old;
    }
    else {
        for(int i=0; i<rho0.size(); ++i) {
            rho0[i] = 0.5*(rho0_old[i]+rho0_new[i]);
            p0[i] = 0.5*(  p0_old[i]+  p0_new[i]);
        }
    }

    Vector<MultiFab> p0_cart(finest_level+1);
    Vector<MultiFab> psi_cart(finest_level+1);
    Vector< std::array< MultiFab, AMREX_SPACEDIM > > p0mac(finest_level+1);
    if (spherical == 1) {
        for (int lev=0; lev<=finest_level; ++lev) {
            p0_cart[lev].define(grids[lev], dmap[lev], 1, 1);
            psi_cart[lev].define(grids[lev], dmap[lev], 1, 1);
            AMREX_D_TERM(p0mac[lev][0].define(convert(grids[lev],nodal_flag_x), dmap[lev], 1, 1); ,
                         p0mac[lev][1].define(convert(grids[lev],nodal_flag_y), dmap[lev], 1, 1); ,
                         p0mac[lev][2].define(convert(grids[lev],nodal_flag_z), dmap[lev], 1, 1); );
            psi_cart[lev].setVal(0.);
        }

        Put1dArrayOnCart(p0, p0_cart, 0, 0, bcs_f, 0);
        MakeS0mac(p0, p0mac);
        Put1dArrayOnCart(psi,psi_cart,0,0,bcs_f,0);
    }

    make_grav_cell(grav.dataPtr(),
                   rho0.dataPtr(),
                   r_cc_loc.dataPtr(),
                   r_edge_loc.dataPtr());


<<<<<<< HEAD
	for (int lev=0; lev<=finest_level; ++lev) {
=======
#ifdef AMREX_USE_CUDA
    // turn on GPU
    Cuda::setLaunchRegion(true);
#endif

    for (int lev=0; lev<=finest_level; ++lev) {
>>>>>>> 8b214db3

		// get references to the MultiFabs at level lev
		MultiFab& scal_force_mf = scal_force[lev];
#if (AMREX_SPACEDIM >= 1)
		const MultiFab& umac_mf = umac[lev][0];
#if (AMREX_SPACEDIM >= 2)
		const MultiFab& vmac_mf = umac[lev][1];
#if (AMREX_SPACEDIM == 3)
		const MultiFab& wmac_mf = umac[lev][2];
		const MultiFab& p0cart_mf = p0_cart[lev];
		const MultiFab& p0macx_mf = p0mac[lev][0];
		const MultiFab& p0macy_mf = p0mac[lev][1];
		const MultiFab& p0macz_mf = p0mac[lev][2];
#endif
#endif
#endif
<<<<<<< HEAD
		const MultiFab& thermal_mf = thermal[lev];
		const MultiFab& cc_to_r = cell_cc_to_r[lev];
=======
        const MultiFab& thermal_mf = thermal[lev];
        const MultiFab& psi_mf = psi_cart[lev];
>>>>>>> 8b214db3

		// loop over boxes (make sure mfi takes a cell-centered multifab as an argument)
#ifdef _OPENMP
#pragma omp parallel
#endif
        for ( MFIter mfi(scal_force_mf, true); mfi.isValid(); ++mfi ) {

<<<<<<< HEAD
			// Get the index space of the valid region
			const Box& tileBox = mfi.tilebox();

			// call fortran subroutine
			// use macros in AMReX_ArrayLim.H to pass in each FAB's data,
			// lo/hi coordinates (including ghost cells), and/or the # of components
			// We will also pass "validBox", which specifies the "valid" region.
			if (spherical == 1) {
				const Real* dx = geom[lev].CellSize();
=======
            // Get the index space of the valid region
            const Box& tileBox = mfi.tilebox();
            const Real* dx = geom[lev].CellSize();

            // call fortran subroutine
            // use macros in AMReX_ArrayLim.H to pass in each FAB's data,
            // lo/hi coordinates (including ghost cells), and/or the # of components
            // We will also pass "validBox", which specifies the "valid" region.
            if (spherical == 1) {
>>>>>>> 8b214db3
#if (AMREX_SPACEDIM == 3)
                // if use_exact_base_state or average_base_state,
                // psi is set to dpdt in advance subroutine
#pragma gpu box(tileBox)
                mkrhohforce_sphr(AMREX_INT_ANYD(tileBox.loVect()),
                                 AMREX_INT_ANYD(tileBox.hiVect()),
                                 scal_force_mf[mfi].dataPtr(RhoH),
                                 AMREX_INT_ANYD(scal_force_mf[mfi].loVect()),
                                 AMREX_INT_ANYD(scal_force_mf[mfi].hiVect()),
                                 BL_TO_FORTRAN_ANYD(umac_mf[mfi]),
                                 BL_TO_FORTRAN_ANYD(vmac_mf[mfi]),
                                 BL_TO_FORTRAN_ANYD(wmac_mf[mfi]),
                                 BL_TO_FORTRAN_ANYD(thermal_mf[mfi]),
                                 BL_TO_FORTRAN_ANYD(p0cart_mf[mfi]),
                                 BL_TO_FORTRAN_ANYD(p0macx_mf[mfi]),
                                 BL_TO_FORTRAN_ANYD(p0macy_mf[mfi]),
                                 BL_TO_FORTRAN_ANYD(p0macz_mf[mfi]),
                                 BL_TO_FORTRAN_ANYD(psi_mf[mfi]),
                                 AMREX_REAL_ANYD(dx),
                                 is_prediction, add_thermal);
#else
				Abort("MakeRhoHForce: Spherical is not valid for DIM < 3");
#endif
            } else {
<<<<<<< HEAD
                // if average_base_state, psi is set to dpdt in advance subroutine
                mkrhohforce(&lev,ARLIM_3D(tileBox.loVect()), ARLIM_3D(tileBox.hiVect()),
=======

                // if average_base_state, psi is set to dpdt in advance subroutine
#pragma gpu box(tileBox)
                mkrhohforce(AMREX_INT_ANYD(tileBox.loVect()),
                            AMREX_INT_ANYD(tileBox.hiVect()),
                            lev,
>>>>>>> 8b214db3
                            scal_force_mf[mfi].dataPtr(RhoH),
                            AMREX_INT_ANYD(scal_force_mf[mfi].loVect()),
                            AMREX_INT_ANYD(scal_force_mf[mfi].hiVect()),
#if (AMREX_SPACEDIM == 1)
<<<<<<< HEAD
				            BL_TO_FORTRAN_3D(umac_mf[mfi]),
#elif (AMREX_SPACEDIM == 2)
				            BL_TO_FORTRAN_3D(vmac_mf[mfi]),
#elif (AMREX_SPACEDIM == 3)
				            BL_TO_FORTRAN_3D(wmac_mf[mfi]),
#endif
				            BL_TO_FORTRAN_3D(thermal_mf[mfi]),
				            p0.dataPtr(), rho0.dataPtr(), grav.dataPtr(), psi.dataPtr(),
				            &is_prediction, &add_thermal);
			}
		}
	}

	// average down and fill ghost cells
	AverageDown(scal_force,RhoH,1);
	FillPatch(t_old,scal_force,scal_force,scal_force,RhoH,RhoH,1,0,bcs_f);
=======
                            BL_TO_FORTRAN_ANYD(umac_mf[mfi]),
#elif (AMREX_SPACEDIM == 2)
                            BL_TO_FORTRAN_ANYD(vmac_mf[mfi]),
#elif (AMREX_SPACEDIM == 3)
                            BL_TO_FORTRAN_ANYD(wmac_mf[mfi]),
#endif
                            BL_TO_FORTRAN_ANYD(thermal_mf[mfi]),
                            p0.dataPtr(), rho0.dataPtr(), grav.dataPtr(), psi.dataPtr(),
                            is_prediction, add_thermal);
            }
        }
    }

#ifdef AMREX_USE_CUDA
    // turn off GPU
    Cuda::setLaunchRegion(false);
#endif

    // average down and fill ghost cells
    AverageDown(scal_force,RhoH,1);
    FillPatch(t_old,scal_force,scal_force,scal_force,RhoH,RhoH,1,0,bcs_f);
>>>>>>> 8b214db3
}<|MERGE_RESOLUTION|>--- conflicted
+++ resolved
@@ -20,22 +20,15 @@
 	// timer for profiling
 	BL_PROFILE_VAR("Maestro::MakeVelForce()",MakeVelForce);
 
-	// TODO: how do I properly do the w0_cart thing?
-
-	// For spherical case
-	Vector<MultiFab> gradw0_cart(finest_level+1);
-	for (int lev=0; lev<=finest_level; ++lev) {
-		gradw0_cart[lev].define(grids[lev], dmap[lev], 1, 1);
-		gradw0_cart[lev].setVal(0.);
-	}
-
-<<<<<<< HEAD
+
 #ifdef ROTATION
     Vector<MultiFab> w0_cart(finest_level+1);
     for (int lev=0; lev<=finest_level; ++lev) {
         w0_cart[lev].define(grids[lev], dmap[lev], AMREX_SPACEDIM, 1);
         w0_cart[lev].setVal(0.);
-=======
+    }
+#endif
+
     // For spherical case
     Vector<MultiFab> gradw0_cart(finest_level+1);
     Vector<MultiFab> grav_cart(finest_level+1);
@@ -51,24 +44,15 @@
         rho0_cart[lev].define(grids[lev], dmap[lev], 1, 1);
         rho0_cart[lev].setVal(0.);
 
->>>>>>> 8b214db3
-    }
-#endif
-
+
+#ifdef ROTATION
+    Put1dArrayOnCart(w0,w0_cart,1,1,bcs_f,0);
+#endif
 
     if (spherical == 1) {
         RealVector gradw0( (max_radial_level+1)*nr_fine );
         gradw0.shrink_to_fit();
 
-<<<<<<< HEAD
-    	if (use_exact_base_state || average_base_state) {
-                std::fill(gradw0.begin(), gradw0.end(), 0.);
-    	} else {
-    	    compute_grad_phi_rad(w0.dataPtr(), gradw0.dataPtr());
-    	}
-
-        Put1dArrayOnCart(gradw0,gradw0_cart,0,0,bcs_f,0);
-=======
         if (use_exact_base_state || average_base_state) {
             std::fill(gradw0.begin(), gradw0.end(), 0.);
         } else {
@@ -79,12 +63,6 @@
         Put1dArrayOnCart(rho0,rho0_cart,0,0,bcs_f,0);
         Put1dArrayOnCart(grav_cell,grav_cart,0,1,bcs_f,0);
     }
->>>>>>> 8b214db3
-
-#ifdef ROTATION
-		Put1dArrayOnCart(w0,w0_cart,1,1,bcs_f,0);
-#endif
-	}
 
 	for (int lev=0; lev<=finest_level; ++lev) {
 
@@ -106,12 +84,8 @@
 		const MultiFab& uold_mf = uold[lev];
 #endif
 #endif
-<<<<<<< HEAD
-		const MultiFab& cc_to_r = cell_cc_to_r[lev];
-=======
         const MultiFab& grav_mf = grav_cart[lev];
         const MultiFab& rho0_mf = rho0_cart[lev];
->>>>>>> 8b214db3
 
 		// Loop over boxes (make sure mfi takes a cell-centered multifab as an argument)
 #ifdef _OPENMP
@@ -122,57 +96,6 @@
             const Box& tileBox = mfi.tilebox();
             const Real* dx = geom[lev].CellSize();
 
-<<<<<<< HEAD
-			// call fortran subroutine
-			// use macros in AMReX_ArrayLim.H to pass in each FAB's data,
-			// lo/hi coordinates (including ghost cells), and/or the # of components
-			// We will also pass "validBox", which specifies the "valid" region.
-			if (spherical == 0) {
-				make_vel_force(&lev,ARLIM_3D(tileBox.loVect()), ARLIM_3D(tileBox.hiVect()),
-				               &is_final_update,
-				               BL_TO_FORTRAN_FAB(vel_force_mf[mfi]),
-				               BL_TO_FORTRAN_FAB(gpi_mf[mfi]),
-				               BL_TO_FORTRAN_N_3D(rho_mf[mfi],Rho),
-				               BL_TO_FORTRAN_3D(uedge_mf[mfi]),
-				               BL_TO_FORTRAN_3D(vedge_mf[mfi]),
-#if (AMREX_SPACEDIM == 3)
-				               BL_TO_FORTRAN_3D(wedge_mf[mfi]),
-#ifdef ROTATION
-				               BL_TO_FORTRAN_FAB(uold_mf[mfi]),
-#endif
-#endif
-				               w0.dataPtr(),
-				               w0_force.dataPtr(),
-				               rho0.dataPtr(),
-				               grav_cell.dataPtr(),
-				               &do_add_utilde_force);
-			} else {
-
-#if (AMREX_SPACEDIM == 3)
-		    make_vel_force_sphr(ARLIM_3D(tileBox.loVect()), ARLIM_3D(tileBox.hiVect()),
-                    &is_final_update,
-					BL_TO_FORTRAN_FAB(vel_force_mf[mfi]),
-					BL_TO_FORTRAN_FAB(gpi_mf[mfi]),
-					BL_TO_FORTRAN_N_3D(rho_mf[mfi],Rho),
-					BL_TO_FORTRAN_3D(uedge_mf[mfi]),
-					BL_TO_FORTRAN_3D(vedge_mf[mfi]),
-					BL_TO_FORTRAN_3D(wedge_mf[mfi]),
-					BL_TO_FORTRAN_FAB(normal_mf[mfi]),
-					BL_TO_FORTRAN_3D(gradw0_mf[mfi]),
-					BL_TO_FORTRAN_FAB(w0force_mf[mfi]),
-#ifdef ROTATION
-                    BL_TO_FORTRAN_FAB(w0_mf[mfi]),
-                    BL_TO_FORTRAN_3D(w0macx_mf[mfi]),
-                    BL_TO_FORTRAN_3D(w0macy_mf[mfi]),
-                    BL_TO_FORTRAN_FAB(uold_mf[mfi]),
-#endif
-					rho0.dataPtr(),
-					grav_cell.dataPtr(),
-					dx,
-					r_cc_loc.dataPtr(), r_edge_loc.dataPtr(),
-                                        BL_TO_FORTRAN_3D(cc_to_r[mfi]),
-					&do_add_utilde_force);
-=======
             // call fortran subroutine
             // use macros in AMReX_ArrayLim.H to pass in each FAB's data,
             // lo/hi coordinates (including ghost cells), and/or the # of components
@@ -181,6 +104,7 @@
 #pragma gpu box(tileBox)
                 make_vel_force(AMREX_INT_ANYD(tileBox.loVect()),
                                AMREX_INT_ANYD(tileBox.hiVect()), lev,
+                               is_final_update,
                                BL_TO_FORTRAN_ANYD(vel_force_mf[mfi]),
                                BL_TO_FORTRAN_ANYD(gpi_mf[mfi]),
                                BL_TO_FORTRAN_N_ANYD(rho_mf[mfi],Rho),
@@ -188,6 +112,9 @@
                                BL_TO_FORTRAN_ANYD(vedge_mf[mfi]),
 #if (AMREX_SPACEDIM == 3)
                                BL_TO_FORTRAN_ANYD(wedge_mf[mfi]),
+#ifdef ROTATION
+				               BL_TO_FORTRAN_ANYD(uold_mf[mfi]),
+#endif
 #endif
                                w0.dataPtr(),
                                w0_force.dataPtr(),
@@ -200,6 +127,7 @@
 #pragma gpu box(tileBox)
                 make_vel_force_sphr(AMREX_INT_ANYD(tileBox.loVect()),
                                     AMREX_INT_ANYD(tileBox.hiVect()),
+                                    is_final_update,
                                     BL_TO_FORTRAN_ANYD(vel_force_mf[mfi]),
                                     BL_TO_FORTRAN_ANYD(gpi_mf[mfi]),
                                     BL_TO_FORTRAN_N_ANYD(rho_mf[mfi],Rho),
@@ -209,11 +137,16 @@
                                     BL_TO_FORTRAN_ANYD(normal_mf[mfi]),
                                     BL_TO_FORTRAN_ANYD(gradw0_mf[mfi]),
                                     BL_TO_FORTRAN_ANYD(w0force_mf[mfi]),
+#ifdef ROTATION
+                                    BL_TO_FORTRAN_ANYD(w0_mf[mfi]),
+                                    BL_TO_FORTRAN_ANYD(w0macx_mf[mfi]),
+                                    BL_TO_FORTRAN_ANYD(w0macy_mf[mfi]),
+                                    BL_TO_FORTRAN_ANYD(uold_mf[mfi]),
+#endif
                                     BL_TO_FORTRAN_ANYD(rho0_mf[mfi]),
                                     BL_TO_FORTRAN_ANYD(grav_mf[mfi]),
                                     AMREX_REAL_ANYD(dx),
                                     do_add_utilde_force);
->>>>>>> 8b214db3
 #else
 				Abort("MakeVelForce: Spherical is not valid for DIM < 3");
 #endif
@@ -286,15 +219,9 @@
 #if (AMREX_SPACEDIM >= 2)
 		const MultiFab& vmac_mf = umac[lev][1];
 #if (AMREX_SPACEDIM == 3)
-<<<<<<< HEAD
-		const MultiFab& wmac_mf = umac[lev][2];
-		const MultiFab& s0cart_mf = s0_cart[lev];
-		const MultiFab& cc_to_r = cell_cc_to_r[lev];
-=======
         const MultiFab& wmac_mf = umac[lev][2];
         const MultiFab& s0cart_mf = s0_cart[lev];
         const MultiFab& divu_mf = divu_cart[lev];
->>>>>>> 8b214db3
 #endif
 #endif
 
@@ -313,21 +240,6 @@
 			// We will also pass "validBox", which specifies the "valid" region.
 			if (spherical == 1) {
 #if (AMREX_SPACEDIM == 3)
-<<<<<<< HEAD
-                modify_scal_force_sphr(domainBox.loVect(), domainBox.hiVect(),
-                                       tileBox.loVect(), tileBox.hiVect(),
-				                       scal_force_mf[mfi].dataPtr(comp),
-				                       scal_force_mf[mfi].loVect(), scal_force_mf[mfi].hiVect(),
-				                       state_mf[mfi].dataPtr(comp),
-				                       state_mf[mfi].loVect(), state_mf[mfi].hiVect(),
-				                       BL_TO_FORTRAN_3D(umac_mf[mfi]),
-				                       BL_TO_FORTRAN_3D(vmac_mf[mfi]),
-				                       BL_TO_FORTRAN_3D(wmac_mf[mfi]),
-				                       BL_TO_FORTRAN_3D(s0cart_mf[mfi]),
-				                       w0.dataPtr(), dx, &fullform,
-				                       r_cc_loc.dataPtr(), r_edge_loc.dataPtr(),
-				                       BL_TO_FORTRAN_3D(cc_to_r[mfi]));
-=======
 #pragma gpu box(tileBox)
                 modify_scal_force_sphr(AMREX_INT_ANYD(tileBox.loVect()),
                                        AMREX_INT_ANYD(tileBox.hiVect()),
@@ -342,33 +254,9 @@
                                        BL_TO_FORTRAN_ANYD(s0cart_mf[mfi]),
                                        w0.dataPtr(), AMREX_REAL_ANYD(dx), fullform,
                                        BL_TO_FORTRAN_ANYD(divu_mf[mfi]));
->>>>>>> 8b214db3
 #else
 				Abort("ModifyScalForce: Spherical is not valid for DIM < 3");
 #endif
-<<<<<<< HEAD
-			} else {
-				modify_scal_force(&lev,ARLIM_3D(tileBox.loVect()), ARLIM_3D(tileBox.hiVect()),
-				                  scal_force_mf[mfi].dataPtr(comp),
-				                  ARLIM_3D(scal_force_mf[mfi].loVect()), ARLIM_3D(scal_force_mf[mfi].hiVect()),
-				                  state_mf[mfi].dataPtr(comp),
-				                  ARLIM_3D(state_mf[mfi].loVect()), ARLIM_3D(state_mf[mfi].hiVect()),
-				                  BL_TO_FORTRAN_3D(umac_mf[mfi]),
-#if (AMREX_SPACEDIM >= 2)
-				                  BL_TO_FORTRAN_3D(vmac_mf[mfi]),
-#if (AMREX_SPACEDIM == 3)
-				                  BL_TO_FORTRAN_3D(wmac_mf[mfi]),
-#endif
-#endif
-				                  s0.dataPtr(), s0_edge.dataPtr(), w0.dataPtr(),
-				                  dx, &fullform);
-			}
-		}
-	}
-
-	// average fine data onto coarser cells
-	AverageDown(scal_force,comp,1);
-=======
             } else {
 #pragma gpu box(tileBox)
                 modify_scal_force(AMREX_INT_ANYD(tileBox.loVect()), AMREX_INT_ANYD(tileBox.hiVect()),lev,
@@ -396,7 +284,6 @@
 
     // average fine data onto coarser cells
     AverageDown(scal_force,comp,1);
->>>>>>> 8b214db3
 
 	// fill ghost cells
 	FillPatch(t_old, scal_force, scal_force, scal_force, comp, comp, 1, 0, bcs_f);
@@ -465,16 +352,12 @@
                    r_edge_loc.dataPtr());
 
 
-<<<<<<< HEAD
-	for (int lev=0; lev<=finest_level; ++lev) {
-=======
 #ifdef AMREX_USE_CUDA
     // turn on GPU
     Cuda::setLaunchRegion(true);
 #endif
 
     for (int lev=0; lev<=finest_level; ++lev) {
->>>>>>> 8b214db3
 
 		// get references to the MultiFabs at level lev
 		MultiFab& scal_force_mf = scal_force[lev];
@@ -491,13 +374,8 @@
 #endif
 #endif
 #endif
-<<<<<<< HEAD
-		const MultiFab& thermal_mf = thermal[lev];
-		const MultiFab& cc_to_r = cell_cc_to_r[lev];
-=======
         const MultiFab& thermal_mf = thermal[lev];
         const MultiFab& psi_mf = psi_cart[lev];
->>>>>>> 8b214db3
 
 		// loop over boxes (make sure mfi takes a cell-centered multifab as an argument)
 #ifdef _OPENMP
@@ -505,17 +383,6 @@
 #endif
         for ( MFIter mfi(scal_force_mf, true); mfi.isValid(); ++mfi ) {
 
-<<<<<<< HEAD
-			// Get the index space of the valid region
-			const Box& tileBox = mfi.tilebox();
-
-			// call fortran subroutine
-			// use macros in AMReX_ArrayLim.H to pass in each FAB's data,
-			// lo/hi coordinates (including ghost cells), and/or the # of components
-			// We will also pass "validBox", which specifies the "valid" region.
-			if (spherical == 1) {
-				const Real* dx = geom[lev].CellSize();
-=======
             // Get the index space of the valid region
             const Box& tileBox = mfi.tilebox();
             const Real* dx = geom[lev].CellSize();
@@ -525,7 +392,6 @@
             // lo/hi coordinates (including ghost cells), and/or the # of components
             // We will also pass "validBox", which specifies the "valid" region.
             if (spherical == 1) {
->>>>>>> 8b214db3
 #if (AMREX_SPACEDIM == 3)
                 // if use_exact_base_state or average_base_state,
                 // psi is set to dpdt in advance subroutine
@@ -550,39 +416,16 @@
 				Abort("MakeRhoHForce: Spherical is not valid for DIM < 3");
 #endif
             } else {
-<<<<<<< HEAD
-                // if average_base_state, psi is set to dpdt in advance subroutine
-                mkrhohforce(&lev,ARLIM_3D(tileBox.loVect()), ARLIM_3D(tileBox.hiVect()),
-=======
 
                 // if average_base_state, psi is set to dpdt in advance subroutine
 #pragma gpu box(tileBox)
                 mkrhohforce(AMREX_INT_ANYD(tileBox.loVect()),
                             AMREX_INT_ANYD(tileBox.hiVect()),
                             lev,
->>>>>>> 8b214db3
                             scal_force_mf[mfi].dataPtr(RhoH),
                             AMREX_INT_ANYD(scal_force_mf[mfi].loVect()),
                             AMREX_INT_ANYD(scal_force_mf[mfi].hiVect()),
 #if (AMREX_SPACEDIM == 1)
-<<<<<<< HEAD
-				            BL_TO_FORTRAN_3D(umac_mf[mfi]),
-#elif (AMREX_SPACEDIM == 2)
-				            BL_TO_FORTRAN_3D(vmac_mf[mfi]),
-#elif (AMREX_SPACEDIM == 3)
-				            BL_TO_FORTRAN_3D(wmac_mf[mfi]),
-#endif
-				            BL_TO_FORTRAN_3D(thermal_mf[mfi]),
-				            p0.dataPtr(), rho0.dataPtr(), grav.dataPtr(), psi.dataPtr(),
-				            &is_prediction, &add_thermal);
-			}
-		}
-	}
-
-	// average down and fill ghost cells
-	AverageDown(scal_force,RhoH,1);
-	FillPatch(t_old,scal_force,scal_force,scal_force,RhoH,RhoH,1,0,bcs_f);
-=======
                             BL_TO_FORTRAN_ANYD(umac_mf[mfi]),
 #elif (AMREX_SPACEDIM == 2)
                             BL_TO_FORTRAN_ANYD(vmac_mf[mfi]),
@@ -604,5 +447,4 @@
     // average down and fill ghost cells
     AverageDown(scal_force,RhoH,1);
     FillPatch(t_old,scal_force,scal_force,scal_force,RhoH,RhoH,1,0,bcs_f);
->>>>>>> 8b214db3
 }