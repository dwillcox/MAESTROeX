--- conflicted
+++ resolved
@@ -5,21 +5,15 @@
 
 void
 Maestro::MakeVelForce (Vector<MultiFab>& vel_force,
-                       int is_final_update,
                        const Vector<std::array< MultiFab, AMREX_SPACEDIM > >& uedge,
                        const Vector<MultiFab>& rho,
                        const Vector<Real>& rho0,
                        const Vector<Real>& grav_cell,
                        const Vector<Real>& w0_force,
                        const Vector<MultiFab>& w0_force_cart,
-<<<<<<< HEAD
 #ifdef ROTATION
                        const Vector<std::array< MultiFab, AMREX_SPACEDIM > >& w0mac,
 #endif
-        		       const Vector<Real>& beta0,
-        		       const int is_predictor,
-=======
->>>>>>> 3b0b8b52
                        int do_add_utilde_force)
 {
 	// timer for profiling
