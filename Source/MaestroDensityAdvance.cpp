--- conflicted
+++ resolved
@@ -19,13 +19,8 @@
     // timer for profiling
     BL_PROFILE_VAR("Maestro::DensityAdvance()",DensityAdvance);
 
-<<<<<<< HEAD
-    BaseState<Real> rho0_edge_old(max_radial_level+1,nr_fine+1);
-    BaseState<Real> rho0_edge_new(max_radial_level+1,nr_fine+1);
-=======
     BaseState<Real> rho0_edge_old(base_geom.max_radial_level+1,base_geom.nr_fine+1);
     BaseState<Real> rho0_edge_new(base_geom.max_radial_level+1,base_geom.nr_fine+1);
->>>>>>> b765b468
 
     if (spherical == 0) {
         // create edge-centered base state quantities.
@@ -254,13 +249,8 @@
     // timer for profiling
     BL_PROFILE_VAR("Maestro::DensityAdvanceSDC()",DensityAdvanceSDC);
 
-<<<<<<< HEAD
-    BaseState<Real> rho0_edge_old(max_radial_level+1,nr_fine+1);
-    BaseState<Real> rho0_edge_new(max_radial_level+1,nr_fine+1);
-=======
     BaseState<Real> rho0_edge_old(base_geom.max_radial_level+1,base_geom.nr_fine+1);
     BaseState<Real> rho0_edge_new(base_geom.max_radial_level+1,base_geom.nr_fine+1);
->>>>>>> b765b468
 
     if (spherical == 0) {
         // create edge-centered base state quantities.
