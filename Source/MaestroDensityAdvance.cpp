--- conflicted
+++ resolved
@@ -164,11 +164,7 @@
 
     if (which_step == 1) {
         Vector< std::array< MultiFab,AMREX_SPACEDIM > > rho0mac_old(finest_level+1);
-<<<<<<< HEAD
-
-=======
 #if (AMREX_SPACEDIM == 3)
->>>>>>> 7cfdbe59
         if (spherical) {
             for (int lev=0; lev<=finest_level; ++lev) {
                 AMREX_D_TERM(rho0mac_old[lev][0].define(convert(grids[lev],nodal_flag_x), dmap[lev], 1, 1); ,
@@ -190,10 +186,7 @@
         Vector< std::array< MultiFab,AMREX_SPACEDIM > > rho0mac_old(finest_level+1);
         Vector< std::array< MultiFab,AMREX_SPACEDIM > > rho0mac_new(finest_level+1);
 
-<<<<<<< HEAD
-=======
 #if (AMREX_SPACEDIM == 3)
->>>>>>> 7cfdbe59
         if (spherical) {
             for (int lev=0; lev<=finest_level; ++lev) {
                 AMREX_D_TERM(rho0mac_old[lev][0].define(convert(grids[lev],nodal_flag_x), dmap[lev], 1, 1); ,
@@ -411,10 +404,7 @@
     if (which_step == 1) {
         Vector< std::array< MultiFab,AMREX_SPACEDIM > > rho0mac_old(finest_level+1);
 
-<<<<<<< HEAD
-=======
 #if (AMREX_SPACEDIM == 3)
->>>>>>> 7cfdbe59
         if (spherical) {
             for (int lev=0; lev<=finest_level; ++lev) {
                 AMREX_D_TERM(rho0mac_old[lev][0].define(convert(grids[lev],nodal_flag_x), dmap[lev], 1, 1); ,
@@ -436,10 +426,7 @@
         Vector< std::array< MultiFab,AMREX_SPACEDIM > > rho0mac_old(finest_level+1);
         Vector< std::array< MultiFab,AMREX_SPACEDIM > > rho0mac_new(finest_level+1);
 
-<<<<<<< HEAD
-=======
 #if (AMREX_SPACEDIM == 3)
->>>>>>> 7cfdbe59
         if (spherical) {
             for (int lev=0; lev<=finest_level; ++lev) {
                 AMREX_D_TERM(rho0mac_old[lev][0].define(convert(grids[lev],nodal_flag_x), dmap[lev], 1, 1); ,
@@ -450,10 +437,6 @@
                              rho0mac_new[lev][1].define(convert(grids[lev],nodal_flag_y), dmap[lev], 1, 1); ,
                              rho0mac_new[lev][2].define(convert(grids[lev],nodal_flag_z), dmap[lev], 1, 1); );
             }
-<<<<<<< HEAD
-
-=======
->>>>>>> 7cfdbe59
             MakeS0mac(rho0_old, rho0mac_old);
             MakeS0mac(rho0_new, rho0mac_new);
         }
