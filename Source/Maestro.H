#ifndef Maestro_H_
#define Maestro_H_

#ifdef _OPENMP
#include <omp.h>
#endif

#include <AMReX_AmrCore.H>
#include <AMReX_FillPatchUtil.H>
#include <AMReX_FluxRegister.H>
#include <AMReX_MLABecLaplacian.H>
#include <AMReX_MLMG.H>
#include <AMReX_MultiFabUtil.H>
#include <AMReX_ParmParse.H>
#include <AMReX_PlotFileUtil.H>

#include <PhysBCFunctMaestro.H>
#include <Maestro_F.H>

#ifdef AMREX_USE_CUDA
#include <AMReX_CudaAllocators.H>
#endif

/// Define Real vector types for CUDA-compatability. If `AMREX_USE_CUDA`, then
/// this will be stored in CUDA managed memory.
#ifdef AMREX_USE_CUDA
typedef amrex::Vector< amrex::Real, amrex::CudaManagedAllocator<amrex::Real> > RealVector;
#else
typedef amrex::Vector< amrex::Real > RealVector;
#endif

class Maestro
    : public amrex::AmrCore
{
public:

    /*
      public member functions
    */

    /// constructor
    Maestro ();
    /// destructor
    virtual ~Maestro ();

    // in `MaestroSetup.cpp`
    /// Setup the simulation.
    /// - read in C++/F90 parameters
    /// - define global C++/F90 variables and initialize network
    /// - set up boundary conditions
    /// - initialize base state geometry parameters
    /// - set `istep`, `t_new`, `t_old`
    /// - allocate MultiFabs and base state arrays
    void Setup ();

    // in `MaestroInit.cpp`
    /// Initialize the simulation.
    /// - initialize multifab and base state data
    /// - perform initial projection
    /// - perform divu iters
    /// - perform initial (pressure) iterations
    void Init ();

    // in `MaestroEvolve.cpp`
    /// advance solution to final time
    void Evolve ();

    // for keeping track of the amount of CPU time used. This will persist
    // after restarts
    static amrex::Real      previousCPUTimeUsed;
    static amrex::Real      startCPUTime;

    /// Get the amount of CPU time used. This will persist
    /// after restarts.
    static amrex::Real getCPUTime();

    /// Dump build info
    static void WriteBuildInfo ();

private:

    /*
      private member functions
    */

    ////////////
    // MaestroAdvance.cpp functions

    /// Advance solution at all levels for a single time step. This uses the old
    /// temporal integration scheme.
    ///
    /// @param is_initIter is it the initial iteration?
    void AdvanceTimeStep (bool is_initIter);

    /// Advance solution for a single time step with irregular base state spacing
    ///
    /// @param is_initIter is it the initial iteration?
    void AdvanceTimeStepIrreg (bool is_initIter);

    /// Advance solution for a single time step with regular base state spacing
    /// and new time-stepping scheme
    ///
    /// @param is_initIter is it the initial iteration?
    void AdvanceTimeStepAverage (bool is_initIter);
    
    // advance solution at all levels for a single time step using SDC
    // instead of Strang splitting
    void AdvanceTimeStepSDC (bool is_initIter);

    // end MaestroAdvance.cpp functions
    ////////////

    ////////////
    // MaestroAdvection.cpp functions

    /// Compute unprojected mac velocities
    ///
    /// @param umac             MAC velocity
    /// @param w0mac            MAC base-state velocity
    /// @param w0_force         base-state-velocity force
    /// @param w0_force_cart    base-state-velocity force on cartesian grid
    void AdvancePremac (amrex::Vector<std::array< amrex::MultiFab, AMREX_SPACEDIM > >& umac,
			const amrex::Vector<std::array< amrex::MultiFab,AMREX_SPACEDIM > >& w0mac,
                        const RealVector& w0_force,
			const amrex::Vector<amrex::MultiFab>& w0_force_cart);

    /// Create `utrans`, the transverse velocity
    ///
    /// @param utilde           perturbed velocity
    /// @param ufull            full velocity
    /// @param utrans           transverse velocity
    /// @param w0mac            MAC base-state velocity
    void MakeUtrans (const amrex::Vector<amrex::MultiFab>& utilde,
                     const amrex::Vector<amrex::MultiFab>& ufull,
                     amrex::Vector<std::array< amrex::MultiFab, AMREX_SPACEDIM > >& utrans,
                     const amrex::Vector<std::array< amrex::MultiFab, AMREX_SPACEDIM > >& w0mac);

    /// Predict the normal velocities to the interfaces.  We don't care about the
    /// transverse velocities here.  The prediction is done piecewise linear (for now)
    ///
    /// @param utilde           perturbed velocity
    /// @param ufull            full velocity
    /// @param utrans           transverse velocity
    /// @param umac             MAC velocity
    /// @param w0mac            MAC base-state velocity
    /// @param force            velocity force
    void VelPred (const amrex::Vector<amrex::MultiFab>& utilde,
                  const amrex::Vector<amrex::MultiFab>& ufull,
                  const amrex::Vector<std::array< amrex::MultiFab, AMREX_SPACEDIM > >& utrans,
                  amrex::Vector<std::array< amrex::MultiFab, AMREX_SPACEDIM > >& umac,
                  const amrex::Vector<std::array< amrex::MultiFab, AMREX_SPACEDIM > >& w0mac,
                  const amrex::Vector<amrex::MultiFab>& force);

    /// Calculate scalars on cell edges given cell-centered state
    /// constructs the edge state of a scalar, using a
    /// second-order Taylor expansion in space (through `dx/2`) and time
    /// (though `dt/2`) (if `ppm_type = 0`) or using PPM (for `ppm_type = 1,2`).
    ///
    /// We use only MAC-projected edge velocities in this prediction.
    ///
    /// We are computing all edge states for each variable.  This is what is
    /// done for the final updates of the state variables and velocity.  For
    /// velocity, we should set `is_vel = true`
    ///
    /// @param state            cell-centered scalars
    /// @param sedge            edge state of scalars
    /// @param umac             MAC velocity
    /// @param force            velocity force
    /// @param is_vel           set to true if state is a velocity
    /// @param bcs              boundary conditions
    /// @param nbccomp          number of components of `bcs`
    /// @param start_scomp      index of component of `state` to begin with
    /// @param start_bccomp     index of component of `bcs` to begin with
    /// @param num_comp         number of components to perform calculation for
    /// @param is_conservative  are these conserved quantities?
    void MakeEdgeScal (const amrex::Vector<amrex::MultiFab>& state,
		       amrex::Vector<std::array< amrex::MultiFab, AMREX_SPACEDIM > >& sedge,
                       const amrex::Vector<std::array< amrex::MultiFab, AMREX_SPACEDIM > >& umac,
                       const amrex::Vector<amrex::MultiFab>& force,
                       int is_vel, const amrex::Vector<amrex::BCRec>& bcs, int nbccomp,
                       int start_scomp, int start_bccomp, int num_comp, int is_conservative);

    /// Calculate `rhoX` flux
    ///
    /// Takes the predicted edges states of the scalars
    /// and the MAC velocities and computes the flux through the
    /// interfaces.
    ///
    /// The construction of the fluxes depends on
    /// what form the incoming edge states take.  This depends on
    /// `species_pred_type`:
    ///
    /// - `predict_rhoprime_and_X`:
    ///   We have rho' and X, and need a edge-centered base state to
    ///   make the final fluxes
    ///
    /// - `predict_rhoX`:
    ///   We use the (rho X) edge state directly to compute the fluxes.
    ///   No base state input needed.
    ///
    /// - `predict_rho_and_X`:
    ///   The fluxes are computed from the product of the rho and X
    ///   edge states, again, no base state input needed.
    ///
    /// @param state            cell-centered scalars
    /// @param sflux            scalar flux
    /// @param etarhoflux       `eta_rho` flux
    /// @param sedge            edge state of scalars
    /// @param umac, w0mac      MAC velocity of full and base-state velocity
    /// @param r0_old           old base-state density
    /// @param r0_edge_old      old base-state density on cell-edges
    /// @param r0mac_old        old MAC-projected base-state density
    /// @param r0_new           new base-state density
    /// @param r0_edge_new      new base-state density on cell-edges
    /// @param r0mac_new        new MAC-projected base-state density
    /// @param r0_predicted_edge  new base-state density on cell edges
    /// @param start_comp       index of component of `state` to begin with
    /// @param num_comp         number of components to perform calculation for
    void MakeRhoXFlux (const amrex::Vector<amrex::MultiFab>& state,
		       amrex::Vector<std::array< amrex::MultiFab, AMREX_SPACEDIM > >& sflux,
		       amrex::Vector<amrex::MultiFab>& etarhoflux,
		       amrex::Vector<std::array< amrex::MultiFab, AMREX_SPACEDIM > >& sedge,
		       const amrex::Vector<std::array< amrex::MultiFab, AMREX_SPACEDIM > >& umac,
		       const amrex::Vector<std::array< amrex::MultiFab, AMREX_SPACEDIM > >& w0mac,
		       const RealVector& r0_old,
		       const RealVector& r0_edge_old,
		       const amrex::Vector<std::array< amrex::MultiFab, AMREX_SPACEDIM > >& r0mac_old,
		       const RealVector& r0_new,
		       const RealVector& r0_edge_new,
		       const amrex::Vector<std::array< amrex::MultiFab, AMREX_SPACEDIM > >& r0mac_new,
		       const RealVector& r0_predicted_edge,
		       int start_comp, int num_comp);

    /// Calculate `rhoh` flux
    ///
    /// Takes the predicted edges states of the scalars
    /// and the MAC velocities and computes the flux through the
    /// interfaces.
    ///
    /// @param state            cell-centered scalars
    /// @param sflux            scalar flux
    /// @param sedge            edge state of scalars
    /// @param umac, w0mac      MAC velocity of full and base-state velocity
    /// @param r0_old           old base-state density
    /// @param r0_edge_old      old base-state density on cell-edges
    /// @param r0mac_old        old MAC-projected base-state density
    /// @param r0_new           new base-state density
    /// @param r0_edge_new      new base-state density on cell-edges
    /// @param r0mac_new        new MAC-projected base-state density
    /// @param rh0_old          old base-state conserved enthalpy
    /// @param rh0_edge_old     old base-state conserved enthalpy on cell-edges
    /// @param rh0mac_old       old MAC-projected base-state conserved enthalpy
    /// @param rh0_new          new base-state conserved enthalpy
    /// @param rh0_edge_new     new base-state conserved enthalpy on cell-edges
    /// @param rh0mac_new       new MAC-projected base-state conserved enthalpy
    /// @param h0mac_old, h0mac_new base-state primitive enthalpy
    void MakeRhoHFlux (const amrex::Vector<amrex::MultiFab>& state,
		       amrex::Vector<std::array< amrex::MultiFab, AMREX_SPACEDIM > >& sflux,
		       amrex::Vector<std::array< amrex::MultiFab, AMREX_SPACEDIM > >& sedge,
		       const amrex::Vector<std::array< amrex::MultiFab, AMREX_SPACEDIM > >& umac,
		       const amrex::Vector<std::array< amrex::MultiFab, AMREX_SPACEDIM > >& w0mac,
		       const RealVector& r0_old,
		       const RealVector& r0_edge_old,
		       const amrex::Vector<std::array< amrex::MultiFab, AMREX_SPACEDIM > >& r0mac_old,
		       const RealVector& r0_new,
		       const RealVector& r0_edge_new,
		       const amrex::Vector<std::array< amrex::MultiFab, AMREX_SPACEDIM > >& r0mac_new,
		       const RealVector& rh0_old,
		       const RealVector& rh0_edge_old,
		       const amrex::Vector<std::array< amrex::MultiFab, AMREX_SPACEDIM > >& rh0mac_old,
		       const RealVector& rh0_new,
		       const RealVector& rh0_edge_new,
		       const amrex::Vector<std::array< amrex::MultiFab, AMREX_SPACEDIM > >& rh0mac_new,
		       const amrex::Vector<std::array< amrex::MultiFab, AMREX_SPACEDIM > >& h0mac_old,
		       const amrex::Vector<std::array< amrex::MultiFab, AMREX_SPACEDIM > >& h0mac_new);

    /// Given scalar fluxes, update scalars
    ///
    /// @param stateold         cell-centered scalars
    /// @param statenew         new scalar flux
    /// @param sflux            scalar fluxes
    /// @param force            velocity force
    /// @param start_scomp      index of component of `state` to begin with
    /// @param num_comp         number of components to perform calculation for
    /// @param p0_cart          base state pressure on cartesian grid
    void UpdateScal (const amrex::Vector<amrex::MultiFab>& stateold,
		     amrex::Vector<amrex::MultiFab>& statenew,
		     const amrex::Vector<std::array< amrex::MultiFab, AMREX_SPACEDIM > >& sflux,
		     const amrex::Vector<amrex::MultiFab>& force,
		     int start_scomp, int num_comp,
		     const amrex::Vector<amrex::MultiFab>& p0_cart);

    /// Update velocity
    ///
    /// @param umac             MAC velocity
    /// @param uedge            edge-based velocity
    /// @param force            velocity force
    /// @param sponge
    /// @param w0mac            base state MAC velocity
    void UpdateVel (const amrex::Vector<std::array< amrex::MultiFab, AMREX_SPACEDIM > >& umac,
		    const amrex::Vector<std::array< amrex::MultiFab, AMREX_SPACEDIM > >& uedge,
		    const amrex::Vector<amrex::MultiFab>& force,
		    const amrex::Vector<amrex::MultiFab>& sponge,
		    const amrex::Vector<std::array< amrex::MultiFab, AMREX_SPACEDIM > >& w0mac);
    ////////////

    ////////////
    // MaestroAverage.cpp functions

    /// Compute the radial average of a quantitiy
    ///
    /// @param mf       MultiFab containing quantity to be averaged
    /// @param phibar   Averaged quantity
    /// @param comp     Index of component of `mf` to average
    void Average (const amrex::Vector<amrex::MultiFab>& mf,
                  RealVector& phibar,
                  int comp);

    // end MaestroAverage.cpp functions
    ////////////

    ////////////
    // MaestroCheckpoint.cpp functions

    /// Write a checkpoint at timestep `step`
    void WriteCheckPoint (int step);
    int ReadCheckPoint ();
    void GotoNextLine (std::istream& is);
    ////////////

    ////////////
    // MaestroConvert.cpp functions

    /// If `flag`, subtract the base state, returning the perturbed quantity.
    /// Otherwise, add the base state, returning the full quantity.
    /// This version iterates over all levels.
    ///
    /// @param scal     full/perturbed scalar quantity to subtract/add base state to
    /// @param s0       base state scalar
    /// @param comp     component of `scal` to perform calculation on
    /// @param bccomp   component of `bcs_in` to use to enforce boundary conditions
    /// @param bcs_in   boundary conditions
    /// @param flag     determines whether base state is subtracted (true) or added (false)
    void PutInPertForm (amrex::Vector<amrex::MultiFab>& scal,
                        const RealVector& s0,
                        int comp, int bccomp,
                        const amrex::Vector<amrex::BCRec>& bcs_in,
                        bool flag);

    /// If `flag`, subtract the base state, returning the perturbed quantity.
    /// Otherwise, add the base state, returning the full quantity.
    /// This version operates only on a single level.
    ///
    /// @param level    level to perform calculation on
    /// @param scal     full/perturbed scalar quantity to subtract/add base state to
    /// @param s0       base state scalar
    /// @param comp     component of `scal` to perform calculation on
    /// @param bccomp   component of `bcs_in` to use to enforce boundary conditions
    /// @param bcs_in   boundary conditions
    /// @param flag     determines whether base state is subtracted (true) or added (false)
    void PutInPertForm (int level, amrex::Vector<amrex::MultiFab>& scal,
                        const RealVector& s0,
                        int comp, int bccomp,
                        const amrex::Vector<amrex::BCRec>& bcs_in,
                        bool flag);

    /// If `flag`, returns species mass fraction `X` given the conserved variable `rhoX`.
    /// Otherwise, performs inverse operation
    void ConvertRhoXToX (amrex::Vector<amrex::MultiFab>& scal,
                         bool flag);

    /// If `flag`, return enthalpy `h` given the conserved variable `rhoh`.
    /// Otherwise, performs inverse operation
    void ConvertRhoHToH (amrex::Vector<amrex::MultiFab>& scal,
                         bool flag);
    ////////////

    ////////////////////////
    // MaestroDebug.cpp functions

    /// Print out the contents of a Vector of MultiFabs
    void PrintMF   (const amrex::Vector<amrex::MultiFab>& CC);


    /// Print out the contents of a Vector of edge-based MultiFabs
    void PrintEdge (const amrex::Vector<std::array< amrex::MultiFab, AMREX_SPACEDIM > >& EDGE,
                    int dir);

    /// Utility to write out a multilevel multifab to a plotfile
    void WriteMF   (const amrex::Vector<amrex::MultiFab>& mf,
                    std::string name);
    ////////////////////////

    ////////////////////////
    // MaestroDensityAdvance.cpp functions

    /// Advance the density
    ///
    /// @param which_step       Is this the predictor (1) or corrector (2) step?
    /// @param scalold          old cell-centered scalars
    /// @param scalnew          new scalars
    /// @param sedge            edge-based scalars
    /// @param sflux            scalar fluxes
    /// @param scal_force       scalar force
    /// @param etarhoflux       `eta_rho` flux
    /// @param umac             MAC velocity
    /// @param w0mac            MAC base state velocity
    /// @param rho0_predicted_edge base state density predicted to cell edges
    void DensityAdvance (int which_step,
                         amrex::Vector<amrex::MultiFab>& scalold,
                         amrex::Vector<amrex::MultiFab>& scalnew,
                         amrex::Vector<std::array< amrex::MultiFab, AMREX_SPACEDIM > >& sedge,
                         amrex::Vector<std::array< amrex::MultiFab, AMREX_SPACEDIM > >& sflux,
                         amrex::Vector<amrex::MultiFab>& scal_force,
			 amrex::Vector<amrex::MultiFab>& etarhoflux,
                         amrex::Vector<std::array< amrex::MultiFab, AMREX_SPACEDIM > >& umac,
			 const amrex::Vector<std::array< amrex::MultiFab,AMREX_SPACEDIM > >& w0mac,
			 const RealVector& rho0_predicted_edge);

    // SDC
    void DensityAdvanceSDC (int which_step,
			    amrex::Vector<amrex::MultiFab>& scalold,
			    amrex::Vector<amrex::MultiFab>& scalnew,
			    amrex::Vector<std::array< amrex::MultiFab, AMREX_SPACEDIM > >& sedge,
			    amrex::Vector<std::array< amrex::MultiFab, AMREX_SPACEDIM > >& sflux,
			    amrex::Vector<amrex::MultiFab>& scal_force,
			    amrex::Vector<amrex::MultiFab>& etarhoflux,
			    amrex::Vector<std::array< amrex::MultiFab, AMREX_SPACEDIM > >& umac,
			    const amrex::Vector<std::array< amrex::MultiFab,AMREX_SPACEDIM > >& w0mac,
			    const RealVector& rho0_predicted_edge);
    ////////////////////////

    ////////////
    // MaestroDiag.cpp functions

    /// Put together an array of multifabs for writing
    void WriteDiagFile (int& index);

    /// Write plotfile to disk
    void DiagFile (const int step,
		   const amrex::Real dt_in,
		   const RealVector& rho0_in,
		   const RealVector& p0_in,
		   const amrex::Vector<amrex::MultiFab>& u_in,
		   const amrex::Vector<amrex::MultiFab>& s_in,
		   int& index);
    // end MaestroDiag.cpp functions
    ////////////

    ////////////
    // Time step computation in `MaestroDt.cpp`

    /// Compute the time step
    void EstDt ();

    /// Compute initial time step
    void FirstDt ();

    // end MaestroDt.cpp functions
    ////////////////////////

    ////////////////////////
    // MaestroEnthalpyAdvance.cpp functions

    /// Advance the enthalpy
    ///
    /// @param which_step       Is this the predictor (1) or corrector (2) step?
    /// @param scalold          old cell-centered scalars
    /// @param scalnew          new scalars
    /// @param sedge            edge-based scalars
    /// @param sflux            scalar fluxes
    /// @param scal_force       scalar force
    /// @param umac             MAC velocity
    /// @param w0mac            MAC base state velocity
    /// @param thermal          thermal term
    void EnthalpyAdvance (int which_step,
                          amrex::Vector<amrex::MultiFab>& scalold,
                          amrex::Vector<amrex::MultiFab>& scalnew,
                          amrex::Vector<std::array< amrex::MultiFab, AMREX_SPACEDIM > >& sedge,
                          amrex::Vector<std::array< amrex::MultiFab, AMREX_SPACEDIM > >& sflux,
                          amrex::Vector<amrex::MultiFab>& scal_force,
                          amrex::Vector<std::array< amrex::MultiFab, AMREX_SPACEDIM > >& umac,
			  const amrex::Vector<std::array< amrex::MultiFab,AMREX_SPACEDIM > >& w0mac,
                          const amrex::Vector<amrex::MultiFab>& thermal);

    // SDC
    void EnthalpyAdvanceSDC (int which_step,
                          amrex::Vector<amrex::MultiFab>& scalold,
                          amrex::Vector<amrex::MultiFab>& scalnew,
                          amrex::Vector<std::array< amrex::MultiFab, AMREX_SPACEDIM > >& sedge,
                          amrex::Vector<std::array< amrex::MultiFab, AMREX_SPACEDIM > >& sflux,
                          amrex::Vector<amrex::MultiFab>& scal_force,
                          amrex::Vector<std::array< amrex::MultiFab, AMREX_SPACEDIM > >& umac,
			  const amrex::Vector<std::array< amrex::MultiFab,AMREX_SPACEDIM > >& w0mac,
                          const amrex::Vector<amrex::MultiFab>& diff);
    ////////////////////////

    ////////////////////////
    // MaestroFillData.cpp functions

    /// Call `FillPatch` for all levels
    void FillPatch (amrex::Real time,
                    amrex::Vector<amrex::MultiFab>& mf,
                    amrex::Vector<amrex::MultiFab>& mf_old,
                    amrex::Vector<amrex::MultiFab>& mf_new,
                    int srccomp, int destcomp, int ncomp, int startbccomp,
                    const amrex::Vector<amrex::BCRec>& bcs_in, int variable_type=0);

    /// Compute a new multifab by coping in phi from valid region and filling ghost cells
    /// - works for single level and 2-level cases
    /// (fill fine grid ghost by interpolating from coarse)
    /// - `srccomp` is the source component
    /// - `destcomp` is the destination component AND the bc component
    void FillPatch (int lev, amrex::Real time,
                    amrex::MultiFab& mf,
                    amrex::Vector<amrex::MultiFab>& mf_old,
                    amrex::Vector<amrex::MultiFab>& mf_new,
                    int srccomp, int destcomp, int ncomp, int startbccomp,
                    const amrex::Vector<amrex::BCRec>& bcs_in, int variable_type=0);

    /// Fill an entire multifab by interpolating from the coarser level
    /// - this comes into play when a new level of refinement appears
    /// - `srccomp` is the source component
    /// - `destcomp` is the destination component AND the bc component
    void FillCoarsePatch (int lev, amrex::Real time, amrex::MultiFab& mf,
                          amrex::Vector<amrex::MultiFab>& mf_old,
                          amrex::Vector<amrex::MultiFab>& mf_new,
                          int srccomp, int destcomp, int ncomp,
                          const amrex::Vector<amrex::BCRec>& bcs, int variable_type=0);

    /// Utility to copy in data from `mf_old` and/or `mf_new` into `mf`
    /// - if `time=t_old` we copy `mf_old` into` mf`
    /// - if `time=t_new` we copy `mf_new` into `mf`
    /// - otherwise copy in both `mf_old` and `mf_new` into `mf` and the `fillpatch`
    /// routines know to interpolate in time.
    // However in MAESTRO since we don't
    // subcycle I'm not sure if we need this capability?
    void GetData (int lev, amrex::Real time,
                  amrex::Vector<amrex::MultiFab*>& mf,
                  amrex::Vector<amrex::Real>& mftime,
                  amrex::Vector<amrex::MultiFab>& mf_old,
                  amrex::Vector<amrex::MultiFab>& mf_new);

    /// Set covered coarse cells to be the average of overlying fine cells
    ///
    /// @param mf       MultiFab to average
    /// @param comp     Index of first component to average
    /// @param ncomp    Number of components to average
    void AverageDown (amrex::Vector<amrex::MultiFab>& mf,
                      int comp,
                      int ncomp);

    /// Set covered faces to be the average of overlying fine faces
    void AverageDownFaces (amrex::Vector<std::array< amrex::MultiFab, AMREX_SPACEDIM > >& edge);

    /// Fill in ONE ghost cell for all components of a face-centered (MAC) velocity
    /// field behind physical boundaries.  Does not modify the velocities on the boundary
    void FillUmacGhost (amrex::Vector<std::array< amrex::MultiFab, AMREX_SPACEDIM > >& umac,
                        int level=-1);

    /// Fill in all ghost cells for an edge-based MAC velocity field
    void FillPatchUedge(amrex::Vector<std::array< amrex::MultiFab, AMREX_SPACEDIM > >& uedge);

    // end MaestroFillData.cpp functions
    ////////////

    ////////////////////////
    // MaestroFill3dData.cpp functions

    /// Maps 1d arrays onto multi-D cartesian MultiFabs
    ///
    /// @param s0           1d base state
    /// @param s0_cart      base state mapped to multi-d cartesian MultiFab
    /// @param is_input_edge_centered   is the input edge-centered?
    /// @param is_output_a_vector       is the output a vector?
    /// @param bcs          boundary conditions
    /// @param sbccomp      start boundary conditions component
    void Put1dArrayOnCart (const RealVector& s0,
                           amrex::Vector<amrex::MultiFab>& s0_cart,
                           int is_input_edge_centered,
                           int is_output_a_vector,
                           const amrex::Vector<amrex::BCRec>& bcs = amrex::Vector<amrex::BCRec>(),
                           int sbccomp = 0, int variable_type=0);

    /// Maps 1d arrays onto multi-D cartesian MultiFabs
    ///
    /// @param level        AMR level to perform calculation on
    /// @param s0           1d base state
    /// @param s0_cart      base state mapped to multi-d cartesian MultiFab
    /// @param is_input_edge_centered   is the input edge-centered?
    /// @param is_output_a_vector       is the output a vector?
    /// @param bcs          boundary conditions
    /// @param sbccomp      start boundary conditions component
    void Put1dArrayOnCart (int level, const RealVector& s0,
                           amrex::Vector<amrex::MultiFab>& s0_cart,
                           int is_input_edge_centered,
                           int is_output_a_vector,
                           const amrex::Vector<amrex::BCRec>& bcs = amrex::Vector<amrex::BCRec>(),
                           int sbccomp = 0);

    /// Add (`mult` times) the MAC-projected base state velocity to the edge-based
    /// velocity `uedge`
    ///
    /// @param uedge    edge based velocity
    /// @param w0mac    MAC base state velocity
    /// @param mult     multiplication factor
    void Addw0 (amrex::Vector<std::array< amrex::MultiFab, AMREX_SPACEDIM > >& uedge,
		const amrex::Vector<std::array< amrex::MultiFab, AMREX_SPACEDIM > >& w0mac,
                const amrex::Real& mult);

    /// MAC-project the base state velocity
    void MakeW0mac (amrex::Vector<std::array< amrex::MultiFab,AMREX_SPACEDIM > >& w0mac);

    /// MAC-project the base state scalar `s0`
    void MakeS0mac (const RealVector& s0,
		    amrex::Vector<std::array< amrex::MultiFab,AMREX_SPACEDIM > >& s0mac);

    /// Create the unit normal across the grids
    void MakeNormal ();

    /// Put the cell-centered data `s_cc` on faces by averaging adjacent cells
    void PutDataOnFaces(const amrex::Vector<amrex::MultiFab>& s_cc,
			amrex::Vector<std::array< amrex::MultiFab, AMREX_SPACEDIM >>& face,
			int harmonic_avg);

    void MakeCCtoRadii ();
    // end MaestroFill3dData.cpp functions
    ////////////

    ////////////////////////
    // MaestroForce.cpp functions

    /// Calculate the velocity force term
    void MakeVelForce (amrex::Vector<amrex::MultiFab>& vel_force,
                       const amrex::Vector<std::array< amrex::MultiFab, AMREX_SPACEDIM > >& uedge,
                       const amrex::Vector<amrex::MultiFab>& rho,
                       const RealVector& rho0,
                       const RealVector& grav,
		       const amrex::Vector<amrex::MultiFab>& w0_force_cart,
                       int do_add_utilde_force);

    void ModifyScalForce(amrex::Vector<amrex::MultiFab>& scal_force,
			 const amrex::Vector<amrex::MultiFab>& state,
                         const amrex::Vector<std::array< amrex::MultiFab, AMREX_SPACEDIM > >& umac,
                         const RealVector& s0,
                         const RealVector& s0_edge,
			 const amrex::Vector<amrex::MultiFab>& s0_cart,
                         int comp,
                         const amrex::Vector<amrex::BCRec>& bcs,
                         int fullform);

    /// Calculate the conserved enthalpy force term
    void MakeRhoHForce (amrex::Vector<amrex::MultiFab>& scal_force,
                        int is_prediction,
                        const amrex::Vector<amrex::MultiFab>& thermal,
                        const amrex::Vector<std::array< amrex::MultiFab, AMREX_SPACEDIM > >& umac,
                        int add_thermal,
			const int &which_step);
    ////////////////////////

    ////////////
    // MaestroGamma.cpp functions

    /// Calculate the horizontal average of \f$\Gamma_1\f$
    void MakeGamma1bar (const amrex::Vector<amrex::MultiFab>& scal,
                        RealVector& gamma1bar,
                        const RealVector& p0);

    // end MaestroGamma.cpp functions
    ////////////

    ////////////
    // MaestroInit.cpp functions

    /// fill in multifab and base state data
    void InitData ();

    /// During initialization of a simulation, `Maestro::InitData()` calls
    /// `AmrCore::InitFromScratch()`, which calls
    /// a `MakeNewGrids()` function that repeatedly calls this function to create
    /// finer levels.  This function creates a new fine
    /// level that did not exist before by interpolating from the coarser level
    /// overrides the pure virtual function in `AmrCore`
    virtual void MakeNewLevelFromScratch (int lev,
                                          amrex::Real time,
                                          const amrex::BoxArray& ba,
                                          const amrex::DistributionMapping& dm) override;

    /// Performs the initial projection
    void InitProj ();

    /// Performs the divu iteration
    void DivuIter (int istep_divu_iter);
    // SDC
    void DivuIterSDC (int istep_divu_iter);

    /// Performs the initial iteration to initialize `gradpi`
    void InitIter ();

    // end MaestroInit.cpp functions
    ////////////

    ////////////
    // MaestroMacProj.cpp functions

    /// Do the MAC projection
    ///
    /// @param umac enters with face-centered, time-centered `Utilde^*` and should leave with `Utilde`
    /// @param macphi is the solution to the elliptic solve and
    ///   enters as either zero, or the solution to the predictor MAC projection
    /// @param macrhs enters as `beta0*(S-Sbar)`
    /// @param beta0 is a 1d cell-centered array
    void MacProj (amrex::Vector<std::array< amrex::MultiFab, AMREX_SPACEDIM > >& umac,
                  amrex::Vector<amrex::MultiFab>& macphi,
                  const amrex::Vector<amrex::MultiFab>& macrhs,
                  const RealVector& beta0,
                  const int& is_predictor);

    /// Multiply (or divide) face-centered data by `beta0`
    ///
    /// @param edge         face-centered data
    /// @param beta0        cell-centered \f$\beta_0\f$
    /// @param beta0_edge   face-centered \f$\beta_0\f$
    /// @param mult_or_div  do we multiply or divide?
    void MultFacesByBeta0 (amrex::Vector<std::array< amrex::MultiFab, AMREX_SPACEDIM > >& edge,
                           const RealVector& beta0,
                           const RealVector& beta0_edge,
                           const int& mult_or_div);

    /// Compute the RHS for the solve, `RHS = macrhs - div(beta0*umac)`
    ///
    /// @param solverrhs    RHS for the solve
    /// @param macrhs       `macrhs` term
    /// @param umac         MAC velocity
    void ComputeMACSolverRHS (amrex::Vector<amrex::MultiFab>& solverrhs,
                              const amrex::Vector<amrex::MultiFab>& macrhs,
                              const amrex::Vector<std::array< amrex::MultiFab, AMREX_SPACEDIM > >& umac);

    /// Average `bcoefs` at faces using inverse of `rho`
    ///
    /// @param facebcoef    face-centered `bcoefs`
    /// @param rhocc        cell-centered density
    void AvgFaceBcoeffsInv(amrex::Vector<std::array<amrex::MultiFab, AMREX_SPACEDIM > >& facebcoef,
			   const amrex::Vector<amrex::MultiFab>& rhocc);

    /// Set boundaries for `LABecLaplacian` to solve `-div(B grad) phi = RHS`
    void SetMacSolverBCs(amrex::MLABecLaplacian& mlabec);

    // end MaestroMacProj.cpp functions
    ////////////

    ////////////
    // MaestroMakeEta.cpp functions

    /// Compute `eta_rho` at edge- and cell-centers
    ///
    /// @param etarho_edge  face-centered \f$\eta_\rho\f$
    /// @param etarho_cell  cell-centered \f$\eta_\rho\f$
    /// @param etarho_flux  \f$\eta_\rho\f$ flux
    void MakeEtarho (RealVector& etarho_edge,
		     RealVector& etarho_cell,
		     const amrex::Vector<amrex::MultiFab>& etarho_flux);

    void MakeEtarhoSphr (const amrex::Vector<amrex::MultiFab>& scal_old,
			 const amrex::Vector<amrex::MultiFab>& scal_new,
			 const amrex::Vector<std::array< amrex::MultiFab, AMREX_SPACEDIM > >& umac,
			 const amrex::Vector<std::array< amrex::MultiFab, AMREX_SPACEDIM > >& w0mac,
			 RealVector& etarho_edge,
			 RealVector& etarho_cell);
    ////////////

    ////////////
    // MaestroMakeS.cpp functions

    /// Compute S at cell-centers
    void Make_S_cc (amrex::Vector<amrex::MultiFab>& S_cc,
                    amrex::Vector<amrex::MultiFab>& delta_gamma1_term,
                    amrex::Vector<amrex::MultiFab>& delta_gamma1,
                    const amrex::Vector<amrex::MultiFab>& scal,
                    const amrex::Vector<amrex::MultiFab>& u,
                    const amrex::Vector<amrex::MultiFab>& rho_omegadot,
                    const amrex::Vector<amrex::MultiFab>& rho_Hnuc,
                    const amrex::Vector<amrex::MultiFab>& rho_Hext,
                    const amrex::Vector<amrex::MultiFab>& thermal,
                    const RealVector& p0,
                    const RealVector& gamma1bar,
                    RealVector& delta_gamma1_termbar,
                    const RealVector& psi_in);

    /// Compute `rhcc = beta0*(S_cc-Sbar) + beta0*delta_chi`
    void MakeRHCCforNodalProj (amrex::Vector<amrex::MultiFab>& rhcc,
                               const amrex::Vector<amrex::MultiFab>& S_cc,
                               const RealVector& Sbar,
                               const RealVector& beta0,
                               const amrex::Vector<amrex::MultiFab>& delta_gamma1_term);

    /// Compute `rhcc = beta0*(S_cc-Sbar) + beta0*delta_chi`
    void MakeRHCCforMacProj (amrex::Vector<amrex::MultiFab>& rhcc,
			                 const RealVector& rho0,
                             const amrex::Vector<amrex::MultiFab>& S_cc,
                             const RealVector& Sbar,
                             const RealVector& beta0,
                             const amrex::Vector<amrex::MultiFab>& delta_gamma1_term,
                             const RealVector& gamma1bar,
			                 const RealVector& p0,
                             const amrex::Vector<amrex::MultiFab>& delta_p_term,
			                 amrex::Vector<amrex::MultiFab>& delta_chi,
                             int is_predictor);

    void CorrectRHCCforNodalProj(amrex::Vector<amrex::MultiFab>& rhcc,
				 const RealVector& rho0,
				 const RealVector& beta0,
				 const RealVector& gamma1bar,
				 const RealVector& p0,
				 const amrex::Vector<amrex::MultiFab>& delta_p_term);
    // end MaestroMakeS.cpp functions
    ////////////

    ////////////
    // MaestroNodalProj.cpp functions

    /// Perform a nodal projection
    void NodalProj (int proj_type,
                    amrex::Vector<amrex::MultiFab>& rhcc,
                    int istep_divu_iter=0,
		    bool sdc_off=true);

    /// Fill in `Vproj`
    ///
    /// `initial_projection_comp: Utilde^0                        -- uold`
    /// `divu_iters_comp:         Utilde^0                        -- uold`
    /// `pressure_iters_comp:     (Utilde^n+1,* - Utilde^n)/dt    -- (unew-uold)/dt`
    /// `regular_timestep_comp:   (Utilde^n+1,* + dt*gpi/rhohalf) -- unew + dt*gpi/rhohalf`
    /// @param sig contains `rhohalf` if `proj_type == regular_timestep_comp`
    void CreateUvecForProj (int proj_type,
                            amrex::Vector<amrex::MultiFab>& Vproj,
                            const amrex::Vector<amrex::MultiFab>& sig);

    void SetBoundaryVelocity(amrex::Vector<amrex::MultiFab>& vel);

    /// Given a nodal `phi`, compute \f$\nabla(\phi)\f$ at cell centers
    void ComputeGradPhi(amrex::Vector<amrex::MultiFab>& phi,
                        amrex::Vector<amrex::MultiFab>& gphi);

    /// Average nodal `pi` to cell-centers and put in the `Pi` component of `snew`
    void MakePiCC(const amrex::Vector<amrex::MultiFab>& beta0_cart);

    // end MaestroNodalProj.cpp functions
    ////////////

    ////////////
    // MaestroPlot.cpp functions

    /// Get plotfile name
    void PlotFileName (const int lev, std::string* plotfilename);

    /// Put together an array of multifabs for writing
    amrex::Vector<const amrex::MultiFab*> PlotFileMF (const int nPlot,
                                                      const amrex::Real t_in,
                                                      const amrex::Real dt_in,
                                                      const amrex::Vector<amrex::MultiFab>& rho0_cart,
                                                      const amrex::Vector<amrex::MultiFab>& rhoh0_cart,
                                                      const amrex::Vector<amrex::MultiFab>& p0_cart,
                                                      const amrex::Vector<amrex::MultiFab>& gamma1bar_cart,
                                                      const amrex::Vector<amrex::MultiFab>& u_in,
                                                      amrex::Vector<amrex::MultiFab>& s_in,
                                                      const RealVector& p0_in,
                                                      const RealVector& gamma1bar_in,
                                                      const amrex::Vector<amrex::MultiFab>& S_cc_in);

    amrex::Vector<const amrex::MultiFab*> SmallPlotFileMF(const int nPlot,
                           const int nSmallPlot,
                           amrex::Vector<const amrex::MultiFab*> mf,
                           const amrex::Vector<std::string> varnames,
                           const amrex::Vector<std::string> small_plot_varnames);

    /// Set plotfile variables names
    amrex::Vector<std::string> PlotFileVarNames (int * nPlot) const;

    /// Set small plotfile variables names
    amrex::Vector<std::string> SmallPlotFileVarNames (int * nPlot, amrex::Vector<std::string> varnames) const;

    /// Write a small plotfile to disk
    void WriteSmallPlotFile (const int step,
                        const amrex::Real t_in,
                        const amrex::Real dt_in,
                        const RealVector& rho0_in,
                        const RealVector& rhoh0_in,
                        const RealVector& p0_in,
                        const RealVector& gamma1bar_in,
                        const amrex::Vector<amrex::MultiFab>& u_in,
                        amrex::Vector<amrex::MultiFab>& s_in,
                        const amrex::Vector<amrex::MultiFab>& S_cc_in);

    /// Write plotfile to disk
    void WritePlotFile (const int step,
                        const amrex::Real t_in,
                        const amrex::Real dt_in,
                        const RealVector& rho0_in,
                        const RealVector& rhoh0_in,
                        const RealVector& p0_in,
                        const RealVector& gamma1bar_in,
                        const amrex::Vector<amrex::MultiFab>& u_in,
                        amrex::Vector<amrex::MultiFab>& s_in,
                        const amrex::Vector<amrex::MultiFab>& S_cc_in,
                        const bool is_small = false);

    void WriteJobInfo (const std::string& dir) const;

    /// Calculate the magnitude of the velocity
    void MakeMagvel (const amrex::Vector<amrex::MultiFab>& vel,
                     amrex::Vector<amrex::MultiFab>& magvel);

    /// Calculate the radial and circular components of the velocity
    void MakeVelrc (const amrex::Vector<amrex::MultiFab>& vel,
                    const amrex::Vector<amrex::MultiFab>& w0rcart,
                    amrex::Vector<amrex::MultiFab>& rad_vel,
                    amrex::Vector<amrex::MultiFab>& circ_vel);

    /// Calculate the adiabatic excess
    void MakeAdExcess (const amrex::Vector<amrex::MultiFab>& state,
                       amrex::Vector<amrex::MultiFab>& ad_excess);

    /// Calculate the gravitational acceleration
    void MakeGrav (const RealVector& rho0,
                   amrex::Vector<amrex::MultiFab>& grav);

    /// Calculate the vorticity
    void MakeVorticity (const amrex::Vector<amrex::MultiFab>& vel,
                        amrex::Vector<amrex::MultiFab>& vorticity);

    /// Calculate `deltagamma`
    void MakeDeltaGamma (const amrex::Vector<amrex::MultiFab>& state,
                         const RealVector& p0,
                         const amrex::Vector<amrex::MultiFab>& p0_cart,
                         const RealVector& gamma1bar,
                         const amrex::Vector<amrex::MultiFab>& gamma1bar_cart,
                         amrex::Vector<amrex::MultiFab>& deltagamma);

    /// Calculate the entropy
    void MakeEntropy (const amrex::Vector<amrex::MultiFab>& state,
                      amrex::Vector<amrex::MultiFab>& entropy);

    /// Calculate the divergenve of the base state velocity
    void MakeDivw0 (const amrex::Vector<std::array< amrex::MultiFab, AMREX_SPACEDIM > >& w0mac,
                    amrex::Vector<amrex::MultiFab>& divw0);

    /// Calculate `pi` times the divergence of the velocity
    void MakePiDivu (const amrex::Vector<amrex::MultiFab>& vel,
                   const amrex::Vector<amrex::MultiFab>& pi_cc,
                   amrex::Vector<amrex::MultiFab>& pidivu);

    /// Mass fractions of the species
    void MakeAbar(const amrex::Vector<amrex::MultiFab>& state,
                amrex::Vector<amrex::MultiFab>& abar);

    // end MaestroPlot.cpp functions
    ////////////

    ////////////
    // MaestroReact.cpp functions

    /// Compute heating term, `rho_Hext`, then
    /// react the state over `dt_react` and update `rho_omegadot`, `rho_Hnuc`
    void React (const amrex::Vector<amrex::MultiFab>& s_in,
                amrex::Vector<amrex::MultiFab>& s_out,
                amrex::Vector<amrex::MultiFab>& rho_Hext,
                amrex::Vector<amrex::MultiFab>& rho_omegadot,
                amrex::Vector<amrex::MultiFab>& rho_Hnuc,
                const RealVector& p0,
                const amrex::Real dt_react,
<<<<<<< HEAD
                const amrex::Real time_react);

    void ReactSDC (const amrex::Vector<amrex::MultiFab>& s_in,
		   amrex::Vector<amrex::MultiFab>& s_out,
		   amrex::Vector<amrex::MultiFab>& rho_Hext,
		   const RealVector& p0,
		   const amrex::Real dt_react,
		   const amrex::Real time_react,
		   amrex::Vector<amrex::MultiFab>& source);

#ifndef SDC
    void Burner (const amrex::Vector<amrex::MultiFab>& s_in,
                amrex::Vector<amrex::MultiFab>& s_out,
                const amrex::Vector<amrex::MultiFab>& rho_Hext,
                amrex::Vector<amrex::MultiFab>& rho_omegadot,
                amrex::Vector<amrex::MultiFab>& rho_Hnuc,
                const RealVector& p0,
                const amrex::Real dt_react,
                const amrex::Real time_react);

#else
    void Burner (const amrex::Vector<amrex::MultiFab>& s_in,
		 amrex::Vector<amrex::MultiFab>& s_out,
		 const RealVector& p0,
		 const amrex::Real dt_react,
		 const amrex::Real time_react,
		 const amrex::Vector<amrex::MultiFab>& source);
#endif
    
    // compute heating terms, rho_omegadot and rho_Hnuc
    void MakeReactionRates (amrex::Vector<amrex::MultiFab>& rho_omegadot,
			    amrex::Vector<amrex::MultiFab>& rho_Hnuc,
			    const amrex::Vector<amrex::MultiFab>& scal);

    void MakeIntraCoeffs (const amrex::Vector<amrex::MultiFab>& scal1,
			  const amrex::Vector<amrex::MultiFab>& scal2,
			  amrex::Vector<amrex::MultiFab>& cp,
			  amrex::Vector<amrex::MultiFab>& xi);

    // compute heating term, rho_Hext
=======
		const amrex::Real time_in);

    void Burner (const amrex::Vector<amrex::MultiFab>& s_in,
		 amrex::Vector<amrex::MultiFab>& s_out,
		 const amrex::Vector<amrex::MultiFab>& rho_Hext,
		 amrex::Vector<amrex::MultiFab>& rho_omegadot,
		 amrex::Vector<amrex::MultiFab>& rho_Hnuc,
		 const RealVector& p0,
		 const amrex::Real dt_react,
		 const amrex::Real time_in);

    /// Compute heating term, `rho_Hext`
>>>>>>> fac19708
    void MakeHeating (amrex::Vector<amrex::MultiFab>& rho_Hext,
                      const amrex::Vector<amrex::MultiFab>& scal);

    // end MaestroReact.cpp functions
    ////////////

    ////////////
    // regridding functions in MaestroRegrid.cpp

    /// Check to see if we need to regrid, then regrid
    void Regrid ();

    /// Set tagging array to include buffer zones for multilevel
    void TagArray ();

    /// Tag all cells for refinement
    ///
    /// Overrides the pure virtual function in `AmrCore`
    virtual void ErrorEst (int lev,
                           amrex::TagBoxArray& tags,
                           amrex::Real time,
                           int ng) override;

    /// Within a call to `AmrCore::regrid`, this function fills in data at a level
    /// that existed before, using pre-existing fine and interpolated coarse data
    ///
    /// overrides the pure virtual function in `AmrCore`
    virtual void RemakeLevel (int lev,
                              amrex::Real time,
                              const amrex::BoxArray& ba,
                              const amrex::DistributionMapping& dm) override;

    /// Within a call to `AmrCore::regrid`, this function fills in data at a level
    /// that did NOT exist before, using interpolated coarse data
    ///
    /// overrides the pure virtual function in `AmrCore`
    virtual void MakeNewLevelFromCoarse (int lev,
                                         amrex::Real time,
                                         const amrex::BoxArray& ba,
                                         const amrex::DistributionMapping& dm) override;

    /// Within a call to `AmrCore::regrid`, this function deletes all data
    /// at a level of refinement that is no longer needed
    ///
    /// overrides the pure virtual function in `AmrCore`
    virtual void ClearLevel (int lev) override;

    // end regridding functions
    ////////////

    ////////////
    // MaestroRhoHT.cpp functions

    /// Calculate the temperature given the density and the enthalpy
    ///
    /// @param scal     scalars
    /// @param p0       base state pressure
    void TfromRhoH (amrex::Vector<amrex::MultiFab>& scal,
                    const RealVector& p0);

    /// Calculate the temperature given the density and the pressure
    ///
    /// @param scal     scalars
    /// @param p0       base state pressure
    void TfromRhoP (amrex::Vector<amrex::MultiFab>& scal,
                    const RealVector& p0,
                    int updateRhoH = 0);

    /// Calculate the pressure given the density and the enthalpy
    ///
    /// @param state    scalars
    /// @param s_old    scalars at old time step
    /// @param peos     pressure calculated from the equation of state
    void PfromRhoH (const amrex::Vector<amrex::MultiFab>& state,
                    const amrex::Vector<amrex::MultiFab>& s_old,
		    amrex::Vector<amrex::MultiFab>& peos);

    /// Calculate the Mach number given the density and the enthalpy
    ///
    /// @param scal     scalars
    /// @param vel      velocity
    /// @param p0       base state pressure
    /// @param mach     Mach number
    void MachfromRhoH (const amrex::Vector<amrex::MultiFab>& scal,
                           const amrex::Vector<amrex::MultiFab>& vel,
                           const RealVector& p0,
                           const amrex::Vector<amrex::MultiFab>& w0cart,
                           amrex::Vector<amrex::MultiFab>& mach);

    /// Calculate the sound speed given the density and the enthalpy
    ///
    /// @param scal     scalars
    /// @param p0       base state pressure
    /// @param p0cart   base state pressure on cartesian grid
    /// @param cs       sound speed
    void CsfromRhoH (const amrex::Vector<amrex::MultiFab>& scal,
                     const RealVector& p0,
                     const amrex::Vector<amrex::MultiFab>& p0cart,
                     amrex::Vector<amrex::MultiFab>& cs);
    ////////////

    ////////////
    // MaestroSetup.cpp functions

    void ExternInit ();

    /// Read in C++ parameters from inputs file
    void ReadParameters ();

    /// Define variable mappings (`Rho`, `RhoH`, ..., `Nscal`, etc.)
    void VariableSetup ();

    /// Set up `BCRec` definitions for BC types
    void BCSetup ();

    // end MaestroSetup.cpp functions
    ////////////

    ////////////
    // MaestroSponge.cpp functions

    void MakeSponge (amrex::Vector<amrex::MultiFab>& sponge);
    ////////////

    ////////////////////////
    // MaestroThermal.cpp functions

    /// Compute the quantity: `thermal = del dot kappa grad T`
    ///
    /// - if `temp_diffusion_formulation = 1`, then we compute this directly.
    /// - if `temp_diffusion_formulation = 2`, then we compute the algebraically
    ///     equivalent form with `grad h` - `grad X_k` - `grad p_0` formulation
    ///
    /// @param thermal  thermal term
    /// @param scal     scalars
    /// @param Tcoeff   temperature coefficient
    /// @param hcoeff   enthalpy coefficient
    /// @param Xkcoeff  species coefficients
    /// @param pcoeff   pressure coefficient
    /// @param p0       base state pressure
    void MakeExplicitThermal (amrex::Vector<amrex::MultiFab>& thermal,
			      const amrex::Vector<amrex::MultiFab>& scal,
			      const amrex::Vector<amrex::MultiFab>& Tcoeff,
			      const amrex::Vector<amrex::MultiFab>& hcoeff,
			      const amrex::Vector<amrex::MultiFab>& Xkcoeff,
			      const amrex::Vector<amrex::MultiFab>& pcoeff,
			      const RealVector& p0,
			      int temp_formulation);

    /// Use `apply()` to construct the form of the conduction term.
    /// `apply()` forms the generic quantity:
    ///
    ///   `(alpha * A - beta * div B grad) phi = RHS`
    void ApplyThermal (amrex::MLABecLaplacian& mlabec,
		       amrex::Vector<amrex::MultiFab>& thermalout,
		 const amrex::Vector<amrex::MultiFab>& coeff,
		       amrex::Vector<amrex::MultiFab>& phi,
		 const amrex::Vector<amrex::BCRec>& bcs,
		 int bccomp);

    /// create the coefficients for `grad{T}`, `grad{h}`, `grad{X_k}`, and `grad{p_0}`
    /// for the thermal diffusion term in the enthalpy equation.
    ///
    /// note: we explicitly fill the ghostcells by looping over them directly
    ///
    /// @param scal     scalars
    /// @param Tcoeff   temperature coefficient
    /// @param hcoeff   enthalpy coefficient
    /// @param Xkcoeff  species coefficients
    /// @param pcoeff   pressure coefficient
    void MakeThermalCoeffs(const amrex::Vector<amrex::MultiFab>& scal,
			   amrex::Vector<amrex::MultiFab>& Tcoeff,
			   amrex::Vector<amrex::MultiFab>& hcoeff,
			   amrex::Vector<amrex::MultiFab>& Xkcoeff,
			   amrex::Vector<amrex::MultiFab>& pcoeff);

    /// ThermalConduct implements thermal diffusion in the enthalpy equation.
    /// This is an implicit solve, using the multigrid solver.  This updates
    /// the enthalpy only.
    void ThermalConduct (const amrex::Vector<amrex::MultiFab>& s1,
			       amrex::Vector<amrex::MultiFab>& s2,
			 const amrex::Vector<amrex::MultiFab>& hcoeff1,
			 const amrex::Vector<amrex::MultiFab>& Xkcoeff1,
			 const amrex::Vector<amrex::MultiFab>& pcoeff1,
			 const amrex::Vector<amrex::MultiFab>& hcoeff2,
			 const amrex::Vector<amrex::MultiFab>& Xkcoeff2,
			 const amrex::Vector<amrex::MultiFab>& pcoeff2);

    void ThermalConductSDC(int which_step,
			   const amrex::Vector<amrex::MultiFab>& s_old,
			         amrex::Vector<amrex::MultiFab>& s_hat,
			   const amrex::Vector<amrex::MultiFab>& s_new,
			   const RealVector& p0old,
			   const RealVector& p0new,
			   const amrex::Vector<amrex::MultiFab>& hcoeff1,
			   const amrex::Vector<amrex::MultiFab>& Xkcoeff1,
			   const amrex::Vector<amrex::MultiFab>& pcoeff1,
			   const amrex::Vector<amrex::MultiFab>& hcoeff2,
			   const amrex::Vector<amrex::MultiFab>& Xkcoeff2,
			   const amrex::Vector<amrex::MultiFab>& pcoeff2);

    void MakeExplicitThermalHterm (amrex::Vector<amrex::MultiFab>& thermal,
			       const amrex::Vector<amrex::MultiFab>& scal,
			       const amrex::Vector<amrex::MultiFab>& hcoeff);
    ////////////////////////

    ////////////////////////
    // MaestroVelocityAdvance.cpp functions

    /// Advance the velocity
    void VelocityAdvance (const amrex::Vector<amrex::MultiFab>& rhohalf,
                          amrex::Vector<std::array< amrex::MultiFab, AMREX_SPACEDIM > >& umac,
			  const amrex::Vector<std::array< amrex::MultiFab,AMREX_SPACEDIM > >& w0mac,
                          const RealVector& w0_force,
			  const amrex::Vector<amrex::MultiFab>& w0_force_cart,
                          const RealVector& rho0_nph,
                          const RealVector& grav_cell_nph,
			  const amrex::Vector<amrex::MultiFab>& sponge);
    ////////////////////////


    /*
      private data members
    */

    ////////////////
    // static data members defined in `_cpp_parameters`
    // this file is in Source/param_includes/
#include <maestro_params.H>
    ////////////////

    // these are defined in `VariableSetup()`
    static int Rho, RhoH, FirstSpec, NumSpec, Temp, Pi, Nscal;
    static int ng_s; //< number of ghost cells for `sold/new` and `uold/new`

    // these are defined in `Maestro.cpp`
    // these represent the four types of nodal projections
    static int initial_projection_comp;
    static int divu_iters_comp;
    static int pressure_iters_comp;
    static int regular_timestep_comp;

    // these are defined in `Maestro.cpp`
    // density and enthalpy edge state prediction
    static int predict_rhoprime_and_X, predict_rhoX, predict_rho_and_X;
    static int predict_rhoh, predict_rhohprime, predict_h;
    static int predict_T_then_rhohprime, predict_T_then_h;
    static int predict_hprime, predict_Tprime_then_h;

    // these are defined in `Maestro.cpp`
    static amrex::IntVect nodal_flag;
    static amrex::IntVect nodal_flag_x;
    static amrex::IntVect nodal_flag_y;
    static amrex::IntVect nodal_flag_z;

    /// which step?
    int istep;
    int start_step;

    // keep track of old time, new time, and time step at each level
    amrex::Real t_new;
    amrex::Real t_old;
    amrex::Real dt;
    amrex::Real dtold;

    /// number of ghost cells needed for hyperbolic step
    int ng_adv;

    // array of multifabs to store the solution at each level of refinement
    // after advancing a level we use "swap" to change pointers to old/new
    // to avoid a copy.  These MultiFabs go through the regridding process
    amrex::Vector<amrex::MultiFab> sold;
    amrex::Vector<amrex::MultiFab> snew;
    amrex::Vector<amrex::MultiFab> uold;
    amrex::Vector<amrex::MultiFab> unew;
    amrex::Vector<amrex::MultiFab> S_cc_old;
    amrex::Vector<amrex::MultiFab> S_cc_new;

    // these MultiFabs are persistant and need to be regridded as well
    amrex::Vector<amrex::MultiFab> gpi;
    amrex::Vector<amrex::MultiFab> dSdt;
<<<<<<< HEAD
    amrex::Vector<amrex::MultiFab> pi;   // nodal
    amrex::Vector<amrex::MultiFab> intra; // for sdc
=======
    amrex::Vector<amrex::MultiFab> pi;   //< nodal

    /// this doesn't have to be persistent, but we make it so that we avoid
    /// continually creating and filling temporaries
    /// saves on some flops and data movement (GPU)
    amrex::Vector<amrex::MultiFab> w0_cart;
>>>>>>> fac19708

    /// this only needs to persist leading into the initial pressure iters
    /// since we project `(beta0^nph S^1 - beta0 S^0) / dt`
    /// during a regular time step we overwrite this
    amrex::Vector<amrex::MultiFab> rhcc_for_nodalproj;

    /// spherical only -
    /// we make this persistent in that we only have to rebuild and
    /// fill this after regridding
    amrex::Vector<amrex::MultiFab> normal;
    amrex::Vector<amrex::MultiFab> cell_cc_to_r;

    /// Stores domain boundary conditions.
    /// These muse be vectors (rather than arrays) so we can ParmParse them
    amrex::Vector<int> phys_bc;

    /// Boundary condition objects needed for FillPatch routines.
    /// This is essentially an array (over components)
    /// of `2*DIM` integer arrays storing the physical boundary
    /// condition types at the `lo/hi` walls in each direction
    amrex::Vector<amrex::BCRec> bcs_s;  //< for `sold/snew`
    amrex::Vector<amrex::BCRec> bcs_u;  //< for `uold/unew`
    amrex::Vector<amrex::BCRec> bcs_f;  //< "first-order extrap" used for `S_cc`, `gpi`, `dSdt`

    // vectors store the multilevel 1D states as one very long array.
    // these are cell-centered
    RealVector s0_init;
    RealVector p0_init;
    RealVector rho0_old;
    RealVector rho0_new;
    RealVector rhoh0_old;
    RealVector rhoh0_new;
    RealVector rhoX0_old;
    RealVector rhoX0_new;
    RealVector p0_old;
    RealVector p0_new;
    RealVector tempbar;
    RealVector tempbar_init;
    RealVector beta0_old;
    RealVector beta0_new;
    RealVector gamma1bar_old;
    RealVector gamma1bar_new;
    RealVector etarho_cc;
    RealVector psi;
    RealVector grav_cell_old;
    RealVector grav_cell_new;
    RealVector r_cc_loc;
    /// `p0^{n-1}` needed to compute `d(p0)/dt` for nonuniform grid spacing
    RealVector p0_nm1;
    RealVector beta0_nm1;

    // Vectors store the multilevel 1D states as one very long array.
    // These are edge-centered
    RealVector w0;
    RealVector etarho_ec;
    RealVector r_edge_loc;

    // Information for the base state.
    // We also store these (except for the large arrays)
    // in `base_state.f90` in a fortran module for convenience
    int max_radial_level;
    int finest_radial_level;
    int nr_fine;
    amrex::Real dr_fine;
    int nr_irreg;

    // these provide information about the multilevel base state configuration
    amrex::Vector<int> numdisjointchunks;
    amrex::Vector<int> r_start_coord;
    amrex::Vector<int> r_end_coord;

    /// array of tagged boxes (planar)
    amrex::Vector<int> tag_array;

    // diag file array buffers
    amrex::Vector<amrex::Real> diagfile1_data;
    amrex::Vector<amrex::Real> diagfile2_data;
    amrex::Vector<amrex::Real> diagfile3_data;

    /// Stores fluxes at coarse-fine interface for synchronization.
    /// This will be sized `max_level+1`
    ///
    /// NOTE: the flux register associated with `flux_reg[lev]` is associated
    /// with the `lev/lev-1` interface (and has grid spacing associated with `lev-1`)
    /// therefore `flux_reg[0]` and `flux_reg[max_level]` are never actually
    /// used in the reflux operation
    amrex::Vector<std::unique_ptr<amrex::FluxRegister> > flux_reg_s;

    /// flag for writing plotfiles
    enum plotfile_flag {plotInitData = -9999999, plotInitProj = -9999998, plotDivuIter = -9999997};

};

#endif<|MERGE_RESOLUTION|>--- conflicted
+++ resolved
@@ -969,7 +969,6 @@
                 amrex::Vector<amrex::MultiFab>& rho_Hnuc,
                 const RealVector& p0,
                 const amrex::Real dt_react,
-<<<<<<< HEAD
                 const amrex::Real time_react);
 
     void ReactSDC (const amrex::Vector<amrex::MultiFab>& s_in,
@@ -1010,20 +1009,6 @@
 			  amrex::Vector<amrex::MultiFab>& xi);
 
     // compute heating term, rho_Hext
-=======
-		const amrex::Real time_in);
-
-    void Burner (const amrex::Vector<amrex::MultiFab>& s_in,
-		 amrex::Vector<amrex::MultiFab>& s_out,
-		 const amrex::Vector<amrex::MultiFab>& rho_Hext,
-		 amrex::Vector<amrex::MultiFab>& rho_omegadot,
-		 amrex::Vector<amrex::MultiFab>& rho_Hnuc,
-		 const RealVector& p0,
-		 const amrex::Real dt_react,
-		 const amrex::Real time_in);
-
-    /// Compute heating term, `rho_Hext`
->>>>>>> fac19708
     void MakeHeating (amrex::Vector<amrex::MultiFab>& rho_Hext,
                       const amrex::Vector<amrex::MultiFab>& scal);
 
@@ -1305,17 +1290,13 @@
     // these MultiFabs are persistant and need to be regridded as well
     amrex::Vector<amrex::MultiFab> gpi;
     amrex::Vector<amrex::MultiFab> dSdt;
-<<<<<<< HEAD
     amrex::Vector<amrex::MultiFab> pi;   // nodal
     amrex::Vector<amrex::MultiFab> intra; // for sdc
-=======
-    amrex::Vector<amrex::MultiFab> pi;   //< nodal
 
     /// this doesn't have to be persistent, but we make it so that we avoid
     /// continually creating and filling temporaries
     /// saves on some flops and data movement (GPU)
     amrex::Vector<amrex::MultiFab> w0_cart;
->>>>>>> fac19708
 
     /// this only needs to persist leading into the initial pressure iters
     /// since we project `(beta0^nph S^1 - beta0 S^0) / dt`
