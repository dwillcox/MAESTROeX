--- conflicted
+++ resolved
@@ -187,24 +187,6 @@
                        amrex::Vector<std::array< amrex::MultiFab, AMREX_SPACEDIM > >& sedge,
                        const amrex::Vector<std::array< amrex::MultiFab, AMREX_SPACEDIM > >& umac,
                        const amrex::Vector<std::array< amrex::MultiFab, AMREX_SPACEDIM > >& w0mac,
-<<<<<<< HEAD
-=======
-                       const RealVector& r0_old,
-                       const RealVector& r0_edge_old,
-                       const amrex::Vector<std::array< amrex::MultiFab, AMREX_SPACEDIM > >& r0mac_old,
-                       const RealVector& r0_new,
-                       const RealVector& r0_edge_new,
-                       const amrex::Vector<std::array< amrex::MultiFab, AMREX_SPACEDIM > >& r0mac_new,
-                       const RealVector& r0_predicted_edge,
-                       int start_comp, int num_comp);
-
-    void MakeRhoXFlux (const amrex::Vector<amrex::MultiFab>& state,
-                       amrex::Vector<std::array< amrex::MultiFab, AMREX_SPACEDIM > >& sflux,
-                       amrex::Vector<amrex::MultiFab>& etarhoflux,
-                       amrex::Vector<std::array< amrex::MultiFab, AMREX_SPACEDIM > >& sedge,
-                       const amrex::Vector<std::array< amrex::MultiFab, AMREX_SPACEDIM > >& umac,
-                       const amrex::Vector<std::array< amrex::MultiFab, AMREX_SPACEDIM > >& w0mac,
->>>>>>> 425e24e8
                        const BaseState<amrex::Real>& r0_old,
                        const BaseState<amrex::Real>& rho0_edge_old,
                        const amrex::Vector<std::array< amrex::MultiFab, AMREX_SPACEDIM > >& r0mac_old,
@@ -300,9 +282,6 @@
     void Average (const amrex::Vector<amrex::MultiFab>& mf,
                   BaseState<amrex::Real>& phibar,
                   int comp);
-    void Average (const amrex::Vector<amrex::MultiFab>& mf,
-                  BaseState<amrex::Real>& phibar,
-                  int comp);
 
     // end MaestroAverage.cpp functions
     ////////////
@@ -330,14 +309,6 @@
                               const amrex::GpuArray<amrex::Real,AMREX_SPACEDIM> dx_lev);
 #endif
     void ComputeCutoffCoords(const BaseState<amrex::Real>& rho0);
-<<<<<<< HEAD
-=======
-
-    // void InitMultilevel(const int finest_radial_level_in);
-                               
-    void RestrictBase(RealVector& s0_vec, bool is_cell_centered);
-    void FillGhostBase(RealVector& s0_vec, bool is_cell_centered);
->>>>>>> 425e24e8
 
     void RestrictBase(BaseState<Real>& s0_vec, bool is_cell_centered);
     void RestrictBase(BaseStateArray<Real> s0_vec, bool is_cell_centered);
@@ -412,12 +383,6 @@
                         int comp, int bccomp,
                         const amrex::Vector<amrex::BCRec>& bcs_in,
                         bool flag);
-    void PutInPertForm (amrex::Vector<amrex::MultiFab>& scal,
-                        const BaseState<Real>& s0,
-                        int comp, int bccomp,
-                        const amrex::Vector<amrex::BCRec>& bcs_in,
-                        bool flag);
-
 
 
     /// If `flag`, subtract the base state, returning the perturbed quantity.
@@ -431,11 +396,6 @@
     /// @param bccomp   component of `bcs_in` to use to enforce boundary conditions
     /// @param bcs_in   boundary conditions
     /// @param flag     determines whether base state is subtracted (true) or added (false)
-    void PutInPertForm (int level, amrex::Vector<amrex::MultiFab>& scal,
-                        const BaseState<Real>& s0,
-                        int comp, int bccomp,
-                        const amrex::Vector<amrex::BCRec>& bcs_in,
-                        bool flag);
     void PutInPertForm (int level, amrex::Vector<amrex::MultiFab>& scal,
                         const BaseState<Real>& s0,
                         int comp, int bccomp,
@@ -537,11 +497,7 @@
     /// Compute initial time step
     void FirstDt ();
 
-<<<<<<< HEAD
     void EstDt_Divu(BaseState<amrex::Real>& gp0, const BaseState<amrex::Real>& p0, 
-=======
-    void EstDt_Divu(RealVector& gp0_vec, const BaseState<amrex::Real>& p0, 
->>>>>>> 425e24e8
                     const BaseState<amrex::Real>& gamma1bar);
 
     // end MaestroDt.cpp functions
@@ -695,12 +651,6 @@
                            const int is_output_a_vector,
                            const amrex::Vector<amrex::BCRec>& bcs = amrex::Vector<amrex::BCRec>(),
                            int sbccomp = 0);
-    void Put1dArrayOnCart (const int level, const BaseState<amrex::Real>& s0,
-                           amrex::MultiFab& s0_cart,
-                           const int is_input_edge_centered,
-                           const int is_output_a_vector,
-                           const amrex::Vector<amrex::BCRec>& bcs = amrex::Vector<amrex::BCRec>(),
-                           int sbccomp = 0);
 
     void Put1dArrayOnCart (int level, const BaseState<amrex::Real>& s0,
                            amrex::Vector<amrex::MultiFab>& s0_cart,
@@ -761,18 +711,6 @@
     void ModifyScalForce(amrex::Vector<amrex::MultiFab>& scal_force,
                          const amrex::Vector<amrex::MultiFab>& state,
                          const amrex::Vector<std::array< amrex::MultiFab, AMREX_SPACEDIM > >& umac_in,
-<<<<<<< HEAD
-=======
-                         const RealVector& s0_edge,
-                         const amrex::Vector<amrex::MultiFab>& s0_cart,
-                         int comp,
-                         const amrex::Vector<amrex::BCRec>& bcs,
-                         int fullform);
-
-    void ModifyScalForce(amrex::Vector<amrex::MultiFab>& scal_force,
-                         const amrex::Vector<amrex::MultiFab>& state,
-                         const amrex::Vector<std::array< amrex::MultiFab, AMREX_SPACEDIM > >& umac_in,
->>>>>>> 425e24e8
                          const BaseState<amrex::Real>& s0_edge,
                          const amrex::Vector<amrex::MultiFab>& s0_cart,
                          int comp,
@@ -1091,14 +1029,6 @@
 
     void MakeEdgeState1dPlanar(BaseState<amrex::Real>& s, BaseState<amrex::Real>& sedge, 
                                BaseState<amrex::Real>& force);
-    void MakeEdgeState1d(BaseState<amrex::Real>& s, BaseState<amrex::Real>& sedge, 
-                         BaseState<amrex::Real>& force);
-
-    void MakeEdgeState1dSphr(BaseState<amrex::Real>& s, BaseState<amrex::Real>& sedge, 
-                             BaseState<amrex::Real>& force);
-
-    void MakeEdgeState1dPlanar(BaseState<amrex::Real>& s, BaseState<amrex::Real>& sedge, 
-                               BaseState<amrex::Real>& force);
     // end MaestroMakeEdgeState.cpp functions
     ////////////
 
@@ -1161,11 +1091,7 @@
                     const amrex::Vector<amrex::MultiFab>& thermal,
                     const BaseState<amrex::Real>& p0,
                     const BaseState<amrex::Real>& gamma1bar,
-<<<<<<< HEAD
                     BaseState<amrex::Real>& delta_gamma1_termbar);
-=======
-                    RealVector& delta_gamma1_termbar);
->>>>>>> 425e24e8
 
     /// Compute `rhcc = beta0*(S_cc-Sbar) + beta0*delta_chi`
     void MakeRHCCforNodalProj (amrex::Vector<amrex::MultiFab>& rhcc,
@@ -1217,13 +1143,8 @@
     ////////////
     // MaestroMakew0.cpp functions    
 
-<<<<<<< HEAD
     void Makew0(const BaseState<amrex::Real>& w0_old, 
                 BaseState<amrex::Real>& w0_force, 
-=======
-    void Makew0(const RealVector& w0_old, 
-                RealVector& w0_force, 
->>>>>>> 425e24e8
                 const BaseState<amrex::Real>& Sbar_in, 
                 const BaseState<amrex::Real>& rho0_old_in,
                 const BaseState<amrex::Real>& rho0_new_in,
@@ -1232,18 +1153,10 @@
                 const BaseState<amrex::Real>& gamma1bar_old_in,
                 const BaseState<amrex::Real>& gamma1bar_new_in,
                 const BaseState<amrex::Real>& p0_minus_peosbar, 
-<<<<<<< HEAD
                 const amrex::Real dt_in, const amrex::Real dtold_in, const bool is_predictor);
 
     void Makew0PlanarVarg(const BaseState<amrex::Real>& w0_old, 
                         BaseState<amrex::Real>& w0_force, 
-=======
-                RealVector& delta_chi_w0, 
-                const amrex::Real dt_in, const amrex::Real dtold_in, const bool is_predictor);
-
-    void Makew0PlanarVarg(const RealVector& w0_old, 
-                        RealVector& w0_force, 
->>>>>>> 425e24e8
                         const BaseState<amrex::Real>& Sbar_in, 
                         const BaseState<amrex::Real>& rho0_old_in,
                         const BaseState<amrex::Real>& rho0_new_in,
@@ -1252,18 +1165,10 @@
                         const BaseState<amrex::Real>& gamma1bar_old_in,
                         const BaseState<amrex::Real>& gamma1bar_new_in,
                         const BaseState<amrex::Real>& p0_minus_peosbar,
-<<<<<<< HEAD
                         const amrex::Real dt_in, const amrex::Real dtold_in);
 
     void Makew0Planar(const BaseState<amrex::Real>& w0_old, 
                     BaseState<amrex::Real>& w0_force, 
-=======
-                        RealVector& delta_chi_w0, 
-                        const amrex::Real dt_in, const amrex::Real dtold_in);
-
-    void Makew0Planar(const RealVector& w0_old, 
-                    RealVector& w0_force, 
->>>>>>> 425e24e8
                     const BaseState<amrex::Real>& Sbar_in, 
                     const BaseState<amrex::Real>& rho0_old_in,
                     const BaseState<amrex::Real>& rho0_new_in,
@@ -1272,20 +1177,11 @@
                     const BaseState<amrex::Real>& gamma1bar_old_in,
                     const BaseState<amrex::Real>& gamma1bar_new_in,
                     const BaseState<amrex::Real>& p0_minus_peosbar,
-<<<<<<< HEAD
                     const amrex::Real dt_in, const amrex::Real dtold_in,  
                     const bool is_predictor);
 
     void Makew0SphrIrreg(const BaseState<amrex::Real>& w0_old, 
                     BaseState<amrex::Real>& w0_force, 
-=======
-                    RealVector& delta_chi_w0, 
-                    const amrex::Real dt_in, const amrex::Real dtold_in,  
-                    const bool is_predictor);
-
-    void Makew0SphrIrreg(const RealVector& w0_old, 
-                    RealVector& w0_force, 
->>>>>>> 425e24e8
                     const BaseState<amrex::Real>& Sbar_in, 
                     const BaseState<amrex::Real>& rho0_old_in,
                     const BaseState<amrex::Real>& rho0_new_in,
@@ -1294,18 +1190,10 @@
                     const BaseState<amrex::Real>& gamma1bar_old_in,
                     const BaseState<amrex::Real>& gamma1bar_new_in,
                     const BaseState<amrex::Real>& p0_minus_peosbar,
-<<<<<<< HEAD
                     const amrex::Real dt_in, const amrex::Real dtold_in);
 
     void Makew0Sphr(const BaseState<amrex::Real>& w0_old, 
                     BaseState<amrex::Real>& w0_force, 
-=======
-                    RealVector& delta_chi_w0, 
-                    const amrex::Real dt_in, const amrex::Real dtold_in);
-
-    void Makew0Sphr(const RealVector& w0_old, 
-                    RealVector& w0_force, 
->>>>>>> 425e24e8
                     const BaseState<amrex::Real>& Sbar_in, 
                     const BaseState<amrex::Real>& rho0_old_in,
                     const BaseState<amrex::Real>& rho0_new_in,
@@ -1314,10 +1202,6 @@
                     const BaseState<amrex::Real>& gamma1bar_old_in,
                     const BaseState<amrex::Real>& gamma1bar_new_in,
                     const BaseState<amrex::Real>& p0_minus_peosbar,
-<<<<<<< HEAD
-=======
-                    RealVector& delta_chi_w0, 
->>>>>>> 425e24e8
                     const amrex::Real dt_in, const amrex::Real dtold_in);
 
     void Tridiag(const BaseStateArray<Real> a, const BaseStateArray<Real> b, 
@@ -2069,11 +1953,7 @@
 
     // vectors store the multilevel 1D states as one very long array.
     // these are cell-centered
-<<<<<<< HEAD
     BaseState<amrex::Real> s0_init;
-=======
-    RealVector s0_init;
->>>>>>> 425e24e8
     BaseState<amrex::Real> p0_init;
     BaseState<amrex::Real> rho0_old;
     BaseState<amrex::Real> rho0_new;
