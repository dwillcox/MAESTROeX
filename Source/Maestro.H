#ifndef Maestro_H_
#define Maestro_H_

#ifdef _OPENMP
#include <omp.h>
#endif

#include <AMReX_AmrCore.H>
#include <AMReX_FillPatchUtil.H>
#include <AMReX_FluxRegister.H>
#include <AMReX_FMultiGrid.H>
#include <AMReX_MLABecLaplacian.H>
#include <AMReX_MLMG.H>
#include <AMReX_MultiFabUtil.H>
#include <AMReX_ParmParse.H>
#include <AMReX_PlotFileUtil.H>

#include <PhysBCFunctMaestro.H>
#include <Maestro_F.H>

class Maestro
    : public amrex::AmrCore
{
public:

    /*
      public member functions
    */

    // constructor and destructor
    Maestro ();
    virtual ~Maestro ();

    // in MaestroSetup.cpp
    // read in C++/F90 parameters
    // define global C++/F90 variables and initialize network
    // set up boundary conditions
    // initialize base state geometry parameters
    // set istep, t_new, t_old
    // allocate MultiFabs and base state arrays
    void Setup ();

    // in MaestroInit.cpp
    // initialize multifab and base state data
    // perform initial projection
    // perform divu iters
    // perform initial (pressure) iterations
    void Init ();

    // in MaestroEvolve.cpp
    // advance solution to final time
    void Evolve ();

    // for keeping track of the amount of CPU time used -- this will persist
    // after restarts
    static amrex::Real      previousCPUTimeUsed;
    static amrex::Real      startCPUTime;

    static amrex::Real getCPUTime();

private:

    /*
      private member functions
    */

    ////////////
    // MaestroAdvance.cpp functions

    // advance solution at all levels for a single time step
    void AdvanceTimeStep (bool is_initIter);

    // advance solution for a single time step with irregular base state spacing
    void AdvanceTimeStepIrreg (bool is_initIter);

    // end MaestroAdvance.cpp functions
    ////////////

    ////////////
    // MaestroAdvection.cpp functions
    void AdvancePremac (amrex::Vector<std::array< amrex::MultiFab, AMREX_SPACEDIM > >& umac,
			const amrex::Vector<std::array< amrex::MultiFab,AMREX_SPACEDIM > >& w0mac,
                        const amrex::Vector<amrex::Real>& w0_force,
			const amrex::Vector<amrex::MultiFab>& w0_force_cart);

    void MakeUtrans (const amrex::Vector<amrex::MultiFab>& utilde,
                     const amrex::Vector<amrex::MultiFab>& ufull,
                     amrex::Vector<std::array< amrex::MultiFab, AMREX_SPACEDIM > >& utrans,
                     const amrex::Vector<std::array< amrex::MultiFab, AMREX_SPACEDIM > >& w0mac);

    void VelPred (const amrex::Vector<amrex::MultiFab>& utilde,
                  const amrex::Vector<amrex::MultiFab>& ufull,
                  const amrex::Vector<std::array< amrex::MultiFab, AMREX_SPACEDIM > >& utrans,
                  amrex::Vector<std::array< amrex::MultiFab, AMREX_SPACEDIM > >& umac,
                  const amrex::Vector<std::array< amrex::MultiFab, AMREX_SPACEDIM > >& w0mac,
                  const amrex::Vector<amrex::MultiFab>& force);

    void MakeEdgeScal (const amrex::Vector<amrex::MultiFab>& state,
		       amrex::Vector<std::array< amrex::MultiFab, AMREX_SPACEDIM > >& sedge,
                       const amrex::Vector<std::array< amrex::MultiFab, AMREX_SPACEDIM > >& umac,
                       const amrex::Vector<amrex::MultiFab>& force,
                       int is_vel, const amrex::Vector<amrex::BCRec>& bcs, int nbccomp,
                       int start_scomp, int start_bccomp, int num_comp, int is_conservative);

    void MakeRhoXFlux (const amrex::Vector<amrex::MultiFab>& state,
		       amrex::Vector<std::array< amrex::MultiFab, AMREX_SPACEDIM > >& sflux,
		       amrex::Vector<amrex::MultiFab>& etarhoflux,
		       amrex::Vector<std::array< amrex::MultiFab, AMREX_SPACEDIM > >& sedge,
		       const amrex::Vector<std::array< amrex::MultiFab, AMREX_SPACEDIM > >& umac,
		       const amrex::Vector<std::array< amrex::MultiFab, AMREX_SPACEDIM > >& w0mac,
		       const amrex::Vector<amrex::Real>& r0_old,
		       const amrex::Vector<amrex::Real>& r0_edge_old,
		       const amrex::Vector<std::array< amrex::MultiFab, AMREX_SPACEDIM > >& r0mac_old,
		       const amrex::Vector<amrex::Real>& r0_new,
		       const amrex::Vector<amrex::Real>& r0_edge_new,
		       const amrex::Vector<std::array< amrex::MultiFab, AMREX_SPACEDIM > >& r0mac_new,
		       const amrex::Vector<amrex::Real>& r0_predicted_edge,
		       int start_comp, int num_comp);

    void MakeRhoHFlux (const amrex::Vector<amrex::MultiFab>& state,
		       amrex::Vector<std::array< amrex::MultiFab, AMREX_SPACEDIM > >& sflux,
		       amrex::Vector<std::array< amrex::MultiFab, AMREX_SPACEDIM > >& sedge,
		       const amrex::Vector<std::array< amrex::MultiFab, AMREX_SPACEDIM > >& umac,
		       const amrex::Vector<std::array< amrex::MultiFab, AMREX_SPACEDIM > >& w0mac,
		       const amrex::Vector<amrex::Real>& r0_old,
		       const amrex::Vector<amrex::Real>& r0_edge_old,
		       const amrex::Vector<std::array< amrex::MultiFab, AMREX_SPACEDIM > >& r0mac_old,
		       const amrex::Vector<amrex::Real>& r0_new,
		       const amrex::Vector<amrex::Real>& r0_edge_new,
		       const amrex::Vector<std::array< amrex::MultiFab, AMREX_SPACEDIM > >& r0mac_new,
		       const amrex::Vector<amrex::Real>& rh0_old,
		       const amrex::Vector<amrex::Real>& rh0_edge_old,
		       const amrex::Vector<std::array< amrex::MultiFab, AMREX_SPACEDIM > >& rh0mac_old,
		       const amrex::Vector<amrex::Real>& rh0_new,
		       const amrex::Vector<amrex::Real>& rh0_edge_new,
		       const amrex::Vector<std::array< amrex::MultiFab, AMREX_SPACEDIM > >& rh0mac_new,
		       const amrex::Vector<std::array< amrex::MultiFab, AMREX_SPACEDIM > >& h0mac_old,
		       const amrex::Vector<std::array< amrex::MultiFab, AMREX_SPACEDIM > >& h0mac_new);

    void UpdateScal (const amrex::Vector<amrex::MultiFab>& stateold,
		     amrex::Vector<amrex::MultiFab>& statenew,
		     const amrex::Vector<std::array< amrex::MultiFab, AMREX_SPACEDIM > >& sflux,
		     const amrex::Vector<amrex::MultiFab>& force,
		     int start_scomp, int num_comp,
		     const amrex::Real* p0 = NULL,
		     const amrex::Vector<amrex::MultiFab>& p0_cart = {});

    void UpdateVel (const amrex::Vector<std::array< amrex::MultiFab, AMREX_SPACEDIM > >& umac,
		    const amrex::Vector<std::array< amrex::MultiFab, AMREX_SPACEDIM > >& uedge,
		    const amrex::Vector<amrex::MultiFab>& force,
		    const amrex::Vector<amrex::MultiFab>& sponge,
		    const amrex::Vector<std::array< amrex::MultiFab, AMREX_SPACEDIM > >& w0mac);
    ////////////

    ////////////
    // MaestroAverage.cpp functions

    // compute the radial average of a quantitiy
    void Average (const amrex::Vector<amrex::MultiFab>& mf,
                  amrex::Vector<amrex::Real>& phibar,
                  int comp);

    // end MaestroAverage.cpp functions
    ////////////

    ////////////
    // MaestroCheckpoint.cpp functions
    void WriteCheckPoint (int step);
    int ReadCheckPoint ();
    void GotoNextLine (std::istream& is);
    ////////////

    ////////////
    // MaestroConvert.cpp functions
    void PutInPertForm (amrex::Vector<amrex::MultiFab>& scal,
                        const amrex::Vector<amrex::Real>& s0,
                        int comp, int bccomp,
                        const amrex::Vector<amrex::BCRec>& bcs_in,
                        bool flag);

    void ConvertRhoXToX (amrex::Vector<amrex::MultiFab>& scal,
                         bool flag);

    void ConvertRhoHToH (amrex::Vector<amrex::MultiFab>& scal,
                         bool flag);
    ////////////

    ////////////////////////
    // MaestroDebug.cpp functions
    void PrintMF   (amrex::Vector<amrex::MultiFab>& CC);
    void PrintEdge (amrex::Vector<std::array< amrex::MultiFab, AMREX_SPACEDIM > >& EDGE,
                    int dir);
    ////////////////////////

    ////////////////////////
    // MaestroDensityAdvance.cpp functions
    void DensityAdvance (int which_step,
                         amrex::Vector<amrex::MultiFab>& scalold,
                         amrex::Vector<amrex::MultiFab>& scalnew,
                         amrex::Vector<std::array< amrex::MultiFab, AMREX_SPACEDIM > >& sedge,
                         amrex::Vector<std::array< amrex::MultiFab, AMREX_SPACEDIM > >& sflux,
                         amrex::Vector<amrex::MultiFab>& scal_force,
			 amrex::Vector<amrex::MultiFab>& etarhoflux,
                         amrex::Vector<std::array< amrex::MultiFab, AMREX_SPACEDIM > >& umac,
			 const amrex::Vector<std::array< amrex::MultiFab,AMREX_SPACEDIM > >& w0mac,
			 const amrex::Vector<amrex::Real>& rho0_predicted_edge);
    ////////////////////////

    ////////////
    // MaestroDiag.cpp functions
    // put together an array of multifabs for writing
    void WriteDiagFile (int& index);

    // write plotfile to disk
    void DiagFile (const int step,
		   const amrex::Real dt_in,
		   const amrex::Vector<amrex::Real>& rho0_in,
		   const amrex::Vector<amrex::Real>& p0_in,
		   const amrex::Vector<amrex::MultiFab>& u_in,
		   const amrex::Vector<amrex::MultiFab>& s_in,
		   int& index);
    // end MaestroDiag.cpp functions
    ////////////

    ////////////
    // Time step computation in MaestroDt.cpp

    // compute the time step
    void EstDt ();

    // compute initial time step
    void FirstDt ();

    // end MaestroDt.cpp functions
    ////////////////////////

    ////////////////////////
    // MaestroEnthalpyAdvance.cpp functions
    void EnthalpyAdvance (int which_step,
                          amrex::Vector<amrex::MultiFab>& scalold,
                          amrex::Vector<amrex::MultiFab>& scalnew,
                          amrex::Vector<std::array< amrex::MultiFab, AMREX_SPACEDIM > >& sedge,
                          amrex::Vector<std::array< amrex::MultiFab, AMREX_SPACEDIM > >& sflux,
                          amrex::Vector<amrex::MultiFab>& scal_force,
                          amrex::Vector<std::array< amrex::MultiFab, AMREX_SPACEDIM > >& umac,
			  const amrex::Vector<std::array< amrex::MultiFab,AMREX_SPACEDIM > >& w0mac,
                          const amrex::Vector<amrex::MultiFab>& thermal);
    ////////////////////////

    ////////////////////////
    // MaestroFillData.cpp functions

    // call FillPatch for all levels
    void FillPatch (amrex::Real time,
                    amrex::Vector<amrex::MultiFab>& mf,
                    amrex::Vector<amrex::MultiFab>& mf_old,
                    amrex::Vector<amrex::MultiFab>& mf_new,
                    int srccomp, int destcomp, int ncomp, int startbccomp,
                    const amrex::Vector<amrex::BCRec>& bcs_in);

    // compute a new multifab by coping in phi from valid region and filling ghost cells
    // works for single level and 2-level cases
    // (fill fine grid ghost by interpolating from coarse)
    // scomp of the source component
    // dcomp is the destination component AND the bc component
    void FillPatch (int lev, amrex::Real time,
                    amrex::MultiFab& mf,
                    amrex::Vector<amrex::MultiFab>& mf_old,
                    amrex::Vector<amrex::MultiFab>& mf_new,
                    int srccomp, int destcomp, int ncomp, int startbccomp,
                    const amrex::Vector<amrex::BCRec>& bcs_in);

    // fill an entire multifab by interpolating from the coarser level
    // this comes into play when a new level of refinement appears
    // scomp of the source component
    // dcomp is the destination component AND the bc component
    void FillCoarsePatch (int lev, amrex::Real time, amrex::MultiFab& mf,
                          amrex::Vector<amrex::MultiFab>& mf_old,
                          amrex::Vector<amrex::MultiFab>& mf_new,
                          int srccomp, int destcomp, int ncomp,
                          const amrex::Vector<amrex::BCRec>& bcs);

    // utility to copy in data from mf_old and/or mf_new into mf
    // if time=t_old we copy mf_old into mf
    // if time=t_new we copy mf_new into mf
    // otherwise copy copy in both mf_old and mf_new into mf and the fillpatch
    // routines know to interpolate in time.  However in MAESTRO since we don't
    // subcycle I'm not sure if we need this capability?
    void GetData (int lev, amrex::Real time,
                  amrex::Vector<amrex::MultiFab*>& mf,
                  amrex::Vector<amrex::Real>& mftime,
                  amrex::Vector<amrex::MultiFab>& mf_old,
                  amrex::Vector<amrex::MultiFab>& mf_new);

    // set covered coarse cells to be the average of overlying fine cells
    void AverageDown (amrex::Vector<amrex::MultiFab>& mf,
                      int comp,
                      int ncomp);

    // set covered faces to be the average of overlying fine faces
    void AverageDownFaces (amrex::Vector<std::array< amrex::MultiFab, AMREX_SPACEDIM > >& edge);

    // fill in ONE ghost cell for all components of a face-centered (MAC) velocity
    // field behind physical boundaries.  Does not modify the velocities on the boundary
    void FillUmacGhost (amrex::Vector<std::array< amrex::MultiFab, AMREX_SPACEDIM > >& umac,
                        int level=-1);

    // fill in all ghost cells for an edge-based MAC velocity field
    void FillPatchUedge(amrex::Vector<std::array< amrex::MultiFab, AMREX_SPACEDIM > >& uedge);

    // end MaestroFillData.cpp functions
    ////////////

    ////////////////////////
    // MaestroFill3dData.cpp functions

    void Put1dArrayOnCart (const amrex::Vector<amrex::Real>& s0,
                           amrex::Vector<amrex::MultiFab>& s0_cart,
                           int is_input_edge_centered,
                           int is_output_a_vector,
                           const amrex::Vector<amrex::BCRec>& bcs = amrex::Vector<amrex::BCRec>(),
                           int sbccomp = 0);

    void Addw0 (amrex::Vector<std::array< amrex::MultiFab, AMREX_SPACEDIM > >& uedge,
		const amrex::Vector<std::array< amrex::MultiFab, AMREX_SPACEDIM > >& w0mac,
                const amrex::Real& mult);

    void MakeW0mac (amrex::Vector<std::array< amrex::MultiFab,AMREX_SPACEDIM > >& w0mac);

    void MakeS0mac (const amrex::Vector<amrex::Real>& s0,
		    amrex::Vector<std::array< amrex::MultiFab,AMREX_SPACEDIM > >& s0mac);

    void MakeNormal ();

    void PutDataOnFaces(const amrex::Vector<amrex::MultiFab>& s_cc,
			amrex::Vector<std::array< amrex::MultiFab, AMREX_SPACEDIM >>& face,
			int harmonic_avg);

    void MakeCCtoRadii ();
    // end MaestroFill3dData.cpp functions
    ////////////

    ////////////////////////
    // MaestroForce.cpp functions
    void MakeVelForce (amrex::Vector<amrex::MultiFab>& vel_force,
                       int is_final_update,
                       const amrex::Vector<std::array< amrex::MultiFab, AMREX_SPACEDIM > >& uedge,
                       const amrex::Vector<amrex::MultiFab>& rho,
                       const amrex::Vector<amrex::Real>& rho0,
                       const amrex::Vector<amrex::Real>& grav,
                       const amrex::Vector<amrex::Real>& w0_force,
		               const amrex::Vector<amrex::MultiFab>& w0_force_cart,
#ifdef ROTATION
                       const amrex::Vector<std::array< amrex::MultiFab, AMREX_SPACEDIM > >& w0mac,
#endif
                       int do_add_utilde_force);

    void ModifyScalForce(amrex::Vector<amrex::MultiFab>& scal_force,
			 const amrex::Vector<amrex::MultiFab>& state,
                         const amrex::Vector<std::array< amrex::MultiFab, AMREX_SPACEDIM > >& umac,
                         const amrex::Vector<amrex::Real>& s0,
                         const amrex::Vector<amrex::Real>& s0_edge,
			 const amrex::Vector<amrex::MultiFab>& s0_cart,
                         int comp,
                         const amrex::Vector<amrex::BCRec>& bcs,
                         int fullform);

    void MakeRhoHForce (amrex::Vector<amrex::MultiFab>& scal_force,
                        int is_prediction,
                        const amrex::Vector<amrex::MultiFab>& thermal,
                        const amrex::Vector<std::array< amrex::MultiFab, AMREX_SPACEDIM > >& umac,
                        int add_thermal,
			const int &which_step);
    ////////////////////////

    ////////////
    // MaestroGamma.cpp functions

    void MakeGamma1bar (const amrex::Vector<amrex::MultiFab>& scal,
                        amrex::Vector<amrex::Real>& gamma1bar,
                        const amrex::Vector<amrex::Real>& p0);

    // end MaestroGamma.cpp functions
    ////////////

    ////////////
    // MaestroInit.cpp functions

    // fill in multifab and base state data
    void InitData ();

    // During initialization of a simulation, Maestro::InitData() calls
    // AmrCore::InitFromScratch(), which calls
    // a MakeNewGrids() function that repeatedly calls this function to create
    // finer levels.  This function creates a new fine
    // level that did not exist before by interpolating from the coarser level
    // overrides the pure virtual function in AmrCore
    virtual void MakeNewLevelFromScratch (int lev,
                                          amrex::Real time,
                                          const amrex::BoxArray& ba,
                                          const amrex::DistributionMapping& dm) override;

    // initial projection
    void InitProj ();

    // divu iter
    void DivuIter (int istep_divu_iter);

    // init iter to initialize gradpi
    void InitIter ();

    // end MaestroInit.cpp functions
    ////////////

    ////////////
    // MaestroMacProj.cpp functions

    void MacProj (amrex::Vector<std::array< amrex::MultiFab, AMREX_SPACEDIM > >& umac,
                  amrex::Vector<amrex::MultiFab>& macphi,
                  const amrex::Vector<amrex::MultiFab>& macrhs,
                  const amrex::Vector<amrex::Real>& beta0,
                  const int& is_predictor);

    // multiply (or divide) face-data by beta0
    void MultFacesByBeta0 (amrex::Vector<std::array< amrex::MultiFab, AMREX_SPACEDIM > >& edge,
                           const amrex::Vector<amrex::Real>& beta0,
                           const amrex::Vector<amrex::Real>& beta0_edge,
                           const int& mult_or_div);

    // compute the RHS for the solve, RHS = macrhs - div(beta0*umac)
    void ComputeMACSolverRHS (amrex::Vector<amrex::MultiFab>& solverrhs,
                              const amrex::Vector<amrex::MultiFab>& macrhs,
                              const amrex::Vector<std::array< amrex::MultiFab, AMREX_SPACEDIM > >& umac);

    // Average bcoefs at faces using inverse of rho
    void AvgFaceBcoeffsInv(amrex::Vector<std::array<amrex::MultiFab, AMREX_SPACEDIM > >& facebcoef,
			   const amrex::Vector<amrex::MultiFab>& rhocc);

    // set boundaries for LABecLaplacian to solve -div(B grad) phi = RHS
    void SetMacSolverBCs(amrex::MLABecLaplacian& mlabec);

    // end MaestroMacProj.cpp functions
    ////////////

    ////////////
    // MaestroMakeEta.cpp functions
    void MakeEtarho (amrex::Vector<amrex::Real>& etarho_edge,
		     amrex::Vector<amrex::Real>& etarho_cell,
		     const amrex::Vector<amrex::MultiFab>& etarho_flux);

    void MakeEtarhoSphr (const amrex::Vector<amrex::MultiFab>& scal_old,
			 const amrex::Vector<amrex::MultiFab>& scal_new,
			 const amrex::Vector<std::array< amrex::MultiFab, AMREX_SPACEDIM > >& umac,
			 const amrex::Vector<std::array< amrex::MultiFab, AMREX_SPACEDIM > >& w0mac,
			 amrex::Vector<amrex::Real>& etarho_edge,
			 amrex::Vector<amrex::Real>& etarho_cell);
    ////////////

    ////////////
    // MaestroMakeS.cpp functions

    // compute S at cell-centers
    void Make_S_cc (amrex::Vector<amrex::MultiFab>& S_cc,
                    amrex::Vector<amrex::MultiFab>& delta_gamma1_term,
                    amrex::Vector<amrex::MultiFab>& delta_gamma1,
                    const amrex::Vector<amrex::MultiFab>& scal,
                    const amrex::Vector<amrex::MultiFab>& u,
                    const amrex::Vector<amrex::MultiFab>& rho_omegadot,
                    const amrex::Vector<amrex::MultiFab>& rho_Hnuc,
                    const amrex::Vector<amrex::MultiFab>& rho_Hext,
                    const amrex::Vector<amrex::MultiFab>& thermal,
                    const amrex::Vector<amrex::Real>& p0,
                    const amrex::Vector<amrex::Real>& gamma1bar,
                    amrex::Vector<amrex::Real>& delta_gamma1_termbar,
                    const amrex::Vector<amrex::Real>& psi);

    // compute rhcc = beta0*(S_cc-Sbar) + beta0*delta_chi
    void MakeRHCCforNodalProj (amrex::Vector<amrex::MultiFab>& rhcc,
                               const amrex::Vector<amrex::MultiFab>& S_cc,
                               const amrex::Vector<amrex::Real>& Sbar,
                               const amrex::Vector<amrex::Real>& beta0,
                               const amrex::Vector<amrex::MultiFab>& delta_gamma1_term);

    // compute rhcc = beta0*(S_cc-Sbar) + beta0*delta_chi
    void MakeRHCCforMacProj (amrex::Vector<amrex::MultiFab>& rhcc,
<<<<<<< HEAD
			     const amrex::Vector<amrex::Real>& rho0,
                             const amrex::Vector<amrex::MultiFab>& S_cc,
                             const amrex::Vector<amrex::Real>& Sbar,
                             const amrex::Vector<amrex::Real>& beta0,
                             const amrex::Vector<amrex::Real>& gamma1bar,
			     const amrex::Vector<amrex::Real>& p0,
                             const amrex::Vector<amrex::MultiFab>& delta_p_term,
			           amrex::Vector<amrex::MultiFab>& delta_chi,
=======
			                       const amrex::Vector<amrex::Real>& rho0,
                             const amrex::Vector<amrex::MultiFab>& S_cc,
                             const amrex::Vector<amrex::Real>& Sbar,
                             const amrex::Vector<amrex::Real>& beta0,
                             const amrex::Vector<amrex::MultiFab>& delta_gamma1_term,
                             const amrex::Vector<amrex::Real>& gamma1bar,
			                       const amrex::Vector<amrex::Real>& p0,
                             const amrex::Vector<amrex::MultiFab>& delta_p_term,
			                       amrex::Vector<amrex::MultiFab>& delta_chi,
>>>>>>> 5a6ff77f
                             int is_predictor);

    void CorrectRHCCforNodalProj(amrex::Vector<amrex::MultiFab>& rhcc,
				 const amrex::Vector<amrex::Real>& rho0,
				 const amrex::Vector<amrex::Real>& beta0,
				 const amrex::Vector<amrex::Real>& gamma1bar,
				 const amrex::Vector<amrex::Real>& p0,
				 const amrex::Vector<amrex::MultiFab>& delta_p_term);
    // end MaestroMakeS.cpp functions
    ////////////

    ////////////
    // MaestroNodalProj.cpp functions

    // perform a nodal projection
    void NodalProj (int proj_type,
                    amrex::Vector<amrex::MultiFab>& rhcc,
                    int istep_divu_iter=0);

    // fill in Vproj
    // initial_projection_comp: Utilde^0                        -- uold
    // divu_iters_comp:         Utilde^0                        -- uold
    // pressure_iters_comp:     (Utilde^n+1,* - Utilde^n)/dt    -- (unew-uold)/dt
    // regular_timestep_comp:   (Utilde^n+1,* + dt*gpi/rhohalf) -- unew + dt*gpi/rhohalf
    // sig contains rhohalf if proj_type == regular_timestep_comp
    void CreateUvecForProj (int proj_type,
                            amrex::Vector<amrex::MultiFab>& Vproj,
                            const amrex::Vector<amrex::MultiFab>& sig);

    void SetBoundaryVelocity(amrex::Vector<amrex::MultiFab>& vel);

    // given a nodal phi, compute grad(phi) at cell centers
    void ComputeGradPhi(amrex::Vector<amrex::MultiFab>& phi,
                        amrex::Vector<amrex::MultiFab>& gphi);

    // average nodal pi to cell-centers and put in the Pi component of snew
    void MakePiCC(const amrex::Vector<amrex::MultiFab>& beta0_cart);

    // end MaestroNodalProj.cpp functions
    ////////////

    ////////////
    // MaestroPlot.cpp functions

    // get plotfile name
    std::string PlotFileName (int lev) const;

    // put together an array of multifabs for writing
    amrex::Vector<const amrex::MultiFab*> PlotFileMF (const amrex::Vector<amrex::MultiFab>& p0_cart,
                                                      const amrex::Vector<amrex::MultiFab>& rho0_cart,
                                                      const amrex::Vector<amrex::MultiFab>& u_in,
                                                      amrex::Vector<amrex::MultiFab>& s_in,
                                                      const amrex::Vector<amrex::Real>& p0_in);

    // set plotfile variables names
    amrex::Vector<std::string> PlotFileVarNames () const;

    // write plotfile to disk
    void WritePlotFile (const int step,
                        const amrex::Real dt_in,
                        const amrex::Vector<amrex::Real>& rho0_in,
                        const amrex::Vector<amrex::Real>& p0_in,
                        const amrex::Vector<amrex::MultiFab>& u_in,
                        amrex::Vector<amrex::MultiFab>& s_in);

    void WriteJobInfo (const std::string& dir) const;

    // end MaestroPlot.cpp functions
    ////////////

    ////////////
    // MaestroReact.cpp functions

    // compute heating term, rho_Hext, then
    // react the state over dt_react and update rho_omegadot, rho_Hnuc
    void React (const amrex::Vector<amrex::MultiFab>& s_in,
                amrex::Vector<amrex::MultiFab>& s_out,
                amrex::Vector<amrex::MultiFab>& rho_Hext,
                amrex::Vector<amrex::MultiFab>& rho_omegadot,
                amrex::Vector<amrex::MultiFab>& rho_Hnuc,
                const amrex::Vector<amrex::Real>& p0,
                const amrex::Real dt_react);

    void Burner (const amrex::Vector<amrex::MultiFab>& s_in,
                amrex::Vector<amrex::MultiFab>& s_out,
                const amrex::Vector<amrex::MultiFab>& rho_Hext,
                amrex::Vector<amrex::MultiFab>& rho_omegadot,
                amrex::Vector<amrex::MultiFab>& rho_Hnuc,
                const amrex::Vector<amrex::Real>& p0,
                const amrex::Real dt_react);

    // compute heating term, rho_Hext
    void MakeHeating (amrex::Vector<amrex::MultiFab>& rho_Hext,
                      const amrex::Vector<amrex::MultiFab>& scal);

    // end MaestroReact.cpp functions
    ////////////

    ////////////
    // regridding functions in MaestroRegrid.cpp

    // check to see if we need to regrid, then regrid
    void Regrid ();

    // tag all cells for refinement
    // overrides the pure virtual function in AmrCore
    virtual void ErrorEst (int lev,
                           amrex::TagBoxArray& tags,
                           amrex::Real time,
                           int ng) override;

    // within a call to AmrCore::regrid, this function fills in data at a level
    // that existed before, using pre-existing fine and interpolated coarse data
    // overrides the pure virtual function in AmrCore
    virtual void RemakeLevel (int lev,
                              amrex::Real time,
                              const amrex::BoxArray& ba,
                              const amrex::DistributionMapping& dm) override;

    // within a call to AmrCore::regrid, this function fills in data at a level
    // that did NOT exist before, using interpolated coarse data
    // overrides the pure virtual function in AmrCore
    virtual void MakeNewLevelFromCoarse (int lev,
                                         amrex::Real time,
                                         const amrex::BoxArray& ba,
                                         const amrex::DistributionMapping& dm) override;

    // within a call to AmrCore::regrid, this function deletes all data
    // at a level of refinement that is no longer needed
    // overrides the pure virtual function in AmrCore
    virtual void ClearLevel (int lev) override;

    // end regridding functions
    ////////////

    ////////////
    // MaestroRhoHT.cpp functions
    void TfromRhoH (amrex::Vector<amrex::MultiFab>& scal,
                    const amrex::Vector<amrex::Real>& p0);

    void TfromRhoP (amrex::Vector<amrex::MultiFab>& scal,
                    const amrex::Vector<amrex::Real>& p0,
                    int updateRhoH = 0);

    void PfromRhoH (const amrex::Vector<amrex::MultiFab>& state,
                    const amrex::Vector<amrex::MultiFab>& s_old,
		    amrex::Vector<amrex::MultiFab>& peos);
    ////////////

    ////////////
    // MaestroSetup.cpp functions

    void ExternInit ();

    // read in C++ parameters from inputs file
    void ReadParameters ();

    // define variable mappings (Rho, RhoH, ..., NSCAL, etc.)
    void VariableSetup ();

    // set up BCRec definitions for BC types
    void BCSetup ();

    // end MaestroSetup.cpp functions
    ////////////

    ////////////
    // MaestroSponge.cpp functions
    void MakeSponge (amrex::Vector<amrex::MultiFab>& sponge);
    ////////////

    ////////////////////////
    // MaestroThermal.cpp functions
    void MakeExplicitThermal (amrex::Vector<amrex::MultiFab>& thermal,
			      const amrex::Vector<amrex::MultiFab>& scal,
			      const amrex::Vector<amrex::MultiFab>& Tcoeff,
			      const amrex::Vector<amrex::MultiFab>& hcoeff,
			      const amrex::Vector<amrex::MultiFab>& Xkcoeff,
			      const amrex::Vector<amrex::MultiFab>& pcoeff,
			      const amrex::Vector<amrex::Real>& p0,
			      int temp_formulation);

    void ApplyThermal (amrex::MLABecLaplacian& mlabec,
		       amrex::Vector<amrex::MultiFab>& thermalout,
		 const amrex::Vector<amrex::MultiFab>& coeff,
		       amrex::Vector<amrex::MultiFab>& phi,
		 const amrex::Vector<amrex::BCRec>& bcs,
		 int bccomp);

    void MakeThermalCoeffs(const amrex::Vector<amrex::MultiFab>& scal,
			   amrex::Vector<amrex::MultiFab>& Tcoeff,
			   amrex::Vector<amrex::MultiFab>& hcoeff,
			   amrex::Vector<amrex::MultiFab>& Xkcoeff,
			   amrex::Vector<amrex::MultiFab>& pcoeff);

    void ThermalConduct (const amrex::Vector<amrex::MultiFab>& s1,
			       amrex::Vector<amrex::MultiFab>& s2,
			 const amrex::Vector<amrex::MultiFab>& hcoeff1,
			 const amrex::Vector<amrex::MultiFab>& Xkcoeff1,
			 const amrex::Vector<amrex::MultiFab>& pcoeff1,
			 const amrex::Vector<amrex::MultiFab>& hcoeff2,
			 const amrex::Vector<amrex::MultiFab>& Xkcoeff2,
			 const amrex::Vector<amrex::MultiFab>& pcoeff2);
    ////////////////////////

    ////////////////////////
    // MaestroVelocityAdvance.cpp functions
    void VelocityAdvance (const amrex::Vector<amrex::MultiFab>& rhohalf,
                          amrex::Vector<std::array< amrex::MultiFab, AMREX_SPACEDIM > >& umac,
			  const amrex::Vector<std::array< amrex::MultiFab,AMREX_SPACEDIM > >& w0mac,
                          const amrex::Vector<amrex::Real>& w0_force,
			  const amrex::Vector<amrex::MultiFab>& w0_force_cart,
                          const amrex::Vector<amrex::Real>& rho0_nph,
                          const amrex::Vector<amrex::Real>& grav_cell_nph,
			  const amrex::Vector<amrex::MultiFab>& sponge);
    ////////////////////////


    /*
      private data members
    */

    ////////////////
    // static data members defined in _cpp_parameters
    // this file is in Source/param_includes/
#include <maestro_params.H>
    ////////////////

    // these are defined in VariableSetup()
    static int Rho, RhoH, FirstSpec, NumSpec, Temp, Pi, Nscal;
    static int ng_s; // number of ghost cells for sold/new and uold/new

    // these are defined in Maestro.cpp
    // these represent the four types of nodal projections
    static int initial_projection_comp;
    static int divu_iters_comp;
    static int pressure_iters_comp;
    static int regular_timestep_comp;

    // these are defined in Maestro.cpp
    // density and enthalpy edge state prediction
    static int predict_rhoprime_and_X, predict_rhoX, predict_rho_and_X;
    static int predict_rhoh, predict_rhohprime, predict_h;
    static int predict_T_then_rhohprime, predict_T_then_h;
    static int predict_hprime, predict_Tprime_then_h;

    // these are defined in Maestro.cpp
    static amrex::IntVect nodal_flag;
    static amrex::IntVect nodal_flag_x;
    static amrex::IntVect nodal_flag_y;
    static amrex::IntVect nodal_flag_z;

    // which step?
    int istep;
    int start_step;

    // keep track of old time, new time, and time step at each level
    amrex::Real t_new;
    amrex::Real t_old;
    amrex::Real dt;
    amrex::Real dtold;

    // number of ghost cells needed for hyperbolic step
    int ng_adv;

    // array of multifabs to store the solution at each level of refinement
    // after advancing a level we use "swap" to change pointers to old/new
    // to avoid a copy.  These MultiFabs go through the regridding process
    amrex::Vector<amrex::MultiFab> sold;
    amrex::Vector<amrex::MultiFab> snew;
    amrex::Vector<amrex::MultiFab> uold;
    amrex::Vector<amrex::MultiFab> unew;
    amrex::Vector<amrex::MultiFab> S_cc_old;
    amrex::Vector<amrex::MultiFab> S_cc_new;

    // these MultiFabs are persistant and need to be regridded as well
    amrex::Vector<amrex::MultiFab> gpi;
    amrex::Vector<amrex::MultiFab> dSdt;
    amrex::Vector<amrex::MultiFab> pi;   // nodal

    // this only needs to persist leading into the initial pressure iters
    // since we project (beta0^nph S^1 - beta0 S^0) / dt
    // during a regular time step we overwrite this
    amrex::Vector<amrex::MultiFab> rhcc_for_nodalproj;

    // spherical only -
    // we make this persistent in that we only have to rebuild and
    // fill this after regridding
    amrex::Vector<amrex::MultiFab> normal;
    amrex::Vector<amrex::MultiFab> cell_cc_to_r;

    // stores domain boundary conditions
    // these muse be vectors (rather than arrays) so we can ParmParse them
    amrex::Vector<int> phys_bc;

    // boundary condition objects needed for FillPatch routines
    // this is essentially an array (over components)
    // of 2*DIM integer arrays storing the physical boundary
    // condition types at the lo/hi walls in each direction
    amrex::Vector<amrex::BCRec> bcs_s;  // for sold/snew
    amrex::Vector<amrex::BCRec> bcs_u;  // for uold/unew
    amrex::Vector<amrex::BCRec> bcs_f;  // "first-order extrap" used for S_cc, gpi, dSdt

    // vectors store the multilevel 1D states as one very long array
    // these are cell-centered
    amrex::Vector<amrex::Real> s0_init;
    amrex::Vector<amrex::Real> p0_init;
    amrex::Vector<amrex::Real> rho0_old;
    amrex::Vector<amrex::Real> rho0_new;
    amrex::Vector<amrex::Real> rhoh0_old;
    amrex::Vector<amrex::Real> rhoh0_new;
    amrex::Vector<amrex::Real> p0_old;
    amrex::Vector<amrex::Real> p0_new;
    amrex::Vector<amrex::Real> tempbar;
    amrex::Vector<amrex::Real> tempbar_init;
    amrex::Vector<amrex::Real> beta0_old;
    amrex::Vector<amrex::Real> beta0_new;
    amrex::Vector<amrex::Real> gamma1bar_old;
    amrex::Vector<amrex::Real> gamma1bar_new;
    amrex::Vector<amrex::Real> etarho_cc;
    amrex::Vector<amrex::Real> psi;
    amrex::Vector<amrex::Real> grav_cell_old;
    amrex::Vector<amrex::Real> grav_cell_new;
    amrex::Vector<amrex::Real> r_cc_loc;
    // p0^{n-1} needed to compute d(p0)/dt for nonuniform grid spacing
    amrex::Vector<amrex::Real> p0_nm1;

    // vectors store the multilevel 1D states as one very long array
    // these are edge-centered
    amrex::Vector<amrex::Real> w0;
    amrex::Vector<amrex::Real> etarho_ec;
    amrex::Vector<amrex::Real> r_edge_loc;

    // information for the base state
    // we also store these (except for the large arrays)
    // in base_state.f90 in a fortran module for convenience
    int max_radial_level;
    int finest_radial_level;
    int nr_fine;
    amrex::Real dr_fine;
    int nr_irreg;

    // these provide information about the multilevel base state configuration
    amrex::Vector<int> numdisjointchunks;
    amrex::Vector<int> r_start_coord;
    amrex::Vector<int> r_end_coord;

    // tagging criteria
    amrex::Vector<amrex::Real> temperr;
    amrex::Vector<amrex::Real> denserr;
    // currently has 2 possible criterias
    amrex::Vector< amrex::Vector<amrex::Real> > tag_err;

    // diag file array buffers
    amrex::Vector<amrex::Real> diagfile_data;

    // stores fluxes at coarse-fine interface for synchronization
    // this will be sized "max_level+1"
    // NOTE: the flux register associated with flux_reg[lev] is associated
    // with the lev/lev-1 interface (and has grid spacing associated with lev-1)
    // therefore flux_reg[0] and flux_reg[max_level] are never actually
    // used in the reflux operation
    amrex::Vector<std::unique_ptr<amrex::FluxRegister> > flux_reg_s;
    amrex::Vector<std::unique_ptr<amrex::FluxRegister> > flux_reg_u;

};

#endif<|MERGE_RESOLUTION|>--- conflicted
+++ resolved
@@ -483,16 +483,6 @@
 
     // compute rhcc = beta0*(S_cc-Sbar) + beta0*delta_chi
     void MakeRHCCforMacProj (amrex::Vector<amrex::MultiFab>& rhcc,
-<<<<<<< HEAD
-			     const amrex::Vector<amrex::Real>& rho0,
-                             const amrex::Vector<amrex::MultiFab>& S_cc,
-                             const amrex::Vector<amrex::Real>& Sbar,
-                             const amrex::Vector<amrex::Real>& beta0,
-                             const amrex::Vector<amrex::Real>& gamma1bar,
-			     const amrex::Vector<amrex::Real>& p0,
-                             const amrex::Vector<amrex::MultiFab>& delta_p_term,
-			           amrex::Vector<amrex::MultiFab>& delta_chi,
-=======
 			                       const amrex::Vector<amrex::Real>& rho0,
                              const amrex::Vector<amrex::MultiFab>& S_cc,
                              const amrex::Vector<amrex::Real>& Sbar,
@@ -502,7 +492,6 @@
 			                       const amrex::Vector<amrex::Real>& p0,
                              const amrex::Vector<amrex::MultiFab>& delta_p_term,
 			                       amrex::Vector<amrex::MultiFab>& delta_chi,
->>>>>>> 5a6ff77f
                              int is_predictor);
 
     void CorrectRHCCforNodalProj(amrex::Vector<amrex::MultiFab>& rhcc,
