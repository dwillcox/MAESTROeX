#ifndef Maestro_H_
#define Maestro_H_

#ifdef _OPENMP
#include <omp.h>
#endif

#include <AMReX_AmrCore.H>
#include <AMReX_FillPatchUtil.H>
#include <AMReX_FluxRegister.H>
#include <AMReX_MLABecLaplacian.H>
#include <AMReX_MLMG.H>
#include <AMReX_MultiFabUtil.H>
#include <AMReX_ParmParse.H>
#include <AMReX_PlotFileUtil.H>

#include <PhysBCFunctMaestro.H>

/// Define Real vector types for CUDA-compatability. If `AMREX_USE_CUDA`, then
/// this will be stored in CUDA managed memory.
#ifdef AMREX_USE_CUDA
typedef amrex::Gpu::ManagedVector<amrex::Real> RealVector;
typedef amrex::Gpu::ManagedVector<int> IntVector;
#else
typedef amrex::Vector< amrex::Real > RealVector;
typedef amrex::Vector< int > IntVector;
#endif

class Maestro
    : public amrex::AmrCore
{
public:

    /*
      public member functions
    */

    /// constructor
    Maestro ();
    /// destructor
    virtual ~Maestro ();

    // in `MaestroSetup.cpp`
    /// Setup the simulation.
    /// - read in C++/F90 parameters
    /// - define global C++/F90 variables and initialize network
    /// - set up boundary conditions
    /// - initialize base state geometry parameters
    /// - set `istep`, `t_new`, `t_old`
    /// - allocate MultiFabs and base state arrays
    void Setup ();

    // in `MaestroInit.cpp`
    /// Initialize the simulation.
    /// - initialize multifab and base state data
    /// - perform initial projection
    /// - perform divu iters
    /// - perform initial (pressure) iterations
    void Init ();

    // in `MaestroEvolve.cpp`
    /// advance solution to final time
    void Evolve ();

    // for keeping track of the amount of CPU time used. This will persist
    // after restarts
    static amrex::Real      previousCPUTimeUsed;
    static amrex::Real      startCPUTime;

    /// Get the amount of CPU time used. This will persist
    /// after restarts.
    static amrex::Real getCPUTime();

    /// Dump build info
    static void WriteBuildInfo ();

// private:

    /*
      private member functions
    */

    ////////////
    // MaestroAdvance.cpp functions

    /// Advance solution at all levels for a single time step. This uses the old
    /// temporal integration scheme.
    ///
    /// @param is_initIter is it the initial iteration?
    void AdvanceTimeStep (bool is_initIter);

    /// Advance solution for a single time step with irregular base state spacing
    ///
    /// @param is_initIter is it the initial iteration?
    void AdvanceTimeStepIrreg (bool is_initIter);

    /// Advance solution for a single time step with regular base state spacing
    /// and new time-stepping scheme
    ///
    /// @param is_initIter is it the initial iteration?
    void AdvanceTimeStepAverage (bool is_initIter);
    
    // advance solution at all levels for a single time step using SDC
    // instead of Strang splitting
    void AdvanceTimeStepSDC (bool is_initIter);

    // end MaestroAdvance.cpp functions
    ////////////

    ////////////
    // MaestroAdvectBase.cpp functions
    void AdvectBaseDens(RealVector& rho0_predicted_edge);
    void AdvectBaseDensPlanar(RealVector& rho0_predicted_edge);
    void AdvectBaseDensSphr(RealVector& rho0_predicted_edge);

    void AdvectBaseEnthalpy(RealVector& rhoh0_predicted_edge);
    void AdvectBaseEnthalpyPlanar(RealVector& rhoh0_predicted_edge);
    void AdvectBaseEnthalpySphr(RealVector& rhoh0_predicted_edge);
    // end MaestroAdvectBase.cpp functions
    ////////////

    ////////////
    // MaestroAdvection.cpp functions

    /// Compute unprojected mac velocities
    ///
    /// @param umac             MAC velocity
    /// @param w0mac            MAC base-state velocity
    /// @param w0_force         base-state-velocity force
    /// @param w0_force_cart    base-state-velocity force on cartesian grid
    void AdvancePremac (amrex::Vector<std::array< amrex::MultiFab, AMREX_SPACEDIM > >& umac,
                        const amrex::Vector<std::array< amrex::MultiFab,AMREX_SPACEDIM > >& w0mac,
                        const RealVector& w0_force,
                        const amrex::Vector<amrex::MultiFab>& w0_force_cart);

    /// Calculate `rhoX` flux
    ///
    /// Takes the predicted edges states of the scalars
    /// and the MAC velocities and computes the flux through the
    /// interfaces.
    ///
    /// The construction of the fluxes depends on
    /// what form the incoming edge states take.  This depends on
    /// `species_pred_type`:
    ///
    /// - `predict_rhoprime_and_X`:
    ///   We have rho' and X, and need a edge-centered base state to
    ///   make the final fluxes
    ///
    /// - `predict_rhoX`:
    ///   We use the (rho X) edge state directly to compute the fluxes.
    ///   No base state input needed.
    ///
    /// - `predict_rho_and_X`:
    ///   The fluxes are computed from the product of the rho and X
    ///   edge states, again, no base state input needed.
    ///
    /// @param state            cell-centered scalars
    /// @param sflux            scalar flux
    /// @param etarhoflux       `eta_rho` flux
    /// @param sedge            edge state of scalars
    /// @param umac, w0mac      MAC velocity of full and base-state velocity
    /// @param r0_old           old base-state density
    /// @param r0_edge_old      old base-state density on cell-edges
    /// @param r0mac_old        old MAC-projected base-state density
    /// @param r0_new           new base-state density
    /// @param r0_edge_new      new base-state density on cell-edges
    /// @param r0mac_new        new MAC-projected base-state density
    /// @param r0_predicted_edge  new base-state density on cell edges
    /// @param start_comp       index of component of `state` to begin with
    /// @param num_comp         number of components to perform calculation for
    void MakeRhoXFlux (const amrex::Vector<amrex::MultiFab>& state,
                       amrex::Vector<std::array< amrex::MultiFab, AMREX_SPACEDIM > >& sflux,
                       amrex::Vector<amrex::MultiFab>& etarhoflux,
                       amrex::Vector<std::array< amrex::MultiFab, AMREX_SPACEDIM > >& sedge,
                       const amrex::Vector<std::array< amrex::MultiFab, AMREX_SPACEDIM > >& umac,
                       const amrex::Vector<std::array< amrex::MultiFab, AMREX_SPACEDIM > >& w0mac,
                       const RealVector& r0_old,
                       const RealVector& r0_edge_old,
                       const amrex::Vector<std::array< amrex::MultiFab, AMREX_SPACEDIM > >& r0mac_old,
                       const RealVector& r0_new,
                       const RealVector& r0_edge_new,
                       const amrex::Vector<std::array< amrex::MultiFab, AMREX_SPACEDIM > >& r0mac_new,
                       const RealVector& r0_predicted_edge,
                       int start_comp, int num_comp);

    /// Calculate `rhoh` flux
    ///
    /// Takes the predicted edges states of the scalars
    /// and the MAC velocities and computes the flux through the
    /// interfaces.
    ///
    /// @param state            cell-centered scalars
    /// @param sflux            scalar flux
    /// @param sedge            edge state of scalars
    /// @param umac, w0mac      MAC velocity of full and base-state velocity
    /// @param r0_old           old base-state density
    /// @param r0_edge_old      old base-state density on cell-edges
    /// @param r0mac_old        old MAC-projected base-state density
    /// @param r0_new           new base-state density
    /// @param r0_edge_new      new base-state density on cell-edges
    /// @param r0mac_new        new MAC-projected base-state density
    /// @param rh0_old          old base-state conserved enthalpy
    /// @param rh0_edge_old     old base-state conserved enthalpy on cell-edges
    /// @param rh0mac_old       old MAC-projected base-state conserved enthalpy
    /// @param rh0_new          new base-state conserved enthalpy
    /// @param rh0_edge_new     new base-state conserved enthalpy on cell-edges
    /// @param rh0mac_new       new MAC-projected base-state conserved enthalpy
    /// @param h0mac_old, h0mac_new base-state primitive enthalpy
    void MakeRhoHFlux (const amrex::Vector<amrex::MultiFab>& state,
                       amrex::Vector<std::array< amrex::MultiFab, AMREX_SPACEDIM > >& sflux,
                       amrex::Vector<std::array< amrex::MultiFab, AMREX_SPACEDIM > >& sedge,
                       const amrex::Vector<std::array< amrex::MultiFab, AMREX_SPACEDIM > >& umac,
                       const amrex::Vector<std::array< amrex::MultiFab, AMREX_SPACEDIM > >& w0mac,
                       const RealVector& r0_old,
                       const RealVector& r0_edge_old,
                       const amrex::Vector<std::array< amrex::MultiFab, AMREX_SPACEDIM > >& r0mac_old,
                       const RealVector& r0_new,
                       const RealVector& r0_edge_new,
                       const amrex::Vector<std::array< amrex::MultiFab, AMREX_SPACEDIM > >& r0mac_new,
                       const RealVector& rh0_old,
                       const RealVector& rh0_edge_old,
                       const amrex::Vector<std::array< amrex::MultiFab, AMREX_SPACEDIM > >& rh0mac_old,
                       const RealVector& rh0_new,
                       const RealVector& rh0_edge_new,
                       const amrex::Vector<std::array< amrex::MultiFab, AMREX_SPACEDIM > >& rh0mac_new,
                       const amrex::Vector<std::array< amrex::MultiFab, AMREX_SPACEDIM > >& h0mac_old,
                       const amrex::Vector<std::array< amrex::MultiFab, AMREX_SPACEDIM > >& h0mac_new);

    /// Given scalar fluxes, update scalars
    ///
    /// @param stateold         cell-centered scalars
    /// @param statenew         new scalar flux
    /// @param sflux            scalar fluxes
    /// @param force            velocity force
    /// @param start_scomp      index of component of `state` to begin with
    /// @param num_comp         number of components to perform calculation for
    /// @param p0_cart          base state pressure on cartesian grid
    void UpdateScal (const amrex::Vector<amrex::MultiFab>& stateold,
                     amrex::Vector<amrex::MultiFab>& statenew,
                     const amrex::Vector<std::array< amrex::MultiFab, AMREX_SPACEDIM > >& sflux,
                     const amrex::Vector<amrex::MultiFab>& force,
                     int start_scomp, int num_comp,
                     const amrex::Vector<amrex::MultiFab>& p0_cart);

    /// Update velocity
    ///
    /// @param umac             MAC velocity
    /// @param uedge            edge-based velocity
    /// @param force            velocity force
    /// @param sponge
    /// @param w0mac            base state MAC velocity
    void UpdateVel (const amrex::Vector<std::array< amrex::MultiFab, AMREX_SPACEDIM > >& umac,
                    const amrex::Vector<std::array< amrex::MultiFab, AMREX_SPACEDIM > >& uedge,
                    const amrex::Vector<amrex::MultiFab>& force,
                    const amrex::Vector<amrex::MultiFab>& sponge,
                    const amrex::Vector<std::array< amrex::MultiFab, AMREX_SPACEDIM > >& w0mac);

    // end MaestroAdvection.cpp functions
    ////////////

    ////////////
    // MaestroAverage.cpp functions

    /// Compute the radial average of a quantitiy
    ///
    /// @param mf       MultiFab containing quantity to be averaged
    /// @param phibar   Averaged quantity
    /// @param comp     Index of component of `mf` to average
    void Average (const amrex::Vector<amrex::MultiFab>& mf,
                  RealVector& phibar,
                  int comp);

    // end MaestroAverage.cpp functions
    ////////////

    ////////////
    // MaestroBaseStateGeometry.cpp functions

<<<<<<< HEAD
    void InitBaseStateGeometry(const int max_radial_level_in, 
                               const int nr_fine_in,
                               const amrex::Real dr_fine_in,
                               const int nr_irreg_in);
#if (AMREX_SPACEDIM == 3)
    void InitBaseStateMapSphr(const int lev, const amrex::MFIter& mfi, 
                              const amrex::GpuArray<amrex::Real,AMREX_SPACEDIM> dx_fine, 
                              const amrex::GpuArray<amrex::Real,AMREX_SPACEDIM> dx_lev);
#endif
    void ComputeCutoffCoords(RealVector& rho0);

    void InitMultilevel(const int finest_radial_level_in);
                               
=======
>>>>>>> 7097d2eb
    void RestrictBase(RealVector& s0_vec, bool is_cell_centered);
    void FillGhostBase(RealVector& s0_vec, bool is_cell_centered);

    // end MaestroBaseStateGeometry.cpp functions
    ////////////

    ////////////
    // MaestroCheckpoint.cpp functions

    /// Write a checkpoint at timestep `step`
    void WriteCheckPoint (int step);
    int ReadCheckPoint ();
    void GotoNextLine (std::istream& is);

    // end MaestroCheckpoint.cpp functions
    ////////////

    ////////////
    // MaestroConvert.cpp functions

    /// If `flag`, subtract the base state, returning the perturbed quantity.
    /// Otherwise, add the base state, returning the full quantity.
    /// This version iterates over all levels.
    ///
    /// @param scal     full/perturbed scalar quantity to subtract/add base state to
    /// @param s0       base state scalar
    /// @param comp     component of `scal` to perform calculation on
    /// @param bccomp   component of `bcs_in` to use to enforce boundary conditions
    /// @param bcs_in   boundary conditions
    /// @param flag     determines whether base state is subtracted (true) or added (false)
    void PutInPertForm (amrex::Vector<amrex::MultiFab>& scal,
                        const RealVector& s0,
                        int comp, int bccomp,
                        const amrex::Vector<amrex::BCRec>& bcs_in,
                        bool flag);

    /// If `flag`, subtract the base state, returning the perturbed quantity.
    /// Otherwise, add the base state, returning the full quantity.
    /// This version operates only on a single level.
    ///
    /// @param level    level to perform calculation on
    /// @param scal     full/perturbed scalar quantity to subtract/add base state to
    /// @param s0       base state scalar
    /// @param comp     component of `scal` to perform calculation on
    /// @param bccomp   component of `bcs_in` to use to enforce boundary conditions
    /// @param bcs_in   boundary conditions
    /// @param flag     determines whether base state is subtracted (true) or added (false)
    void PutInPertForm (int level, amrex::Vector<amrex::MultiFab>& scal,
                        const RealVector& s0,
                        int comp, int bccomp,
                        const amrex::Vector<amrex::BCRec>& bcs_in,
                        bool flag);

    /// If `flag`, returns species mass fraction `X` given the conserved variable `rhoX`.
    /// Otherwise, performs inverse operation
    void ConvertRhoXToX (amrex::Vector<amrex::MultiFab>& scal,
                         bool flag);

    /// If `flag`, return enthalpy `h` given the conserved variable `rhoh`.
    /// Otherwise, performs inverse operation
    void ConvertRhoHToH (amrex::Vector<amrex::MultiFab>& scal,
                         bool flag);
    ////////////

    ////////////////////////
    // MaestroDebug.cpp functions

    /// Print out the contents of a Vector of MultiFabs
    void PrintMF   (const amrex::Vector<amrex::MultiFab>& CC);


    /// Print out the contents of a Vector of edge-based MultiFabs
    void PrintEdge (const amrex::Vector<std::array< amrex::MultiFab, AMREX_SPACEDIM > >& EDGE,
                    int dir);

    /// Utility to write out a multilevel multifab to a plotfile
    void WriteMF   (const amrex::Vector<amrex::MultiFab>& mf,
                    std::string name);
    ////////////////////////

    ////////////////////////
    // MaestroDensityAdvance.cpp functions

    /// Advance the density
    ///
    /// @param which_step       Is this the predictor (1) or corrector (2) step?
    /// @param scalold          old cell-centered scalars
    /// @param scalnew          new scalars
    /// @param sedge            edge-based scalars
    /// @param sflux            scalar fluxes
    /// @param scal_force       scalar force
    /// @param etarhoflux       `eta_rho` flux
    /// @param umac             MAC velocity
    /// @param w0mac            MAC base state velocity
    /// @param rho0_predicted_edge base state density predicted to cell edges
    void DensityAdvance (int which_step,
                         amrex::Vector<amrex::MultiFab>& scalold,
                         amrex::Vector<amrex::MultiFab>& scalnew,
                         amrex::Vector<std::array< amrex::MultiFab, AMREX_SPACEDIM > >& sedge,
                         amrex::Vector<std::array< amrex::MultiFab, AMREX_SPACEDIM > >& sflux,
                         amrex::Vector<amrex::MultiFab>& scal_force,
                         amrex::Vector<amrex::MultiFab>& etarhoflux,
                         amrex::Vector<std::array< amrex::MultiFab, AMREX_SPACEDIM > >& umac,
                         const amrex::Vector<std::array< amrex::MultiFab,AMREX_SPACEDIM > >& w0mac,
                         const RealVector& rho0_predicted_edge);

    // SDC
    void DensityAdvanceSDC (int which_step,
                            amrex::Vector<amrex::MultiFab>& scalold,
                            amrex::Vector<amrex::MultiFab>& scalnew,
                            amrex::Vector<std::array< amrex::MultiFab, AMREX_SPACEDIM > >& sedge,
                            amrex::Vector<std::array< amrex::MultiFab, AMREX_SPACEDIM > >& sflux,
                            amrex::Vector<amrex::MultiFab>& scal_force,
                            amrex::Vector<amrex::MultiFab>& etarhoflux,
                            amrex::Vector<std::array< amrex::MultiFab, AMREX_SPACEDIM > >& umac,
                            const amrex::Vector<std::array< amrex::MultiFab,AMREX_SPACEDIM > >& w0mac,
                            const RealVector& rho0_predicted_edge);
    ////////////////////////

    ////////////
    // MaestroDiag.cpp functions

    /// Put together an array of multifabs for writing
    void WriteDiagFile (int& index);

    /// Write plotfile to disk
    void DiagFile (const int step,
                   const amrex::Real dt_in,
                   const RealVector& rho0_in,
                   const RealVector& p0_in,
                   const amrex::Vector<amrex::MultiFab>& u_in,
                   const amrex::Vector<amrex::MultiFab>& s_in,
                   int& index);
    // end MaestroDiag.cpp functions
    ////////////

    ////////////
    // Time step computation in `MaestroDt.cpp`

    /// Compute the time step
    void EstDt ();

    /// Compute initial time step
    void FirstDt ();

    // end MaestroDt.cpp functions
    ////////////////////////

    ////////////////////////
    // MaestroEnthalpyAdvance.cpp functions

    /// Advance the enthalpy
    ///
    /// @param which_step       Is this the predictor (1) or corrector (2) step?
    /// @param scalold          old cell-centered scalars
    /// @param scalnew          new scalars
    /// @param sedge            edge-based scalars
    /// @param sflux            scalar fluxes
    /// @param scal_force       scalar force
    /// @param umac             MAC velocity
    /// @param w0mac            MAC base state velocity
    /// @param thermal          thermal term
    void EnthalpyAdvance (int which_step,
                          amrex::Vector<amrex::MultiFab>& scalold,
                          amrex::Vector<amrex::MultiFab>& scalnew,
                          amrex::Vector<std::array< amrex::MultiFab, AMREX_SPACEDIM > >& sedge,
                          amrex::Vector<std::array< amrex::MultiFab, AMREX_SPACEDIM > >& sflux,
                          amrex::Vector<amrex::MultiFab>& scal_force,
                          amrex::Vector<std::array< amrex::MultiFab, AMREX_SPACEDIM > >& umac,
                          const amrex::Vector<std::array< amrex::MultiFab,AMREX_SPACEDIM > >& w0mac,
                          const amrex::Vector<amrex::MultiFab>& thermal);

    // SDC
    void EnthalpyAdvanceSDC (int which_step,
                          amrex::Vector<amrex::MultiFab>& scalold,
                          amrex::Vector<amrex::MultiFab>& scalnew,
                          amrex::Vector<std::array< amrex::MultiFab, AMREX_SPACEDIM > >& sedge,
                          amrex::Vector<std::array< amrex::MultiFab, AMREX_SPACEDIM > >& sflux,
                          amrex::Vector<amrex::MultiFab>& scal_force,
                          amrex::Vector<std::array< amrex::MultiFab, AMREX_SPACEDIM > >& umac,
                          const amrex::Vector<std::array< amrex::MultiFab,AMREX_SPACEDIM > >& w0mac,
                          const amrex::Vector<amrex::MultiFab>& diff);
    ////////////////////////

    ////////////////////////
    // MaestroFillData.cpp functions

    /// Call `FillPatch` for all levels
    void FillPatch (amrex::Real time,
                    amrex::Vector<amrex::MultiFab>& mf,
                    amrex::Vector<amrex::MultiFab>& mf_old,
                    amrex::Vector<amrex::MultiFab>& mf_new,
                    int srccomp, int destcomp, int ncomp, int startbccomp,
                    const amrex::Vector<amrex::BCRec>& bcs_in, int variable_type=0);

    /// Compute a new multifab by coping in phi from valid region and filling ghost cells
    /// - works for single level and 2-level cases
    /// (fill fine grid ghost by interpolating from coarse)
    /// - `srccomp` is the source component
    /// - `destcomp` is the destination component AND the bc component
    void FillPatch (int lev, amrex::Real time,
                    amrex::MultiFab& mf,
                    amrex::Vector<amrex::MultiFab>& mf_old,
                    amrex::Vector<amrex::MultiFab>& mf_new,
                    int srccomp, int destcomp, int ncomp, int startbccomp,
                    const amrex::Vector<amrex::BCRec>& bcs_in, int variable_type=0);

    /// Fill an entire multifab by interpolating from the coarser level
    /// - this comes into play when a new level of refinement appears
    /// - `srccomp` is the source component
    /// - `destcomp` is the destination component AND the bc component
    void FillCoarsePatch (int lev, amrex::Real time, amrex::MultiFab& mf,
                          amrex::Vector<amrex::MultiFab>& mf_old,
                          amrex::Vector<amrex::MultiFab>& mf_new,
                          int srccomp, int destcomp, int ncomp,
                          const amrex::Vector<amrex::BCRec>& bcs, int variable_type=0);

    /// Utility to copy in data from `mf_old` and/or `mf_new` into `mf`
    /// - if `time=t_old` we copy `mf_old` into` mf`
    /// - if `time=t_new` we copy `mf_new` into `mf`
    /// - otherwise copy in both `mf_old` and `mf_new` into `mf` and the `fillpatch`
    /// routines know to interpolate in time.
    // However in MAESTRO since we don't
    // subcycle I'm not sure if we need this capability?
    void GetData (int lev, amrex::Real time,
                  amrex::Vector<amrex::MultiFab*>& mf,
                  amrex::Vector<amrex::Real>& mftime,
                  amrex::Vector<amrex::MultiFab>& mf_old,
                  amrex::Vector<amrex::MultiFab>& mf_new);

    /// Set covered coarse cells to be the average of overlying fine cells
    ///
    /// @param mf       MultiFab to average
    /// @param comp     Index of first component to average
    /// @param ncomp    Number of components to average
    void AverageDown (amrex::Vector<amrex::MultiFab>& mf,
                      int comp,
                      int ncomp);

    /// Set covered faces to be the average of overlying fine faces
    void AverageDownFaces (amrex::Vector<std::array< amrex::MultiFab, AMREX_SPACEDIM > >& edge);

    /// Fill in ONE ghost cell for all components of a face-centered (MAC) velocity
    /// field behind physical boundaries.  Does not modify the velocities on the boundary
    void FillUmacGhost (amrex::Vector<std::array< amrex::MultiFab, AMREX_SPACEDIM > >& umac,
                        int level=-1);

    /// Fill in all ghost cells for an edge-based MAC velocity field
    void FillPatchUedge(amrex::Vector<std::array< amrex::MultiFab, AMREX_SPACEDIM > >& uedge);

    // end MaestroFillData.cpp functions
    ////////////

    ////////////////////////
    // MaestroFill3dData.cpp functions

    /// Maps 1d arrays onto multi-D cartesian MultiFabs
    ///
    /// @param s0           1d base state
    /// @param s0_cart      base state mapped to multi-d cartesian MultiFab
    /// @param is_input_edge_centered   is the input edge-centered?
    /// @param is_output_a_vector       is the output a vector?
    /// @param bcs          boundary conditions
    /// @param sbccomp      start boundary conditions component
    void Put1dArrayOnCart (const RealVector& s0,
                           amrex::Vector<amrex::MultiFab>& s0_cart,
                           int is_input_edge_centered,
                           int is_output_a_vector,
                           const amrex::Vector<amrex::BCRec>& bcs = amrex::Vector<amrex::BCRec>(),
                           int sbccomp = 0, int variable_type=0);

    /// Maps 1d arrays onto multi-D cartesian MultiFabs
    ///
    /// @param level        AMR level to perform calculation on
    /// @param s0           1d base state
    /// @param s0_cart      base state mapped to multi-d cartesian MultiFab
    /// @param is_input_edge_centered   is the input edge-centered?
    /// @param is_output_a_vector       is the output a vector?
    /// @param bcs          boundary conditions
    /// @param sbccomp      start boundary conditions component
    void Put1dArrayOnCart (int level, const RealVector& s0,
                           amrex::Vector<amrex::MultiFab>& s0_cart,
                           int is_input_edge_centered,
                           int is_output_a_vector,
                           const amrex::Vector<amrex::BCRec>& bcs = amrex::Vector<amrex::BCRec>(),
                           int sbccomp = 0);

    AMREX_GPU_DEVICE amrex::Real QuadInterp(const amrex::Real x, 
                        const amrex::Real x0, const amrex::Real x1, 
                        const amrex::Real x2,
                        const amrex::Real y0, const amrex::Real y1, 
                        const amrex::Real y2);

    /// Add (`mult` times) the MAC-projected base state velocity to the edge-based
    /// velocity `uedge`
    ///
    /// @param uedge    edge based velocity
    /// @param w0mac    MAC base state velocity
    /// @param mult     multiplication factor
    void Addw0 (amrex::Vector<std::array< amrex::MultiFab, AMREX_SPACEDIM > >& uedge,
                const amrex::Vector<std::array< amrex::MultiFab, AMREX_SPACEDIM > >& w0mac,
                const amrex::Real& mult);

    /// MAC-project the base state velocity
    void MakeW0mac (amrex::Vector<std::array< amrex::MultiFab,AMREX_SPACEDIM > >& w0mac);

    /// MAC-project the base state scalar `s0`
    void MakeS0mac (const RealVector& s0,
                    amrex::Vector<std::array< amrex::MultiFab,AMREX_SPACEDIM > >& s0mac);

    /// Create the unit normal across the grids
    void MakeNormal ();

    /// Put the cell-centered data `s_cc` on faces by averaging adjacent cells
    void PutDataOnFaces(const amrex::Vector<amrex::MultiFab>& s_cc,
                        amrex::Vector<std::array< amrex::MultiFab, AMREX_SPACEDIM >>& face,
                        int harmonic_avg);

    void MakeCCtoRadii ();
    // end MaestroFill3dData.cpp functions
    ////////////

    ////////////////////////
    // MaestroForce.cpp functions

    /// Calculate the velocity force term
    void MakeVelForce (amrex::Vector<amrex::MultiFab>& vel_force_cart,
                       const amrex::Vector<std::array< amrex::MultiFab, AMREX_SPACEDIM > >& uedge_in,
                       const amrex::Vector<amrex::MultiFab>& rho,
                       const RealVector& rho0,
                       const RealVector& grav,
                       const amrex::Vector<amrex::MultiFab>& w0_force_cart,
                       int do_add_utilde_force);

    void ModifyScalForce(amrex::Vector<amrex::MultiFab>& scal_force,
                         const amrex::Vector<amrex::MultiFab>& state,
                         const amrex::Vector<std::array< amrex::MultiFab, AMREX_SPACEDIM > >& umac_in,
                         const RealVector& s0,
                         const RealVector& s0_edge,
                         const amrex::Vector<amrex::MultiFab>& s0_cart,
                         int comp,
                         const amrex::Vector<amrex::BCRec>& bcs,
                         int fullform);

    /// Calculate the conserved enthalpy force term
    void MakeRhoHForce (amrex::Vector<amrex::MultiFab>& scal_force,
                        const int is_prediction,
                        const amrex::Vector<amrex::MultiFab>& thermal,
                        const amrex::Vector<std::array< amrex::MultiFab, AMREX_SPACEDIM > >& umac_cart,
                        const int add_thermal,
                        const int &which_step);
    
    void MakeTempForce(amrex::Vector<amrex::MultiFab>& temp_force,
                       const amrex::Vector<amrex::MultiFab>& scal,
                       const amrex::Vector<amrex::MultiFab>& thermal,
                       const amrex::Vector<std::array< amrex::MultiFab, AMREX_SPACEDIM > >& umac);
    ////////////////////////

    ////////////
    // MaestroGamma.cpp functions

    /// Calculate the horizontal average of \f$\Gamma_1\f$
    void MakeGamma1bar (const amrex::Vector<amrex::MultiFab>& scal,
                        RealVector& gamma1bar,
                        const RealVector& p0);

    // end MaestroGamma.cpp functions
    ////////////

    ////////////
    // MaestroInit.cpp functions

    /// fill in multifab and base state data
    void InitData ();

    /// During initialization of a simulation, `Maestro::InitData()` calls
    /// `AmrCore::InitFromScratch()`, which calls
    /// a `MakeNewGrids()` function that repeatedly calls this function to create
    /// finer levels.  This function creates a new fine
    /// level that did not exist before by interpolating from the coarser level
    /// overrides the pure virtual function in `AmrCore`
    virtual void MakeNewLevelFromScratch (int lev,
                                          amrex::Real time,
                                          const amrex::BoxArray& ba,
                                          const amrex::DistributionMapping& dm) override;

    /// Performs the initial projection
    void InitProj ();

    /// Performs the divu iteration
    void DivuIter (int istep_divu_iter);
    // SDC
    void DivuIterSDC (int istep_divu_iter);

    /// Performs the initial iteration to initialize `gradpi`
    void InitIter ();

    // end MaestroInit.cpp functions
    ////////////

    ////////////
    // MaestroMacProj.cpp functions

    /// Do the MAC projection
    ///
    /// @param umac enters with face-centered, time-centered `Utilde^*` and should leave with `Utilde`
    /// @param macphi is the solution to the elliptic solve and
    ///   enters as either zero, or the solution to the predictor MAC projection
    /// @param macrhs enters as `beta0*(S-Sbar)`
    /// @param beta0 is a 1d cell-centered array
    void MacProj (amrex::Vector<std::array< amrex::MultiFab, AMREX_SPACEDIM > >& umac,
                  amrex::Vector<amrex::MultiFab>& macphi,
                  const amrex::Vector<amrex::MultiFab>& macrhs,
                  const RealVector& beta0,
                  const int& is_predictor);

    /// Multiply (or divide) face-centered data by `beta0`
    ///
    /// @param edge         face-centered data
    /// @param beta0        cell-centered \f$\beta_0\f$
    /// @param beta0_edge   face-centered \f$\beta_0\f$
    /// @param mult_or_div  do we multiply or divide?
    void MultFacesByBeta0 (amrex::Vector<std::array< amrex::MultiFab, AMREX_SPACEDIM > >& edge,
                           const RealVector& beta0,
                           const RealVector& beta0_edge,
                           const int& mult_or_div);

    /// Compute the RHS for the solve, `RHS = macrhs - div(beta0*umac)`
    ///
    /// @param solverrhs    RHS for the solve
    /// @param macrhs       `macrhs` term
    /// @param umac         MAC velocity
    void ComputeMACSolverRHS (amrex::Vector<amrex::MultiFab>& solverrhs,
                              const amrex::Vector<amrex::MultiFab>& macrhs,
                              const amrex::Vector<std::array< amrex::MultiFab, AMREX_SPACEDIM > >& umac);

    /// Average `bcoefs` at faces using inverse of `rho`
    ///
    /// @param facebcoef    face-centered `bcoefs`
    /// @param rhocc        cell-centered density
    void AvgFaceBcoeffsInv(amrex::Vector<std::array<amrex::MultiFab, AMREX_SPACEDIM > >& facebcoef,
                           const amrex::Vector<amrex::MultiFab>& rhocc);

    /// Set boundaries for `LABecLaplacian` to solve `-div(B grad) phi = RHS`
    void SetMacSolverBCs(amrex::MLABecLaplacian& mlabec);

    // end MaestroMacProj.cpp functions
    ////////////

    ////////////
    // MaestroMakeEdgeScal.cpp functions

    /// Calculate scalars on cell edges given cell-centered state
    /// constructs the edge state of a scalar, using a
    /// second-order Taylor expansion in space (through `dx/2`) and time
    /// (though `dt/2`) (if `ppm_type = 0`) or using PPM (for `ppm_type = 1,2`).
    ///
    /// We use only MAC-projected edge velocities in this prediction.
    ///
    /// We are computing all edge states for each variable.  This is what is
    /// done for the final updates of the state variables and velocity.  For
    /// velocity, we should set `is_vel = true`
    ///
    /// @param state            cell-centered scalars
    /// @param sedge            edge state of scalars
    /// @param umac             MAC velocity
    /// @param force            velocity force
    /// @param is_vel           set to true if state is a velocity
    /// @param bcs              boundary conditions
    /// @param nbccomp          number of components of `bcs`
    /// @param start_scomp      index of component of `state` to begin with
    /// @param start_bccomp     index of component of `bcs` to begin with
    /// @param num_comp         number of components to perform calculation for
    /// @param is_conservative  are these conserved quantities?
    void MakeEdgeScal (amrex::Vector<amrex::MultiFab>& state,
                       amrex::Vector<std::array< amrex::MultiFab, AMREX_SPACEDIM > >& sedge,
                       amrex::Vector<std::array< amrex::MultiFab, AMREX_SPACEDIM > >& umac,
                       amrex::Vector<amrex::MultiFab>& force,
                       int is_vel, const amrex::Vector<amrex::BCRec>& bcs, int nbccomp,
                       int start_scomp, int start_bccomp, int num_comp, int is_conservative);
                       
#if (AMREX_SPACEDIM == 2)
    void MakeEdgeScalPredictor(const amrex::MFIter& mfi,
                               amrex::Array4<amrex::Real> const slx,
                               amrex::Array4<amrex::Real> const srx,
                               amrex::Array4<amrex::Real> const sly,
                               amrex::Array4<amrex::Real> const sry,
                               amrex::Array4<amrex::Real> const scal,
                               amrex::Array4<amrex::Real> const Ip,
                               amrex::Array4<amrex::Real> const Im, 
                               amrex::Array4<amrex::Real> const umac,
                               amrex::Array4<amrex::Real> const vmac,
                               amrex::Array4<amrex::Real> const simhx,
                               amrex::Array4<amrex::Real> const simhy,
                               const amrex::Box& domainBox,
                               const amrex::Vector<amrex::BCRec>& bcs,
                               const amrex::Real* dx,
                               int comp, int bccomp, bool is_vel);

    void MakeEdgeScalEdges(const amrex::MFIter& mfi,
                            amrex::Array4<amrex::Real> const slx,
                            amrex::Array4<amrex::Real> const srx,
                            amrex::Array4<amrex::Real> const sly,
                            amrex::Array4<amrex::Real> const sry,
                            amrex::Array4<amrex::Real> const scal,
                            amrex::Array4<amrex::Real> const sedgex,
                            amrex::Array4<amrex::Real> const sedgey,
                            amrex::Array4<amrex::Real> const force,
                            amrex::Array4<amrex::Real> const umac,
                            amrex::Array4<amrex::Real> const vmac,
                            amrex::Array4<amrex::Real> const Ipf,
                            amrex::Array4<amrex::Real> const Imf,
                            amrex::Array4<amrex::Real> const simhx,
                            amrex::Array4<amrex::Real> const simhy,
                            const amrex::Box& domainBox,
                            const amrex::Vector<amrex::BCRec>& bcs,
                            const amrex::Real* dx,
                            int comp, int bccomp, 
                            bool is_vel, bool is_conservative);
#else
    void MakeDivU(const amrex::Box& bx, 
                  amrex::Array4<amrex::Real> const divu,
                  amrex::Array4<amrex::Real> const umac,
                  amrex::Array4<amrex::Real> const vmac,
                  amrex::Array4<amrex::Real> const wmac,
                  const amrex::Real* dx);

    void MakeEdgeScalPredictor(const amrex::MFIter& mfi,
                               amrex::Array4<amrex::Real> const slx,
                               amrex::Array4<amrex::Real> const srx,
                               amrex::Array4<amrex::Real> const sly,
                               amrex::Array4<amrex::Real> const sry,
                               amrex::Array4<amrex::Real> const slz,
                               amrex::Array4<amrex::Real> const srz,
                               amrex::Array4<amrex::Real> const scal,
                               amrex::Array4<amrex::Real> const Ip,
                               amrex::Array4<amrex::Real> const Im, 
                               amrex::Array4<amrex::Real> const slopez, 
                               amrex::Array4<amrex::Real> const umac,
                               amrex::Array4<amrex::Real> const vmac,
                               amrex::Array4<amrex::Real> const wmac,
                               amrex::Array4<amrex::Real> const simhx,
                               amrex::Array4<amrex::Real> const simhy,
                               amrex::Array4<amrex::Real> const simhz,
                               const amrex::Box& domainBox,
                               const amrex::Vector<amrex::BCRec>& bcs,
                               const amrex::Real* dx,
                               int comp, int bccomp, bool is_vel);

    void MakeEdgeScalTransverse(const amrex::MFIter& mfi,
                               amrex::Array4<amrex::Real> const slx,
                               amrex::Array4<amrex::Real> const srx,
                               amrex::Array4<amrex::Real> const sly,
                               amrex::Array4<amrex::Real> const sry,
                               amrex::Array4<amrex::Real> const slz,
                               amrex::Array4<amrex::Real> const srz,
                               amrex::Array4<amrex::Real> const scal,
                               amrex::Array4<amrex::Real> const divu,
                               amrex::Array4<amrex::Real> const umac,
                               amrex::Array4<amrex::Real> const vmac,
                               amrex::Array4<amrex::Real> const wmac,
                               amrex::Array4<amrex::Real> const simhx,
                               amrex::Array4<amrex::Real> const simhy,
                               amrex::Array4<amrex::Real> const simhz,
                               amrex::Array4<amrex::Real> const simhxy,
                               amrex::Array4<amrex::Real> const simhxz,
                               amrex::Array4<amrex::Real> const simhyx,
                               amrex::Array4<amrex::Real> const simhyz,
                               amrex::Array4<amrex::Real> const simhzx,
                               amrex::Array4<amrex::Real> const simhzy,
                               const amrex::Box& domainBox,
                               const amrex::Vector<amrex::BCRec>& bcs,
                               const amrex::Real* dx,
                               int comp, int bccomp, 
                               bool is_vel, bool is_conservative);

    void MakeEdgeScalEdges(const amrex::MFIter& mfi,
                            amrex::Array4<amrex::Real> const slx,
                            amrex::Array4<amrex::Real> const srx,
                            amrex::Array4<amrex::Real> const sly,
                            amrex::Array4<amrex::Real> const sry,
                            amrex::Array4<amrex::Real> const slz,
                            amrex::Array4<amrex::Real> const srz,
                            amrex::Array4<amrex::Real> const scal,
                            amrex::Array4<amrex::Real> const sedgex,
                            amrex::Array4<amrex::Real> const sedgey,
                            amrex::Array4<amrex::Real> const sedgez,
                            amrex::Array4<amrex::Real> const force,
                            amrex::Array4<amrex::Real> const umac,
                            amrex::Array4<amrex::Real> const vmac,
                            amrex::Array4<amrex::Real> const wmac,
                            amrex::Array4<amrex::Real> const Ipf,
                            amrex::Array4<amrex::Real> const Imf,
                            amrex::Array4<amrex::Real> const simhxy,
                            amrex::Array4<amrex::Real> const simhxz,
                            amrex::Array4<amrex::Real> const simhyx,
                            amrex::Array4<amrex::Real> const simhyz,
                            amrex::Array4<amrex::Real> const simhzx,
                            amrex::Array4<amrex::Real> const simhzy,
                            const amrex::Box& domainBox,
                            const amrex::Vector<amrex::BCRec>& bcs,
                            const amrex::Real* dx,
                            int comp, int bccomp, 
                            bool is_vel, bool is_conservative);
#endif
    // end MaestroMakeEdgeScal.cpp functions
    ////////////

    ////////////
    // MaestroMakeEdgeState.cpp functions
    void MakeEdgeState1d(RealVector& s, RealVector& sedge, 
                         RealVector& force);

    void MakeEdgeState1dSphr(RealVector& s, RealVector& sedge, 
                             RealVector& force);

    void MakeEdgeState1dPlanar(RealVector& s, RealVector& sedge, 
                               RealVector& force);
    // end MaestroMakeEdgeState.cpp functions
    ////////////

    ////////////
    // MaestroMakeEta.cpp functions

    /// Compute `eta_rho` at edge- and cell-centers
    ///
    /// @param etarho_edge  face-centered \f$\eta_\rho\f$
    /// @param etarho_cell  cell-centered \f$\eta_\rho\f$
    /// @param etarho_flux  \f$\eta_\rho\f$ flux
    void MakeEtarho (RealVector& etarho_edge,
                     RealVector& etarho_cell,
                     const amrex::Vector<amrex::MultiFab>& etarho_flux);

    void MakeEtarhoSphr (const amrex::Vector<amrex::MultiFab>& scal_old,
                                     const amrex::Vector<amrex::MultiFab>& scal_new,
                         const amrex::Vector<std::array< amrex::MultiFab, AMREX_SPACEDIM > >& umac,
                         const amrex::Vector<std::array< amrex::MultiFab, AMREX_SPACEDIM > >& w0mac,
                         RealVector& etarho_edge,
                         RealVector& etarho_cell);

    // end MaestroMakeEta.cpp functions
    ////////////

    ////////////
    // MaestroMakeGrav.cpp functions

    void MakeGravCell(RealVector& grav_cell, 
                      const RealVector& rho0);

    void MakeGravEdge(RealVector& grav_edge, 
                      const RealVector& rho0);

    // end MaestroMakeGrav.cpp functions
    ////////////

    ////////////
    // MaestroMakeS.cpp functions

    /// Compute S at cell-centers
    void Make_S_cc (amrex::Vector<amrex::MultiFab>& S_cc,
                    amrex::Vector<amrex::MultiFab>& delta_gamma1_term,
                    amrex::Vector<amrex::MultiFab>& delta_gamma1,
                    const amrex::Vector<amrex::MultiFab>& scal,
                    const amrex::Vector<amrex::MultiFab>& u,
                    const amrex::Vector<amrex::MultiFab>& rho_omegadot,
                    const amrex::Vector<amrex::MultiFab>& rho_Hnuc,
                    const amrex::Vector<amrex::MultiFab>& rho_Hext,
                    const amrex::Vector<amrex::MultiFab>& thermal,
                    const RealVector& p0,
                    const RealVector& gamma1bar,
                    RealVector& delta_gamma1_termbar,
                    const RealVector& psi_in);

    /// Compute `rhcc = beta0*(S_cc-Sbar) + beta0*delta_chi`
    void MakeRHCCforNodalProj (amrex::Vector<amrex::MultiFab>& rhcc,
                               const amrex::Vector<amrex::MultiFab>& S_cc,
                               const RealVector& Sbar,
                               const RealVector& beta0,
                               const amrex::Vector<amrex::MultiFab>& delta_gamma1_term);

    /// Compute `rhcc = beta0*(S_cc-Sbar) + beta0*delta_chi`
    void MakeRHCCforMacProj (amrex::Vector<amrex::MultiFab>& rhcc,
                                         const RealVector& rho0,
                             const amrex::Vector<amrex::MultiFab>& S_cc,
                             const RealVector& Sbar,
                             const RealVector& beta0,
                             const amrex::Vector<amrex::MultiFab>& delta_gamma1_term,
                             const RealVector& gamma1bar,
                                         const RealVector& p0,
                             const amrex::Vector<amrex::MultiFab>& delta_p_term,
                                         amrex::Vector<amrex::MultiFab>& delta_chi,
                             int is_predictor);

    void CorrectRHCCforNodalProj(amrex::Vector<amrex::MultiFab>& rhcc,
                                 const RealVector& rho0,
                                 const RealVector& beta0,
                                 const RealVector& gamma1bar,
                                 const RealVector& p0,
                                 const amrex::Vector<amrex::MultiFab>& delta_p_term);
    // end MaestroMakeS.cpp functions
    ////////////

    ////////////
    // MaestroMakeUtrans.cpp functions

    /// Create `utrans`, the transverse velocity
    ///
    /// @param utilde           perturbed velocity
    /// @param ufull            full velocity
    /// @param utrans           transverse velocity
    /// @param w0mac            MAC base-state velocity
    void MakeUtrans (const amrex::Vector<amrex::MultiFab>& utilde,
                     const amrex::Vector<amrex::MultiFab>& ufull,
                     amrex::Vector<std::array< amrex::MultiFab, AMREX_SPACEDIM > >& utrans,
                     const amrex::Vector<std::array< amrex::MultiFab, AMREX_SPACEDIM > >& w0mac);

    // end MaestroMakeUtrans.cpp functions
    ////////////

    ////////////
    // MaestroMakew0.cpp functions

    void Makew0(RealVector& w0_in, 
                const RealVector& w0_old, 
                RealVector& w0_force, 
                const RealVector& Sbar_in, 
                const RealVector& rho0_old_in,
                const RealVector& rho0_new_in,
                const RealVector& p0_old_in,
                const RealVector& p0_new_in,
                const RealVector& gamma1bar_old_in,
                const RealVector& gamma1bar_new_in,
                const RealVector& p0_minus_peosbar, 
                RealVector& delta_chi_w0, 
                const amrex::Real dt_in, const amrex::Real dtold_in, const bool is_predictor);

    void Makew0PlanarVarg(RealVector& w0_in, 
                        const RealVector& w0_old, 
                        RealVector& w0_force, 
                        const RealVector& Sbar_in, 
                        const RealVector& rho0_old_in,
                        const RealVector& rho0_new_in,
                        const RealVector& p0_old_in,
                        const RealVector& p0_new_in,
                        const RealVector& gamma1bar_old_in,
                        const RealVector& gamma1bar_new_in,
                        const RealVector& p0_minus_peosbar,
                        RealVector& delta_chi_w0, 
                        const amrex::Real dt_in, const amrex::Real dtold_in);

    void Makew0Planar(RealVector& w0_in, 
                    const RealVector& w0_old, 
                    RealVector& w0_force, 
                    const RealVector& Sbar_in, 
                    const RealVector& rho0_old_in,
                    const RealVector& rho0_new_in,
                    const RealVector& p0_old_in,
                    const RealVector& p0_new_in,
                    const RealVector& gamma1bar_old_in,
                    const RealVector& gamma1bar_new_in,
                    const RealVector& p0_minus_peosbar,
                    RealVector& delta_chi_w0, 
                    const amrex::Real dt_in, const amrex::Real dtold_in,  
                    const bool is_predictor);

    void Makew0SphrIrreg(RealVector& w0_in, 
                    const RealVector& w0_old, 
                    RealVector& w0_force, 
                    const RealVector& Sbar_in, 
                    const RealVector& rho0_old_in,
                    const RealVector& rho0_new_in,
                    const RealVector& p0_old_in,
                    const RealVector& p0_new_in,
                    const RealVector& gamma1bar_old_in,
                    const RealVector& gamma1bar_new_in,
                    const RealVector& p0_minus_peosbar,
                    RealVector& delta_chi_w0, 
                    const amrex::Real dt_in, const amrex::Real dtold_in);

    void Makew0Sphr(RealVector& w0_in, 
                    const RealVector& w0_old, 
                    RealVector& w0_force, 
                    const RealVector& Sbar_in, 
                    const RealVector& rho0_old_in,
                    const RealVector& rho0_new_in,
                    const RealVector& p0_old_in,
                    const RealVector& p0_new_in,
                    const RealVector& gamma1bar_old_in,
                    const RealVector& gamma1bar_new_in,
                    const RealVector& p0_minus_peosbar,
                    RealVector& delta_chi_w0, 
                    const amrex::Real dt_in, const amrex::Real dtold_in);

    void Tridiag(const RealVector& a, const RealVector& b, 
                 const RealVector& c, const RealVector& r, 
                 RealVector& u, const int n);

    void ProlongBasetoUniform(const RealVector& base_ml, RealVector& base_fine);

    // end MaestroMakew0.cpp functions
    ////////////


    ////////////
    // MaestroNodalProj.cpp functions

    /// Perform a nodal projection
    void NodalProj (int proj_type,
                    amrex::Vector<amrex::MultiFab>& rhcc,
                    int istep_divu_iter=0,
                    bool sdc_off=true);

    /// Fill in `Vproj`
    ///
    /// `initial_projection_comp: Utilde^0                        -- uold`
    /// `divu_iters_comp:         Utilde^0                        -- uold`
    /// `pressure_iters_comp:     (Utilde^n+1,* - Utilde^n)/dt    -- (unew-uold)/dt`
    /// `regular_timestep_comp:   (Utilde^n+1,* + dt*gpi/rhohalf) -- unew + dt*gpi/rhohalf`
    /// @param sig contains `rhohalf` if `proj_type == regular_timestep_comp`
    void CreateUvecForProj (int proj_type,
                            amrex::Vector<amrex::MultiFab>& Vproj,
                            const amrex::Vector<amrex::MultiFab>& sig);

    void SetBoundaryVelocity(amrex::Vector<amrex::MultiFab>& vel);

    /// Given a nodal `phi`, compute \f$\nabla(\phi)\f$ at cell centers
    void ComputeGradPhi(amrex::Vector<amrex::MultiFab>& phi,
                        amrex::Vector<amrex::MultiFab>& gphi);

    /// Average nodal `pi` to cell-centers and put in the `Pi` component of `snew`
    void MakePiCC(const amrex::Vector<amrex::MultiFab>& beta0_cart);

    // end MaestroNodalProj.cpp functions
    ////////////

    ////////////
    // MaestroPlot.cpp functions

    /// Get plotfile name
    void PlotFileName (const int lev, std::string* plotfilename);

    /// Put together an array of multifabs for writing
    amrex::Vector<const amrex::MultiFab*> PlotFileMF (const int nPlot,
                                                      const amrex::Real t_in,
                                                      const amrex::Real dt_in,
                                                      const amrex::Vector<amrex::MultiFab>& rho0_cart,
                                                      const amrex::Vector<amrex::MultiFab>& rhoh0_cart,
                                                      const amrex::Vector<amrex::MultiFab>& p0_cart,
                                                      const amrex::Vector<amrex::MultiFab>& gamma1bar_cart,
                                                      const amrex::Vector<amrex::MultiFab>& u_in,
                                                      amrex::Vector<amrex::MultiFab>& s_in,
                                                      const RealVector& p0_in,
                                                      const RealVector& gamma1bar_in,
                                                      const amrex::Vector<amrex::MultiFab>& S_cc_in);

    amrex::Vector<const amrex::MultiFab*> SmallPlotFileMF(const int nPlot,
                           const int nSmallPlot,
                           amrex::Vector<const amrex::MultiFab*> mf,
                           const amrex::Vector<std::string> varnames,
                           const amrex::Vector<std::string> small_plot_varnames);

    /// Set plotfile variables names
    amrex::Vector<std::string> PlotFileVarNames (int * nPlot) const;

    /// Set small plotfile variables names
    amrex::Vector<std::string> SmallPlotFileVarNames (int * nPlot, amrex::Vector<std::string> varnames) const;

    /// Write a small plotfile to disk
    void WriteSmallPlotFile (const int step,
                        const amrex::Real t_in,
                        const amrex::Real dt_in,
                        const RealVector& rho0_in,
                        const RealVector& rhoh0_in,
                        const RealVector& p0_in,
                        const RealVector& gamma1bar_in,
                        const amrex::Vector<amrex::MultiFab>& u_in,
                        amrex::Vector<amrex::MultiFab>& s_in,
                        const amrex::Vector<amrex::MultiFab>& S_cc_in);

    /// Write plotfile to disk
    void WritePlotFile (const int step,
                        const amrex::Real t_in,
                        const amrex::Real dt_in,
                        const RealVector& rho0_in,
                        const RealVector& rhoh0_in,
                        const RealVector& p0_in,
                        const RealVector& gamma1bar_in,
                        const amrex::Vector<amrex::MultiFab>& u_in,
                        amrex::Vector<amrex::MultiFab>& s_in,
                        const amrex::Vector<amrex::MultiFab>& S_cc_in,
                        const bool is_small = false);

    void WriteJobInfo (const std::string& dir) const;

    /// Calculate the magnitude of the velocity
    void MakeMagvel (const amrex::Vector<amrex::MultiFab>& vel,
                     amrex::Vector<amrex::MultiFab>& magvel);

    /// Calculate the radial and circular components of the velocity
    void MakeVelrc (const amrex::Vector<amrex::MultiFab>& vel,
                    const amrex::Vector<amrex::MultiFab>& w0rcart,
                    amrex::Vector<amrex::MultiFab>& rad_vel,
                    amrex::Vector<amrex::MultiFab>& circ_vel);

    /// Calculate the adiabatic excess
    void MakeAdExcess (const amrex::Vector<amrex::MultiFab>& state,
                       amrex::Vector<amrex::MultiFab>& ad_excess);

    /// Calculate the gravitational acceleration
    void MakeGrav (const RealVector& rho0,
                   amrex::Vector<amrex::MultiFab>& grav);

    /// Calculate the vorticity
    void MakeVorticity (const amrex::Vector<amrex::MultiFab>& vel,
                        amrex::Vector<amrex::MultiFab>& vorticity);

    /// Calculate `deltagamma`
    void MakeDeltaGamma (const amrex::Vector<amrex::MultiFab>& state,
                         const RealVector& p0,
                         const amrex::Vector<amrex::MultiFab>& p0_cart,
                         const RealVector& gamma1bar,
                         const amrex::Vector<amrex::MultiFab>& gamma1bar_cart,
                         amrex::Vector<amrex::MultiFab>& deltagamma);

    /// Calculate the entropy
    void MakeEntropy (const amrex::Vector<amrex::MultiFab>& state,
                      amrex::Vector<amrex::MultiFab>& entropy);

    /// Calculate the divergenve of the base state velocity
    void MakeDivw0 (const amrex::Vector<std::array< amrex::MultiFab, AMREX_SPACEDIM > >& w0mac,
                    amrex::Vector<amrex::MultiFab>& divw0);

    /// Calculate `pi` times the divergence of the velocity
    void MakePiDivu (const amrex::Vector<amrex::MultiFab>& vel,
                   const amrex::Vector<amrex::MultiFab>& pi_cc,
                   amrex::Vector<amrex::MultiFab>& pidivu);

    /// Mass fractions of the species
    void MakeAbar(const amrex::Vector<amrex::MultiFab>& state,
                amrex::Vector<amrex::MultiFab>& abar);

    // end MaestroPlot.cpp functions
    ////////////

    ////////////
    // MaestroPPM.cpp functions
    void PPM(const amrex::Box& bx, 
             amrex::Array4<const amrex::Real> const scal,
             amrex::Array4<const amrex::Real> const u,
             amrex::Array4<const amrex::Real> const v,
#if (AMREX_SPACEDIM == 3)
             amrex::Array4<const amrex::Real> const w,
#endif
             amrex::Array4<amrex::Real> const Ip,
             amrex::Array4<amrex::Real> const Im,
             const amrex::Box& domainBox,
             const amrex::Vector<amrex::BCRec>& bcs,
             const amrex::Real* dx,
             const bool is_umac, const int comp, const int bccomp);
    ////////////

    ////////////
    // MaestroReact.cpp functions

    /// Compute heating term, `rho_Hext`, then
    /// react the state over `dt_react` and update `rho_omegadot`, `rho_Hnuc`
    void React (const amrex::Vector<amrex::MultiFab>& s_in,
                amrex::Vector<amrex::MultiFab>& s_out,
                amrex::Vector<amrex::MultiFab>& rho_Hext,
                amrex::Vector<amrex::MultiFab>& rho_omegadot,
                amrex::Vector<amrex::MultiFab>& rho_Hnuc,
                const RealVector& p0,
                const amrex::Real dt_react,
                const amrex::Real time_react);

    void ReactSDC (const amrex::Vector<amrex::MultiFab>& s_in,
                   amrex::Vector<amrex::MultiFab>& s_out,
                   amrex::Vector<amrex::MultiFab>& rho_Hext,
                   const RealVector& p0,
                   const amrex::Real dt_react,
                   const amrex::Real time_react,
                   amrex::Vector<amrex::MultiFab>& source);

#ifndef SDC
    void Burner (const amrex::Vector<amrex::MultiFab>& s_in,
                amrex::Vector<amrex::MultiFab>& s_out,
                const amrex::Vector<amrex::MultiFab>& rho_Hext,
                amrex::Vector<amrex::MultiFab>& rho_omegadot,
                amrex::Vector<amrex::MultiFab>& rho_Hnuc,
                const RealVector& p0,
                const amrex::Real dt_react,
                const amrex::Real time_react);

#else
    void Burner (const amrex::Vector<amrex::MultiFab>& s_in,
                 amrex::Vector<amrex::MultiFab>& s_out,
                 const RealVector& p0,
                 const amrex::Real dt_react,
                 const amrex::Real time_react,
                 const amrex::Vector<amrex::MultiFab>& source);
#endif
    
    // compute heating terms, rho_omegadot and rho_Hnuc
    void MakeReactionRates (amrex::Vector<amrex::MultiFab>& rho_omegadot,
                            amrex::Vector<amrex::MultiFab>& rho_Hnuc,
                            const amrex::Vector<amrex::MultiFab>& scal);

    void MakeIntraCoeffs (const amrex::Vector<amrex::MultiFab>& scal1,
                          const amrex::Vector<amrex::MultiFab>& scal2,
                          amrex::Vector<amrex::MultiFab>& cp,
                          amrex::Vector<amrex::MultiFab>& xi);

    // compute heating term, rho_Hext
    void MakeHeating (amrex::Vector<amrex::MultiFab>& rho_Hext,
                      const amrex::Vector<amrex::MultiFab>& scal);

    // end MaestroReact.cpp functions
    ////////////

    ////////////
    // regridding functions in MaestroRegrid.cpp

    /// Check to see if we need to regrid, then regrid
    void Regrid ();

    /// Set tagging array to include buffer zones for multilevel
    void TagArray ();

    /// Tag all cells for refinement
    ///
    /// Overrides the pure virtual function in `AmrCore`
    virtual void ErrorEst (int lev,
                           amrex::TagBoxArray& tags,
                           amrex::Real time,
                           int ng) override;

    /// Within a call to `AmrCore::regrid`, this function fills in data at a level
    /// that existed before, using pre-existing fine and interpolated coarse data
    ///
    /// overrides the pure virtual function in `AmrCore`
    virtual void RemakeLevel (int lev,
                              amrex::Real time,
                              const amrex::BoxArray& ba,
                              const amrex::DistributionMapping& dm) override;

    /// Within a call to `AmrCore::regrid`, this function fills in data at a level
    /// that did NOT exist before, using interpolated coarse data
    ///
    /// overrides the pure virtual function in `AmrCore`
    virtual void MakeNewLevelFromCoarse (int lev,
                                         amrex::Real time,
                                         const amrex::BoxArray& ba,
                                         const amrex::DistributionMapping& dm) override;

    /// Within a call to `AmrCore::regrid`, this function deletes all data
    /// at a level of refinement that is no longer needed
    ///
    /// overrides the pure virtual function in `AmrCore`
    virtual void ClearLevel (int lev) override;

    // end regridding functions
    ////////////

    ////////////
    // MaestroRhoHT.cpp functions

    /// Calculate the temperature given the density and the enthalpy
    ///
    /// @param scal     scalars
    /// @param p0       base state pressure
    void TfromRhoH (amrex::Vector<amrex::MultiFab>& scal,
                    const RealVector& p0);

    /// Calculate the temperature given the density and the pressure
    ///
    /// @param scal     scalars
    /// @param p0       base state pressure
    void TfromRhoP (amrex::Vector<amrex::MultiFab>& scal,
                    const RealVector& p0,
                    int updateRhoH = 0);

    /// Calculate the pressure given the density and the enthalpy
    ///
    /// @param state    scalars
    /// @param s_old    scalars at old time step
    /// @param peos     pressure calculated from the equation of state
    void PfromRhoH (const amrex::Vector<amrex::MultiFab>& state,
                    const amrex::Vector<amrex::MultiFab>& s_old,
                    amrex::Vector<amrex::MultiFab>& peos);

    /// Calculate the Mach number given the density and the enthalpy
    ///
    /// @param scal     scalars
    /// @param vel      velocity
    /// @param p0       base state pressure
    /// @param mach     Mach number
    void MachfromRhoH (const amrex::Vector<amrex::MultiFab>& scal,
                           const amrex::Vector<amrex::MultiFab>& vel,
                           const RealVector& p0,
                           const amrex::Vector<amrex::MultiFab>& w0cart,
                           amrex::Vector<amrex::MultiFab>& mach);

    /// Calculate the sound speed given the density and the enthalpy
    ///
    /// @param scal     scalars
    /// @param p0       base state pressure
    /// @param p0cart   base state pressure on cartesian grid
    /// @param cs       sound speed
    void CsfromRhoH (const amrex::Vector<amrex::MultiFab>& scal,
                     const RealVector& p0,
                     const amrex::Vector<amrex::MultiFab>& p0cart,
                     amrex::Vector<amrex::MultiFab>& cs);

    // Calculate the enthalpy at edges given the density and the temperature
    void HfromRhoTedge (amrex::Vector<std::array< amrex::MultiFab, AMREX_SPACEDIM > >& sedge,
                        const RealVector& rho0_edge_old,
                        const RealVector& rhoh0_edge_old,
                        const RealVector& rho0_edge_new,
                        const RealVector& rhoh0_edge_new);
    ////////////

    ////////////
    // MaestroSetup.cpp functions

    void ExternInit ();

    /// Read in C++ parameters from inputs file
    void ReadParameters ();

    /// Define variable mappings (`Rho`, `RhoH`, ..., `Nscal`, etc.)
    void VariableSetup ();

    /// Set up `BCRec` definitions for BC types
    void BCSetup ();

    // end MaestroSetup.cpp functions
    ////////////

    ////////////
    // MaestroSlopes.cpp function
    void Slopex(const amrex::Box& bx, 
                amrex::Array4<amrex::Real> const scal,
                amrex::Array4<amrex::Real> const slx,
                const amrex::Box& domainBox,
                const amrex::Vector<amrex::BCRec>& bcs,
                int ncomp,
                int bc_start_comp);

    void Slopey(const amrex::Box& bx, 
                amrex::Array4<amrex::Real> const scal,
                amrex::Array4<amrex::Real> const sly,
                const amrex::Box& domainBox,
                const amrex::Vector<amrex::BCRec>& bcs,
                int ncomp,
                int bc_start_comp);
#if (AMREX_SPACEDIM == 3)
    void Slopez(const amrex::Box& bx, 
                amrex::Array4<amrex::Real> const scal,
                amrex::Array4<amrex::Real> const slz,
                const amrex::Box& domainBox,
                const amrex::Vector<amrex::BCRec>& bcs,
                int ncomp,
                int bc_start_comp);
#endif
    ////////////

    ////////////
    // MaestroSponge.cpp functions

    void MakeSponge (amrex::Vector<amrex::MultiFab>& sponge);
    ////////////

    ////////////////////////
    // MaestroThermal.cpp functions

    /// Compute the quantity: `thermal = del dot kappa grad T`
    ///
    /// - if `temp_diffusion_formulation = 1`, then we compute this directly.
    /// - if `temp_diffusion_formulation = 2`, then we compute the algebraically
    ///     equivalent form with `grad h` - `grad X_k` - `grad p_0` formulation
    ///
    /// @param thermal  thermal term
    /// @param scal     scalars
    /// @param Tcoeff   temperature coefficient
    /// @param hcoeff   enthalpy coefficient
    /// @param Xkcoeff  species coefficients
    /// @param pcoeff   pressure coefficient
    /// @param p0       base state pressure
    void MakeExplicitThermal (amrex::Vector<amrex::MultiFab>& thermal,
                              const amrex::Vector<amrex::MultiFab>& scal,
                              const amrex::Vector<amrex::MultiFab>& Tcoeff,
                              const amrex::Vector<amrex::MultiFab>& hcoeff,
                              const amrex::Vector<amrex::MultiFab>& Xkcoeff,
                              const amrex::Vector<amrex::MultiFab>& pcoeff,
                              const RealVector& p0,
                              int temp_formulation);

    /// Use `apply()` to construct the form of the conduction term.
    /// `apply()` forms the generic quantity:
    ///
    ///   `(alpha * A - beta * div B grad) phi = RHS`
    void ApplyThermal (amrex::MLABecLaplacian& mlabec,
                       amrex::Vector<amrex::MultiFab>& thermalout,
                 const amrex::Vector<amrex::MultiFab>& coeff,
                       amrex::Vector<amrex::MultiFab>& phi,
                 const amrex::Vector<amrex::BCRec>& bcs,
                 int bccomp);

    /// create the coefficients for `grad{T}`, `grad{h}`, `grad{X_k}`, and `grad{p_0}`
    /// for the thermal diffusion term in the enthalpy equation.
    ///
    /// note: we explicitly fill the ghostcells by looping over them directly
    ///
    /// @param scal     scalars
    /// @param Tcoeff   temperature coefficient
    /// @param hcoeff   enthalpy coefficient
    /// @param Xkcoeff  species coefficients
    /// @param pcoeff   pressure coefficient
    void MakeThermalCoeffs(const amrex::Vector<amrex::MultiFab>& scal,
                           amrex::Vector<amrex::MultiFab>& Tcoeff,
                           amrex::Vector<amrex::MultiFab>& hcoeff,
                           amrex::Vector<amrex::MultiFab>& Xkcoeff,
                           amrex::Vector<amrex::MultiFab>& pcoeff);

    /// ThermalConduct implements thermal diffusion in the enthalpy equation.
    /// This is an implicit solve, using the multigrid solver.  This updates
    /// the enthalpy only.
    void ThermalConduct (const amrex::Vector<amrex::MultiFab>& s1,
                               amrex::Vector<amrex::MultiFab>& s2,
                         const amrex::Vector<amrex::MultiFab>& hcoeff1,
                         const amrex::Vector<amrex::MultiFab>& Xkcoeff1,
                         const amrex::Vector<amrex::MultiFab>& pcoeff1,
                         const amrex::Vector<amrex::MultiFab>& hcoeff2,
                         const amrex::Vector<amrex::MultiFab>& Xkcoeff2,
                         const amrex::Vector<amrex::MultiFab>& pcoeff2);

    void ThermalConductSDC(int which_step,
                           const amrex::Vector<amrex::MultiFab>& s_old,
                                 amrex::Vector<amrex::MultiFab>& s_hat,
                           const amrex::Vector<amrex::MultiFab>& s_new,
                           const RealVector& p0old,
                           const RealVector& p0new,
                           const amrex::Vector<amrex::MultiFab>& hcoeff1,
                           const amrex::Vector<amrex::MultiFab>& Xkcoeff1,
                           const amrex::Vector<amrex::MultiFab>& pcoeff1,
                           const amrex::Vector<amrex::MultiFab>& hcoeff2,
                           const amrex::Vector<amrex::MultiFab>& Xkcoeff2,
                           const amrex::Vector<amrex::MultiFab>& pcoeff2);

    void MakeExplicitThermalHterm (amrex::Vector<amrex::MultiFab>& thermal,
                               const amrex::Vector<amrex::MultiFab>& scal,
                               const amrex::Vector<amrex::MultiFab>& hcoeff);
    ////////////////////////

    ////////////////////////
    // MaestroVelocityAdvance.cpp functions

    /// Advance the velocity
    void VelocityAdvance (const amrex::Vector<amrex::MultiFab>& rhohalf,
                          amrex::Vector<std::array< amrex::MultiFab, AMREX_SPACEDIM > >& umac,
                          const amrex::Vector<std::array< amrex::MultiFab,AMREX_SPACEDIM > >& w0mac,
                          const RealVector& w0_force,
                          const amrex::Vector<amrex::MultiFab>& w0_force_cart,
                          const RealVector& rho0_nph,
                          const RealVector& grav_cell_nph,
                          const amrex::Vector<amrex::MultiFab>& sponge);
    ////////////////////////

    ////////////////////////
    // MaestroVelPred.cpp functions

    /// Predict the normal velocities to the interfaces.  We don't care about the
    /// transverse velocities here.  The prediction is done piecewise linear (for now)
    ///
    /// @param utilde           perturbed velocity
    /// @param ufull            full velocity
    /// @param utrans           transverse velocity
    /// @param umac             MAC velocity
    /// @param w0mac            MAC base-state velocity
    /// @param force            velocity force
    void VelPred (amrex::Vector<amrex::MultiFab>& utilde,
                  const amrex::Vector<amrex::MultiFab>& ufull,
                  const amrex::Vector<std::array< amrex::MultiFab, AMREX_SPACEDIM > >& utrans,
                  amrex::Vector<std::array< amrex::MultiFab, AMREX_SPACEDIM > >& umac,
                  const amrex::Vector<std::array< amrex::MultiFab, AMREX_SPACEDIM > >& w0mac,
                  const amrex::Vector<amrex::MultiFab>& force);
                  
#if (AMREX_SPACEDIM == 2)
    void VelPredInterface(const amrex::MFIter& mfi, 
                        amrex::Array4<const amrex::Real> const utilde,
                        amrex::Array4<const amrex::Real> const ufull,
                        amrex::Array4<const amrex::Real> const utrans,
                        amrex::Array4<const amrex::Real> const vtrans,
                        amrex::Array4<const amrex::Real> const Imu,
                        amrex::Array4<const amrex::Real> const Ipu,
                        amrex::Array4<const amrex::Real> const Imv,
                        amrex::Array4<const amrex::Real> const Ipv,
                        amrex::Array4<amrex::Real> const ulx,
                        amrex::Array4<amrex::Real> const urx,
                        amrex::Array4<amrex::Real> const uimhx,
                        amrex::Array4<amrex::Real> const uly,
                        amrex::Array4<amrex::Real> const ury,
                        amrex::Array4<amrex::Real> const uimhy,
                        const amrex::Box& domainBox,
                        const amrex::Real* dx);
                        
    void VelPredVelocities(const amrex::MFIter& mfi, 
                        amrex::Array4<const amrex::Real> const utilde,
                        amrex::Array4<const amrex::Real> const utrans,
                        amrex::Array4<const amrex::Real> const vtrans,
                        amrex::Array4<amrex::Real> const umac,
                        amrex::Array4<amrex::Real> const vmac,
                        amrex::Array4<const amrex::Real> const Imfx,
                        amrex::Array4<const amrex::Real> const Ipfx,
                        amrex::Array4<const amrex::Real> const Imfy,
                        amrex::Array4<const amrex::Real> const Ipfy,
                        amrex::Array4<const amrex::Real> const ulx,
                        amrex::Array4<const amrex::Real> const urx,
                        amrex::Array4<const amrex::Real> const uimhx,
                        amrex::Array4<const amrex::Real> const uly,
                        amrex::Array4<const amrex::Real> const ury,
                        amrex::Array4<const amrex::Real> const uimhy,
                        amrex::Array4<const amrex::Real> const force,
                        amrex::Array4<const amrex::Real> const w0_cart_in,
                        const amrex::Box& domainBox,
                        const amrex::Real* dx);
#else 
    void VelPredInterface(const amrex::MFIter& mfi, 
                        amrex::Array4<const amrex::Real> const utilde,
                        amrex::Array4<const amrex::Real> const ufull,
                        amrex::Array4<const amrex::Real> const utrans,
                        amrex::Array4<const amrex::Real> const vtrans,
                        amrex::Array4<const amrex::Real> const wtrans,
                        amrex::Array4<const amrex::Real> const Imu,
                        amrex::Array4<const amrex::Real> const Ipu,
                        amrex::Array4<const amrex::Real> const Imv,
                        amrex::Array4<const amrex::Real> const Ipv,
                        amrex::Array4<const amrex::Real> const Imw,
                        amrex::Array4<const amrex::Real> const Ipw,
                        amrex::Array4<amrex::Real> const ulx,
                        amrex::Array4<amrex::Real> const urx,
                        amrex::Array4<amrex::Real> const uimhx,
                        amrex::Array4<amrex::Real> const uly,
                        amrex::Array4<amrex::Real> const ury,
                        amrex::Array4<amrex::Real> const uimhy,
                        amrex::Array4<amrex::Real> const ulz,
                        amrex::Array4<amrex::Real> const urz,
                        amrex::Array4<amrex::Real> const uimhz,
                        const amrex::Box& domainBox,
                        const amrex::Real* dx); 

    void VelPredTransverse(const amrex::MFIter& mfi, 
                        amrex::Array4<const amrex::Real> const utilde,
                        amrex::Array4<const amrex::Real> const utrans,
                        amrex::Array4<const amrex::Real> const vtrans,
                        amrex::Array4<const amrex::Real> const wtrans,
                        amrex::Array4<const amrex::Real> const ulx,
                        amrex::Array4<const amrex::Real> const urx,
                        amrex::Array4<const amrex::Real> const uimhx,
                        amrex::Array4<const amrex::Real> const uly,
                        amrex::Array4<const amrex::Real> const ury,
                        amrex::Array4<const amrex::Real> const uimhy,
                        amrex::Array4<const amrex::Real> const ulz,
                        amrex::Array4<const amrex::Real> const urz,
                        amrex::Array4<const amrex::Real> const uimhz,
                        amrex::Array4<amrex::Real> const uimhyz,
                        amrex::Array4<amrex::Real> const uimhzy,
                        amrex::Array4<amrex::Real> const vimhxz,
                        amrex::Array4<amrex::Real> const vimhzx,
                        amrex::Array4<amrex::Real> const wimhxy,
                        amrex::Array4<amrex::Real> const wimhyx,
                        const amrex::Box& domainBox,
                        const amrex::Real* dx);
                        
    void VelPredVelocities(const amrex::MFIter& mfi, 
                        amrex::Array4<const amrex::Real> const utilde,
                        amrex::Array4<const amrex::Real> const utrans,
                        amrex::Array4<const amrex::Real> const vtrans,
                        amrex::Array4<const amrex::Real> const wtrans,
                        amrex::Array4<amrex::Real> const umac,
                        amrex::Array4<amrex::Real> const vmac,
                        amrex::Array4<amrex::Real> const wmac,
                        amrex::Array4<const amrex::Real> const w0macx,
                        amrex::Array4<const amrex::Real> const w0macy,
                        amrex::Array4<const amrex::Real> const w0macz,
                        amrex::Array4<const amrex::Real> const Imfx,
                        amrex::Array4<const amrex::Real> const Ipfx,
                        amrex::Array4<const amrex::Real> const Imfy,
                        amrex::Array4<const amrex::Real> const Ipfy,
                        amrex::Array4<const amrex::Real> const Imfz,
                        amrex::Array4<const amrex::Real> const Ipfz,
                        amrex::Array4<const amrex::Real> const ulx,
                        amrex::Array4<const amrex::Real> const urx,
                        amrex::Array4<const amrex::Real> const uly,
                        amrex::Array4<const amrex::Real> const ury,
                        amrex::Array4<const amrex::Real> const ulz,
                        amrex::Array4<const amrex::Real> const urz,
                        amrex::Array4<const amrex::Real> const uimhyz,
                        amrex::Array4<const amrex::Real> const uimhzy,
                        amrex::Array4<const amrex::Real> const vimhxz,
                        amrex::Array4<const amrex::Real> const vimhzx,
                        amrex::Array4<const amrex::Real> const wimhxy,
                        amrex::Array4<const amrex::Real> const wimhyx,
                        amrex::Array4<const amrex::Real> const force,
                        amrex::Array4<const amrex::Real> const w0_cart_in,
                        const amrex::Box& domainBox,
                        const amrex::Real* dx);
#endif
    ////////////////////////


    /*
      private data members
    */

    ////////////////
    // static data members defined in `_cpp_parameters`
    // this file is in Source/param_includes/
#include <maestro_params.H>
    ////////////////

    // these are defined in `VariableSetup()`
    static int Rho, RhoH, FirstSpec, NumSpec, Temp, Pi, Nscal;
    static int ng_s; //< number of ghost cells for `sold/new` and `uold/new`

    // these are defined in `Maestro.cpp`
    // these represent the four types of nodal projections
    static int initial_projection_comp;
    static int divu_iters_comp;
    static int pressure_iters_comp;
    static int regular_timestep_comp;

    // these are defined in `Maestro.cpp`
    // density and enthalpy edge state prediction
    static int predict_rhoprime_and_X, predict_rhoX, predict_rho_and_X;
    static int predict_rhoh, predict_rhohprime, predict_h;
    static int predict_T_then_rhohprime, predict_T_then_h;
    static int predict_hprime, predict_Tprime_then_h;

    // these are defined in `Maestro.cpp`
    static amrex::IntVect nodal_flag;
    static amrex::IntVect nodal_flag_x;
    static amrex::IntVect nodal_flag_y;
    static amrex::IntVect nodal_flag_z;

    static constexpr amrex::Real Gconst = 6.67428e-8;

    /// which step?
    int istep;
    int start_step;

    // keep track of old time, new time, and time step at each level
    amrex::Real t_new;
    amrex::Real t_old;
    amrex::Real dt;
    amrex::Real dtold;

    /// number of ghost cells needed for hyperbolic step
    int ng_adv;

    // array of multifabs to store the solution at each level of refinement
    // after advancing a level we use "swap" to change pointers to old/new
    // to avoid a copy.  These MultiFabs go through the regridding process
    amrex::Vector<amrex::MultiFab> sold;
    amrex::Vector<amrex::MultiFab> snew;
    amrex::Vector<amrex::MultiFab> uold;
    amrex::Vector<amrex::MultiFab> unew;
    amrex::Vector<amrex::MultiFab> S_cc_old;
    amrex::Vector<amrex::MultiFab> S_cc_new;

    // these MultiFabs are persistant and need to be regridded as well
    amrex::Vector<amrex::MultiFab> gpi;
    amrex::Vector<amrex::MultiFab> dSdt;
    amrex::Vector<amrex::MultiFab> pi;   // nodal
    amrex::Vector<amrex::MultiFab> intra; // for sdc

    /// this doesn't have to be persistent, but we make it so that we avoid
    /// continually creating and filling temporaries
    /// saves on some flops and data movement (GPU)
    amrex::Vector<amrex::MultiFab> w0_cart;

    /// this only needs to persist leading into the initial pressure iters
    /// since we project `(beta0^nph S^1 - beta0 S^0) / dt`
    /// during a regular time step we overwrite this
    amrex::Vector<amrex::MultiFab> rhcc_for_nodalproj;

    /// spherical only -
    /// we make this persistent in that we only have to rebuild and
    /// fill this after regridding
    amrex::Vector<amrex::MultiFab> normal;
    amrex::Vector<amrex::MultiFab> cell_cc_to_r;

    /// stores domain boundary conditions.
    /// These muse be vectors (rather than arrays) so we can ParmParse them
    IntVector phys_bc;

    /// Boundary condition objects needed for FillPatch routines.
    /// This is essentially an array (over components)
    /// of `2*DIM` integer arrays storing the physical boundary
    /// condition types at the `lo/hi` walls in each direction
    amrex::Vector<amrex::BCRec> bcs_s;  //< for `sold/snew`
    amrex::Vector<amrex::BCRec> bcs_u;  //< for `uold/unew`
    amrex::Vector<amrex::BCRec> bcs_f;  //< "first-order extrap" used for `S_cc`, `gpi`, `dSdt`

    // vectors store the multilevel 1D states as one very long array.
    // these are cell-centered
    RealVector s0_init;
    RealVector p0_init;
    RealVector rho0_old;
    RealVector rho0_new;
    RealVector rhoh0_old;
    RealVector rhoh0_new;
    RealVector rhoX0_old;
    RealVector rhoX0_new;
    RealVector p0_old;
    RealVector p0_new;
    RealVector tempbar;
    RealVector tempbar_init;
    RealVector beta0_old;
    RealVector beta0_new;
    RealVector gamma1bar_old;
    RealVector gamma1bar_new;
    RealVector etarho_cc;
    RealVector psi;
    RealVector grav_cell_old;
    RealVector grav_cell_new;
    RealVector r_cc_loc;
    /// `p0^{n-1}` needed to compute `d(p0)/dt` for nonuniform grid spacing
    RealVector p0_nm1;
    RealVector beta0_nm1;

    // Vectors store the multilevel 1D states as one very long array.
    // These are edge-centered
    RealVector w0;
    RealVector etarho_ec;
    RealVector r_edge_loc;

    // Information for the base state.
    // We also store these (except for the large arrays)
    // in `base_state.f90` in a fortran module for convenience
    int max_radial_level;
    int finest_radial_level;
    int nr_fine;
    amrex::Real dr_fine;
    int nr_irreg;
    IntVector nr;
    RealVector dr;
    IntVector base_cutoff_density_coord;
    IntVector anelastic_cutoff_density_coord;
    IntVector burning_cutoff_density_lo_coord;
    IntVector burning_cutoff_density_hi_coord;


    // relative error needed for base state computations
    amrex::Real c_rel_eps;

    // these provide information about the multilevel base state configuration
    IntVector numdisjointchunks;
    IntVector r_start_coord;
    IntVector r_end_coord;

    /// array of tagged boxes (planar)
    IntVector tag_array;

    // diag file array buffers
    amrex::Vector<amrex::Real> diagfile1_data;
    amrex::Vector<amrex::Real> diagfile2_data;
    amrex::Vector<amrex::Real> diagfile3_data;

    // problem information
    RealVector center;

    /// Stores fluxes at coarse-fine interface for synchronization.
    /// This will be sized `max_level+1`
    ///
    /// NOTE: the flux register associated with `flux_reg[lev]` is associated
    /// with the `lev/lev-1` interface (and has grid spacing associated with `lev-1`)
    /// therefore `flux_reg[0]` and `flux_reg[max_level]` are never actually
    /// used in the reflux operation
    amrex::Vector<std::unique_ptr<amrex::FluxRegister> > flux_reg_s;

    /// flag for writing plotfiles
    enum plotfile_flag {plotInitData = -9999999, plotInitProj = -9999998, plotDivuIter = -9999997};

};

#endif<|MERGE_RESOLUTION|>--- conflicted
+++ resolved
@@ -277,7 +277,6 @@
     ////////////
     // MaestroBaseStateGeometry.cpp functions
 
-<<<<<<< HEAD
     void InitBaseStateGeometry(const int max_radial_level_in, 
                                const int nr_fine_in,
                                const amrex::Real dr_fine_in,
@@ -291,8 +290,6 @@
 
     void InitMultilevel(const int finest_radial_level_in);
                                
-=======
->>>>>>> 7097d2eb
     void RestrictBase(RealVector& s0_vec, bool is_cell_centered);
     void FillGhostBase(RealVector& s0_vec, bool is_cell_centered);
 
