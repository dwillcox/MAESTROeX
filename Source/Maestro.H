#ifndef Maestro_H_
#define Maestro_H_

#ifdef _OPENMP
#include <omp.h>
#endif

#include <AMReX_AmrCore.H>
#include <AMReX_FillPatchUtil.H>
#include <AMReX_FluxRegister.H>
#include <AMReX_MLABecLaplacian.H>
#include <AMReX_MLMG.H>
#include <AMReX_MultiFabUtil.H>
#include <AMReX_ParmParse.H>
#include <AMReX_PlotFileUtil.H>
#include <network.H>
#include <eos.H>
#include <conductivity.H>
#include <BaseState.H>
#include <BaseStateGeometry.H>

#include <state_indices.H>
#include <maestro_params.H>
using namespace maestro;
#include <ModelParser.H>
#include <SimpleLog.H>
#include <PhysBCFunctMaestro.H>

/// Define Real vector types for CUDA-compatability. If `AMREX_USE_CUDA`, then
/// this will be stored in CUDA managed memory.
#ifdef AMREX_USE_CUDA
typedef amrex::Gpu::ManagedVector<amrex::Real> RealVector;
typedef amrex::Gpu::ManagedVector<int> IntVector;
#else
typedef amrex::Vector< amrex::Real > RealVector;
typedef amrex::Vector< int > IntVector;
#endif

/// hard code a maximum level limit
#define MAESTRO_MAX_LEVELS 15

class Maestro
    : public amrex::AmrCore
{
public:

    /*
      public member functions
    */

    /// constructor
    Maestro ();
    /// destructor
    virtual ~Maestro ();

    // in `MaestroSetup.cpp`
    /// Setup the simulation.
    /// - read in C++/F90 parameters
    /// - define global C++/F90 variables and initialize network
    /// - set up boundary conditions
    /// - initialize base state geometry parameters
    /// - set `istep`, `t_new`, `t_old`
    /// - allocate MultiFabs and base state arrays
    void Setup ();

    // in `MaestroInit.cpp`
    /// Initialize the simulation.
    /// - initialize multifab and base state data
    /// - perform initial projection
    /// - perform divu iters
    /// - perform initial (pressure) iterations
    void Init ();

    // in `MaestroEvolve.cpp`
    /// advance solution to final time
    void Evolve ();

    // for keeping track of the amount of CPU time used. This will persist
    // after restarts
    static amrex::Real      previousCPUTimeUsed;
    static amrex::Real      startCPUTime;

    /// Get the amount of CPU time used. This will persist
    /// after restarts.
    static amrex::Real getCPUTime();

    /// Dump build info
    static void WriteBuildInfo ();

// private:

    /*
      private member functions
    */

    ////////////
    // MaestroAdvance.cpp functions

    /// Advance solution at all levels for a single time step. This uses the old
    /// temporal integration scheme.
    ///
    /// @param is_initIter is it the initial iteration?
    void AdvanceTimeStep (bool is_initIter);

    /// Advance solution for a single time step with irregular base state spacing
    ///
    /// @param is_initIter is it the initial iteration?
    void AdvanceTimeStepIrreg (bool is_initIter);

    /// Advance solution for a single time step with regular base state spacing
    /// and new time-stepping scheme
    ///
    /// @param is_initIter is it the initial iteration?
    void AdvanceTimeStepAverage (bool is_initIter);
    
    // advance solution at all levels for a single time step using SDC
    // instead of Strang splitting
    void AdvanceTimeStepSDC (bool is_initIter);

    // end MaestroAdvance.cpp functions
    ////////////

    ////////////
    // MaestroAdvectBase.cpp functions
    void AdvectBaseDens(BaseState<amrex::Real>& rho0_predicted_edge);
    void AdvectBaseDensPlanar(BaseState<amrex::Real>& rho0_predicted_edge);
    void AdvectBaseDensSphr(BaseState<amrex::Real>& rho0_predicted_edge);

    void AdvectBaseEnthalpy(BaseState<amrex::Real>& rhoh0_predicted_edge);
    void AdvectBaseEnthalpyPlanar(BaseState<amrex::Real>& rhoh0_predicted_edge);
    void AdvectBaseEnthalpySphr(BaseState<amrex::Real>& rhoh0_predicted_edge);
    // end MaestroAdvectBase.cpp functions
    ////////////

    ////////////
    // MaestroAdvection.cpp functions

    /// Compute unprojected mac velocities
    ///
    /// @param umac             MAC velocity
    /// @param w0mac            MAC base-state velocity
    /// @param w0_force         base-state-velocity force
    /// @param w0_force_cart    base-state-velocity force on cartesian grid
    void AdvancePremac (amrex::Vector<std::array< amrex::MultiFab, AMREX_SPACEDIM > >& umac,
                        const amrex::Vector<std::array< amrex::MultiFab,AMREX_SPACEDIM > >& w0mac,
                        const RealVector& w0_force,
                        const amrex::Vector<amrex::MultiFab>& w0_force_cart);

    /// Calculate `rhoX` flux
    ///
    /// Takes the predicted edges states of the scalars
    /// and the MAC velocities and computes the flux through the
    /// interfaces.
    ///
    /// The construction of the fluxes depends on
    /// what form the incoming edge states take.  This depends on
    /// `species_pred_type`:
    ///
    /// - `predict_rhoprime_and_X`:
    ///   We have rho' and X, and need a edge-centered base state to
    ///   make the final fluxes
    ///
    /// - `predict_rhoX`:
    ///   We use the (rho X) edge state directly to compute the fluxes.
    ///   No base state input needed.
    ///
    /// - `predict_rho_and_X`:
    ///   The fluxes are computed from the product of the rho and X
    ///   edge states, again, no base state input needed.
    ///
    /// @param state            cell-centered scalars
    /// @param sflux            scalar flux
    /// @param etarhoflux       `eta_rho` flux
    /// @param sedge            edge state of scalars
    /// @param umac, w0mac      MAC velocity of full and base-state velocity
    /// @param r0_old           old base-state density
    /// @param r0_edge_old      old base-state density on cell-edges
    /// @param r0mac_old        old MAC-projected base-state density
    /// @param r0_new           new base-state density
    /// @param r0_edge_new      new base-state density on cell-edges
    /// @param r0mac_new        new MAC-projected base-state density
    /// @param r0_predicted_edge  new base-state density on cell edges
    /// @param start_comp       index of component of `state` to begin with
    /// @param num_comp         number of components to perform calculation for
    void MakeRhoXFlux (const amrex::Vector<amrex::MultiFab>& state,
                       amrex::Vector<std::array< amrex::MultiFab, AMREX_SPACEDIM > >& sflux,
                       amrex::Vector<amrex::MultiFab>& etarhoflux,
                       amrex::Vector<std::array< amrex::MultiFab, AMREX_SPACEDIM > >& sedge,
                       const amrex::Vector<std::array< amrex::MultiFab, AMREX_SPACEDIM > >& umac,
                       const amrex::Vector<std::array< amrex::MultiFab, AMREX_SPACEDIM > >& w0mac,
                       const RealVector& r0_old,
                       const RealVector& r0_edge_old,
                       const amrex::Vector<std::array< amrex::MultiFab, AMREX_SPACEDIM > >& r0mac_old,
                       const RealVector& r0_new,
                       const RealVector& r0_edge_new,
                       const amrex::Vector<std::array< amrex::MultiFab, AMREX_SPACEDIM > >& r0mac_new,
                       const RealVector& r0_predicted_edge,
                       int start_comp, int num_comp);

    void MakeRhoXFlux (const amrex::Vector<amrex::MultiFab>& state,
                       amrex::Vector<std::array< amrex::MultiFab, AMREX_SPACEDIM > >& sflux,
                       amrex::Vector<amrex::MultiFab>& etarhoflux,
                       amrex::Vector<std::array< amrex::MultiFab, AMREX_SPACEDIM > >& sedge,
                       const amrex::Vector<std::array< amrex::MultiFab, AMREX_SPACEDIM > >& umac,
                       const amrex::Vector<std::array< amrex::MultiFab, AMREX_SPACEDIM > >& w0mac,
                       const BaseState<amrex::Real>& r0_old,
                       const BaseState<amrex::Real>& rho0_edge_old,
                       const amrex::Vector<std::array< amrex::MultiFab, AMREX_SPACEDIM > >& r0mac_old,
                       const BaseState<amrex::Real>& r0_new,
                       const BaseState<amrex::Real>& rho0_edge_new,
                       const amrex::Vector<std::array< amrex::MultiFab, AMREX_SPACEDIM > >& r0mac_new,
                       const BaseState<amrex::Real>& rho0_predicted_edge,
                       int start_comp, int num_comp);

    /// Calculate `rhoh` flux
    ///
    /// Takes the predicted edges states of the scalars
    /// and the MAC velocities and computes the flux through the
    /// interfaces.
    ///
    /// @param state            cell-centered scalars
    /// @param sflux            scalar flux
    /// @param sedge            edge state of scalars
    /// @param umac, w0mac      MAC velocity of full and base-state velocity
    /// @param r0_old           old base-state density
    /// @param r0_edge_old      old base-state density on cell-edges
    /// @param r0mac_old        old MAC-projected base-state density
    /// @param r0_new           new base-state density
    /// @param r0_edge_new      new base-state density on cell-edges
    /// @param r0mac_new        new MAC-projected base-state density
    /// @param rh0_old          old base-state conserved enthalpy
    /// @param rh0_edge_old     old base-state conserved enthalpy on cell-edges
    /// @param rh0mac_old       old MAC-projected base-state conserved enthalpy
    /// @param rh0_new          new base-state conserved enthalpy
    /// @param rh0_edge_new     new base-state conserved enthalpy on cell-edges
    /// @param rh0mac_new       new MAC-projected base-state conserved enthalpy
    /// @param h0mac_old, h0mac_new base-state primitive enthalpy
    void MakeRhoHFlux (const amrex::Vector<amrex::MultiFab>& state,
                       amrex::Vector<std::array< amrex::MultiFab, AMREX_SPACEDIM > >& sflux,
                       amrex::Vector<std::array< amrex::MultiFab, AMREX_SPACEDIM > >& sedge,
                       const amrex::Vector<std::array< amrex::MultiFab, AMREX_SPACEDIM > >& umac,
                       const amrex::Vector<std::array< amrex::MultiFab, AMREX_SPACEDIM > >& w0mac,
                       const BaseState<amrex::Real>& r0_old,
                       const BaseState<amrex::Real>& r0_edge_old,
                       const amrex::Vector<std::array< amrex::MultiFab, AMREX_SPACEDIM > >& r0mac_old,
                       const BaseState<amrex::Real>& r0_new,
                       const BaseState<amrex::Real>& r0_edge_new,
                       const amrex::Vector<std::array< amrex::MultiFab, AMREX_SPACEDIM > >& r0mac_new,
                       const BaseState<amrex::Real>& rh0_old,
                       const BaseState<amrex::Real>& rh0_edge_old,
                       const amrex::Vector<std::array< amrex::MultiFab, AMREX_SPACEDIM > >& rh0mac_old,
                       const BaseState<amrex::Real>& rh0_new,
                       const BaseState<amrex::Real>& rh0_edge_new,
                       const amrex::Vector<std::array< amrex::MultiFab, AMREX_SPACEDIM > >& rh0mac_new,
                       const amrex::Vector<std::array< amrex::MultiFab, AMREX_SPACEDIM > >& h0mac_old,
                       const amrex::Vector<std::array< amrex::MultiFab, AMREX_SPACEDIM > >& h0mac_new);

    /// Given scalar fluxes, update scalars
    ///
    /// @param stateold         cell-centered scalars
    /// @param statenew         new scalar flux
    /// @param sflux            scalar fluxes
    /// @param force            velocity force
    /// @param start_scomp      index of component of `state` to begin with
    /// @param num_comp         number of components to perform calculation for
    /// @param p0_cart          base state pressure on cartesian grid
    void UpdateScal (const amrex::Vector<amrex::MultiFab>& stateold,
                     amrex::Vector<amrex::MultiFab>& statenew,
                     const amrex::Vector<std::array< amrex::MultiFab, AMREX_SPACEDIM > >& sflux,
                     const amrex::Vector<amrex::MultiFab>& force,
                     int start_scomp, int num_comp,
                     const amrex::Vector<amrex::MultiFab>& p0_cart);

    /// Update velocity
    ///
    /// @param umac             MAC velocity
    /// @param uedge            edge-based velocity
    /// @param force            velocity force
    /// @param sponge
    /// @param w0mac            base state MAC velocity
    void UpdateVel (const amrex::Vector<std::array< amrex::MultiFab, AMREX_SPACEDIM > >& umac,
                    const amrex::Vector<std::array< amrex::MultiFab, AMREX_SPACEDIM > >& uedge,
                    const amrex::Vector<amrex::MultiFab>& force,
                    const amrex::Vector<amrex::MultiFab>& sponge,
                    const amrex::Vector<std::array< amrex::MultiFab, AMREX_SPACEDIM > >& w0mac);

    // end MaestroAdvection.cpp functions
    ////////////

    ////////////
    // MaestroAverage.cpp functions

    /// Compute the radial average of a quantitiy
    ///
    /// @param mf       MultiFab containing quantity to be averaged
    /// @param phibar   Averaged quantity
    /// @param comp     Index of component of `mf` to average
    void Average (const amrex::Vector<amrex::MultiFab>& mf,
                  RealVector& phibar,
                  int comp);
    void Average (const amrex::Vector<amrex::MultiFab>& mf,
                  BaseState<amrex::Real>& phibar,
                  int comp);

    // end MaestroAverage.cpp functions
    ////////////

    ////////////
    // MaestroBaseState.cpp functions

    void InitBaseState(BaseState<amrex::Real>& rho0, BaseState<amrex::Real>& rhoh0, 
                       BaseState<amrex::Real>& p0, 
                       const int lev);

    // end MaestroBaseState.cpp functions
    ////////////

    ////////////
    // MaestroBaseStateGeometry.cpp functions

    // void InitBaseStateGeometry(const int max_radial_level_in, 
    //                            const int nr_fine_in,
    //                            const amrex::Real dr_fine_in,
    //                            const int nr_irreg_in);
#if (AMREX_SPACEDIM == 3)
    void InitBaseStateMapSphr(const int lev, const amrex::MFIter& mfi, 
                              const amrex::GpuArray<amrex::Real,AMREX_SPACEDIM> dx_fine, 
                              const amrex::GpuArray<amrex::Real,AMREX_SPACEDIM> dx_lev);
#endif
    void ComputeCutoffCoords(const BaseState<amrex::Real>& rho0);

    // void InitMultilevel(const int finest_radial_level_in);
                               
    void RestrictBase(RealVector& s0_vec, bool is_cell_centered);
    void FillGhostBase(RealVector& s0_vec, bool is_cell_centered);

    void RestrictBase(BaseState<Real>& s0_vec, bool is_cell_centered);
    void RestrictBase(BaseStateArray<Real> s0_vec, bool is_cell_centered);

    void FillGhostBase(BaseState<Real>& s0_vec, bool is_cell_centered);
    void FillGhostBase(BaseStateArray<Real> s0_vec, bool is_cell_centered);

    // end MaestroBaseStateGeometry.cpp functions
    ////////////

    ////////////
    // MaestroBCFill.cpp functions
    
    static void ScalarFill(const amrex::Array4<amrex::Real>& scal, 
                    const amrex::Box& bx, 
                    const amrex::Box& domainBox,
                    const amrex::Real* dx, 
                    const amrex::BCRec bcs,
                    const amrex::Real* gridlo, const int comp);

    static void VelFill(const amrex::Array4<amrex::Real>& vel, 
                    const amrex::Box& bx, 
                    const amrex::Box& domainBox,
                    const amrex::Real* dx, 
                    const amrex::BCRec bcs,
                    const amrex::Real * gridlo, const int comp=0);

    static void FillExtBC(const amrex::Array4<amrex::Real>& q, 
                   const amrex::Box& bx, 
                   const amrex::Box& domainBox, 
                   const amrex::BCRec bcs,
                   const int comp, const bool is_vel=false);

    // end MaestroBCFill.cpp functions
    ////////////

    ////////////
    // MaestroCelltoEdge.cpp functions

    void CelltoEdge(const RealVector& s0_cell_vec, 
                    RealVector& s0_edge_vec);

    void CelltoEdge(const RealVector& s0_cell_vec, 
                    BaseState<amrex::Real>& s0_edge);

    void CelltoEdge(const BaseState<amrex::Real>& s0_cell_vec, 
                    BaseState<amrex::Real>& s0_edge);

    // end MaestroCelltoEdge.cpp functions
    ////////////

    ////////////
    // MaestroCheckpoint.cpp functions

    /// Write a checkpoint at timestep `step`
    void WriteCheckPoint (int step);
    int ReadCheckPoint ();
    void GotoNextLine (std::istream& is);

    // end MaestroCheckpoint.cpp functions
    ////////////

    ////////////
    // MaestroConvert.cpp functions

    /// If `flag`, subtract the base state, returning the perturbed quantity.
    /// Otherwise, add the base state, returning the full quantity.
    /// This version iterates over all levels.
    ///
    /// @param scal     full/perturbed scalar quantity to subtract/add base state to
    /// @param s0       base state scalar
    /// @param comp     component of `scal` to perform calculation on
    /// @param bccomp   component of `bcs_in` to use to enforce boundary conditions
    /// @param bcs_in   boundary conditions
    /// @param flag     determines whether base state is subtracted (true) or added (false)
    void PutInPertForm (amrex::Vector<amrex::MultiFab>& scal,
                        const RealVector& s0,
                        int comp, int bccomp,
                        const amrex::Vector<amrex::BCRec>& bcs_in,
                        bool flag);
    void PutInPertForm (amrex::Vector<amrex::MultiFab>& scal,
                        const BaseState<Real>& s0,
                        int comp, int bccomp,
                        const amrex::Vector<amrex::BCRec>& bcs_in,
                        bool flag);


    /// If `flag`, subtract the base state, returning the perturbed quantity.
    /// Otherwise, add the base state, returning the full quantity.
    /// This version operates only on a single level.
    ///
    /// @param level    level to perform calculation on
    /// @param scal     full/perturbed scalar quantity to subtract/add base state to
    /// @param s0       base state scalar
    /// @param comp     component of `scal` to perform calculation on
    /// @param bccomp   component of `bcs_in` to use to enforce boundary conditions
    /// @param bcs_in   boundary conditions
    /// @param flag     determines whether base state is subtracted (true) or added (false)
    void PutInPertForm (int level, amrex::Vector<amrex::MultiFab>& scal,
                        const RealVector& s0,
                        int comp, int bccomp,
                        const amrex::Vector<amrex::BCRec>& bcs_in,
                        bool flag);
    void PutInPertForm (int level, amrex::Vector<amrex::MultiFab>& scal,
                        const BaseState<Real>& s0,
                        int comp, int bccomp,
                        const amrex::Vector<amrex::BCRec>& bcs_in,
                        bool flag);

    /// If `flag`, returns species mass fraction `X` given the conserved variable `rhoX`.
    /// Otherwise, performs inverse operation
    void ConvertRhoXToX (amrex::Vector<amrex::MultiFab>& scal,
                         bool flag);

    /// If `flag`, return enthalpy `h` given the conserved variable `rhoh`.
    /// Otherwise, performs inverse operation
    void ConvertRhoHToH (amrex::Vector<amrex::MultiFab>& scal,
                         bool flag);
    ////////////

    ////////////////////////
    // MaestroDebug.cpp functions

    /// Print out the contents of the base state
    void PrintBase (const RealVector& base, const bool is_cell_centered=true);

    /// Print out the contents of a Vector of MultiFabs
    void PrintMF   (const amrex::Vector<amrex::MultiFab>& CC);

    /// Print out the contents of a Vector of edge-based MultiFabs
    void PrintEdge (const amrex::Vector<std::array< amrex::MultiFab, AMREX_SPACEDIM > >& EDGE,
                    int dir);

    /// Utility to write out a multilevel multifab to a plotfile
    void WriteMF   (const amrex::Vector<amrex::MultiFab>& mf,
                    std::string name);
    ////////////////////////

    ////////////////////////
    // MaestroDensityAdvance.cpp functions

    /// Advance the density
    ///
    /// @param which_step       Is this the predictor (1) or corrector (2) step?
    /// @param scalold          old cell-centered scalars
    /// @param scalnew          new scalars
    /// @param sedge            edge-based scalars
    /// @param sflux            scalar fluxes
    /// @param scal_force       scalar force
    /// @param etarhoflux       `eta_rho` flux
    /// @param umac             MAC velocity
    /// @param w0mac            MAC base state velocity
    /// @param rho0_predicted_edge base state density predicted to cell edges
    void DensityAdvance (int which_step,
                         amrex::Vector<amrex::MultiFab>& scalold,
                         amrex::Vector<amrex::MultiFab>& scalnew,
                         amrex::Vector<std::array< amrex::MultiFab, AMREX_SPACEDIM > >& sedge,
                         amrex::Vector<std::array< amrex::MultiFab, AMREX_SPACEDIM > >& sflux,
                         amrex::Vector<amrex::MultiFab>& scal_force,
                         amrex::Vector<amrex::MultiFab>& etarhoflux,
                         amrex::Vector<std::array< amrex::MultiFab, AMREX_SPACEDIM > >& umac,
                         const amrex::Vector<std::array< amrex::MultiFab,AMREX_SPACEDIM > >& w0mac,
                         const BaseState<amrex::Real>& rho0_predicted_edge);

    // SDC
    void DensityAdvanceSDC (int which_step,
                            amrex::Vector<amrex::MultiFab>& scalold,
                            amrex::Vector<amrex::MultiFab>& scalnew,
                            amrex::Vector<std::array< amrex::MultiFab, AMREX_SPACEDIM > >& sedge,
                            amrex::Vector<std::array< amrex::MultiFab, AMREX_SPACEDIM > >& sflux,
                            amrex::Vector<amrex::MultiFab>& scal_force,
                            amrex::Vector<amrex::MultiFab>& etarhoflux,
                            amrex::Vector<std::array< amrex::MultiFab, AMREX_SPACEDIM > >& umac,
                            const amrex::Vector<std::array< amrex::MultiFab,AMREX_SPACEDIM > >& w0mac,
                            const BaseState<amrex::Real>& rho0_predicted_edge);
    ////////////////////////

    ////////////
    // MaestroDiag.cpp functions

    /// Put together an array of multifabs for writing
    void WriteDiagFile (int& index);

    /// Write plotfile to disk
    void DiagFile (const int step,
                   const amrex::Real dt_in,
                   const BaseState<amrex::Real>& rho0_in,
                   const BaseState<amrex::Real>& p0_in,
                   const amrex::Vector<amrex::MultiFab>& u_in,
                   const amrex::Vector<amrex::MultiFab>& s_in,
                   int& index);
    // end MaestroDiag.cpp functions
    ////////////

    ////////////
    // Time step computation in `MaestroDt.cpp`

    /// Compute the time step
    void EstDt ();

    /// Compute initial time step
    void FirstDt ();

    void EstDt_Divu(RealVector& gp0_vec, const BaseState<amrex::Real>& p0, 
                    const BaseState<amrex::Real>& gamma1bar);

    // end MaestroDt.cpp functions
    ////////////////////////

    ////////////
    // MaestroEnforceHSE.cpp

    void EnforceHSE(const BaseState<amrex::Real>& rho0, 
                    BaseState<amrex::Real>& p0,
                    const BaseState<amrex::Real>& grav_cell);

    // end  MaestroEnforceHSE.cpp functions
    ////////////////////////

    ////////////////////////
    // MaestroEnthalpyAdvance.cpp functions

    /// Advance the enthalpy
    ///
    /// @param which_step       Is this the predictor (1) or corrector (2) step?
    /// @param scalold          old cell-centered scalars
    /// @param scalnew          new scalars
    /// @param sedge            edge-based scalars
    /// @param sflux            scalar fluxes
    /// @param scal_force       scalar force
    /// @param umac             MAC velocity
    /// @param w0mac            MAC base state velocity
    /// @param thermal          thermal term
    void EnthalpyAdvance (int which_step,
                          amrex::Vector<amrex::MultiFab>& scalold,
                          amrex::Vector<amrex::MultiFab>& scalnew,
                          amrex::Vector<std::array< amrex::MultiFab, AMREX_SPACEDIM > >& sedge,
                          amrex::Vector<std::array< amrex::MultiFab, AMREX_SPACEDIM > >& sflux,
                          amrex::Vector<amrex::MultiFab>& scal_force,
                          amrex::Vector<std::array< amrex::MultiFab, AMREX_SPACEDIM > >& umac,
                          const amrex::Vector<std::array< amrex::MultiFab,AMREX_SPACEDIM > >& w0mac,
                          const amrex::Vector<amrex::MultiFab>& thermal);

    // SDC
    void EnthalpyAdvanceSDC (int which_step,
                          amrex::Vector<amrex::MultiFab>& scalold,
                          amrex::Vector<amrex::MultiFab>& scalnew,
                          amrex::Vector<std::array< amrex::MultiFab, AMREX_SPACEDIM > >& sedge,
                          amrex::Vector<std::array< amrex::MultiFab, AMREX_SPACEDIM > >& sflux,
                          amrex::Vector<amrex::MultiFab>& scal_force,
                          amrex::Vector<std::array< amrex::MultiFab, AMREX_SPACEDIM > >& umac,
                          const amrex::Vector<std::array< amrex::MultiFab,AMREX_SPACEDIM > >& w0mac,
                          const amrex::Vector<amrex::MultiFab>& diff);
    ////////////////////////

    ////////////////////////
    // MaestroFillData.cpp functions

    /// Call `FillPatch` for all levels
    void FillPatch (amrex::Real time,
                    amrex::Vector<amrex::MultiFab>& mf,
                    amrex::Vector<amrex::MultiFab>& mf_old,
                    amrex::Vector<amrex::MultiFab>& mf_new,
                    int srccomp, int destcomp, int ncomp, int startbccomp,
                    const amrex::Vector<amrex::BCRec>& bcs_in, int variable_type=0);

    /// Compute a new multifab by coping in phi from valid region and filling ghost cells
    /// - works for single level and 2-level cases
    /// (fill fine grid ghost by interpolating from coarse)
    /// - `srccomp` is the source component
    /// - `destcomp` is the destination component AND the bc component
    void FillPatch (int lev, amrex::Real time,
                    amrex::MultiFab& mf,
                    amrex::Vector<amrex::MultiFab>& mf_old,
                    amrex::Vector<amrex::MultiFab>& mf_new,
                    int srccomp, int destcomp, int ncomp, int startbccomp,
                    const amrex::Vector<amrex::BCRec>& bcs_in, int variable_type=0);

    /// Fill an entire multifab by interpolating from the coarser level
    /// - this comes into play when a new level of refinement appears
    /// - `srccomp` is the source component
    /// - `destcomp` is the destination component AND the bc component
    void FillCoarsePatch (int lev, amrex::Real time, amrex::MultiFab& mf,
                          amrex::Vector<amrex::MultiFab>& mf_old,
                          amrex::Vector<amrex::MultiFab>& mf_new,
                          int srccomp, int destcomp, int ncomp,
                          const amrex::Vector<amrex::BCRec>& bcs, int variable_type=0);

    /// Utility to copy in data from `mf_old` and/or `mf_new` into `mf`
    /// - if `time=t_old` we copy `mf_old` into` mf`
    /// - if `time=t_new` we copy `mf_new` into `mf`
    /// - otherwise copy in both `mf_old` and `mf_new` into `mf` and the `fillpatch`
    /// routines know to interpolate in time.
    // However in MAESTRO since we don't
    // subcycle I'm not sure if we need this capability?
    void GetData (int lev, amrex::Real time,
                  amrex::Vector<amrex::MultiFab*>& mf,
                  amrex::Vector<amrex::Real>& mftime,
                  amrex::Vector<amrex::MultiFab>& mf_old,
                  amrex::Vector<amrex::MultiFab>& mf_new);

    /// Set covered coarse cells to be the average of overlying fine cells
    ///
    /// @param mf       MultiFab to average
    /// @param comp     Index of first component to average
    /// @param ncomp    Number of components to average
    void AverageDown (amrex::Vector<amrex::MultiFab>& mf,
                      int comp,
                      int ncomp);

    /// Set covered faces to be the average of overlying fine faces
    void AverageDownFaces (amrex::Vector<std::array< amrex::MultiFab, AMREX_SPACEDIM > >& edge);

    /// Fill in ONE ghost cell for all components of a face-centered (MAC) velocity
    /// field behind physical boundaries.  Does not modify the velocities on the boundary
    void FillUmacGhost (amrex::Vector<std::array< amrex::MultiFab, AMREX_SPACEDIM > >& umac,
                        int level=-1);

    /// Fill in all ghost cells for an edge-based MAC velocity field
    void FillPatchUedge(amrex::Vector<std::array< amrex::MultiFab, AMREX_SPACEDIM > >& uedge);

    // end MaestroFillData.cpp functions
    ////////////

    ////////////////////////
    // MaestroFill3dData.cpp functions

    /// Maps 1d arrays onto multi-D cartesian MultiFabs
    ///
    /// @param s0           1d base state
    /// @param s0_cart      base state mapped to multi-d cartesian MultiFab
    /// @param is_input_edge_centered   is the input edge-centered?
    /// @param is_output_a_vector       is the output a vector?
    /// @param bcs          boundary conditions
    /// @param sbccomp      start boundary conditions component
    void Put1dArrayOnCart (const RealVector& s0,
                           amrex::Vector<amrex::MultiFab>& s0_cart,
                           const int is_input_edge_centered,
                           const int is_output_a_vector,
                           const amrex::Vector<amrex::BCRec>& bcs = amrex::Vector<amrex::BCRec>(),
                           const int sbccomp = 0, int variable_type=0);

    void Put1dArrayOnCart (const BaseState<amrex::Real>& s0,
                           amrex::Vector<amrex::MultiFab>& s0_cart,
                           int is_input_edge_centered,
                           int is_output_a_vector,
                           const amrex::Vector<amrex::BCRec>& bcs = amrex::Vector<amrex::BCRec>(),
                           int sbccomp = 0, int variable_type=0);                       

    /// Maps 1d arrays onto multi-D cartesian MultiFabs
    ///
    /// @param level        AMR level to perform calculation on
    /// @param s0           1d base state
    /// @param s0_cart      base state mapped to multi-d cartesian MultiFab
    /// @param is_input_edge_centered   is the input edge-centered?
    /// @param is_output_a_vector       is the output a vector?
    /// @param bcs          boundary conditions
    /// @param sbccomp      start boundary conditions component
    void Put1dArrayOnCart (const int level, const RealVector& s0,
                           amrex::Vector<amrex::MultiFab>& s0_cart,
                           const int is_input_edge_centered,
                           const int is_output_a_vector,
                           const amrex::Vector<amrex::BCRec>& bcs = amrex::Vector<amrex::BCRec>(),
                           int sbccomp = 0);

       /// Maps 1d arrays onto multi-D cartesian MultiFabs
    ///
    /// @param level        AMR level to perform calculation on
    /// @param s0           1d base state
    /// @param s0_cart      base state mapped to multi-d cartesian MultiFab
    /// @param is_input_edge_centered   is the input edge-centered?
    /// @param is_output_a_vector       is the output a vector?
    /// @param bcs          boundary conditions
    /// @param sbccomp      start boundary conditions component
    void Put1dArrayOnCart (const int level, const RealVector& s0,
                           amrex::MultiFab& s0_cart,
                           const int is_input_edge_centered,
                           const int is_output_a_vector,
                           const amrex::Vector<amrex::BCRec>& bcs = amrex::Vector<amrex::BCRec>(),
                           int sbccomp = 0);
    void Put1dArrayOnCart (const int level, const BaseState<amrex::Real>& s0,
                           amrex::MultiFab& s0_cart,
                           const int is_input_edge_centered,
                           const int is_output_a_vector,
                           const amrex::Vector<amrex::BCRec>& bcs = amrex::Vector<amrex::BCRec>(),
                           int sbccomp = 0);

    void Put1dArrayOnCart (int level, const BaseState<amrex::Real>& s0,
                           amrex::Vector<amrex::MultiFab>& s0_cart,
                           int is_input_edge_centered,
                           int is_output_a_vector,
                           const amrex::Vector<amrex::BCRec>& bcs = amrex::Vector<amrex::BCRec>(),
                           int sbccomp = 0);                       

    AMREX_GPU_DEVICE amrex::Real QuadInterp(const amrex::Real x, 
                        const amrex::Real x0, const amrex::Real x1, 
                        const amrex::Real x2,
                        const amrex::Real y0, const amrex::Real y1, 
                        const amrex::Real y2,
                        const bool limit=true);

    /// Add (`mult` times) the MAC-projected base state velocity to the edge-based
    /// velocity `uedge`
    ///
    /// @param uedge    edge based velocity
    /// @param w0mac    MAC base state velocity
    /// @param mult     multiplication factor
    void Addw0 (amrex::Vector<std::array< amrex::MultiFab, AMREX_SPACEDIM > >& uedge,
                const amrex::Vector<std::array< amrex::MultiFab, AMREX_SPACEDIM > >& w0mac,
                const amrex::Real& mult);

    /// MAC-project the base state velocity
    void MakeW0mac (amrex::Vector<std::array< amrex::MultiFab,AMREX_SPACEDIM > >& w0mac);

    /// MAC-project the base state scalar `s0`
    void MakeS0mac (const RealVector& s0,
                    amrex::Vector<std::array< amrex::MultiFab,AMREX_SPACEDIM > >& s0mac);

    void MakeS0mac (const BaseState<amrex::Real>& s0,
                    amrex::Vector<std::array< amrex::MultiFab,AMREX_SPACEDIM > >& s0mac);

    /// Create the unit normal across the grids
    void MakeNormal ();

    /// Put the cell-centered data `s_cc` on faces by averaging adjacent cells
    void PutDataOnFaces(const amrex::Vector<amrex::MultiFab>& s_cc,
                        amrex::Vector<std::array< amrex::MultiFab, AMREX_SPACEDIM >>& face,
                        int harmonic_avg);
#if (AMREX_SPACEDIM == 3)
    void MakeCCtoRadii ();
#endif
    // end MaestroFill3dData.cpp functions
    ////////////

    ////////////////////////
    // MaestroForce.cpp functions

    /// Calculate the velocity force term
    void MakeVelForce (amrex::Vector<amrex::MultiFab>& vel_force_cart,
                       const amrex::Vector<std::array< amrex::MultiFab, AMREX_SPACEDIM > >& uedge_in,
                       const amrex::Vector<amrex::MultiFab>& rho,
                       const BaseState<amrex::Real>& rho0,
                       const BaseState<amrex::Real>& grav,
                       const amrex::Vector<amrex::MultiFab>& w0_force_cart,
                       int do_add_utilde_force);

    void ModifyScalForce(amrex::Vector<amrex::MultiFab>& scal_force,
                         const amrex::Vector<amrex::MultiFab>& state,
                         const amrex::Vector<std::array< amrex::MultiFab, AMREX_SPACEDIM > >& umac_in,
                         const RealVector& s0_edge,
                         const amrex::Vector<amrex::MultiFab>& s0_cart,
                         int comp,
                         const amrex::Vector<amrex::BCRec>& bcs,
                         int fullform);

    void ModifyScalForce(amrex::Vector<amrex::MultiFab>& scal_force,
                         const amrex::Vector<amrex::MultiFab>& state,
                         const amrex::Vector<std::array< amrex::MultiFab, AMREX_SPACEDIM > >& umac_in,
                         const BaseState<amrex::Real>& s0_edge,
                         const amrex::Vector<amrex::MultiFab>& s0_cart,
                         int comp,
                         const amrex::Vector<amrex::BCRec>& bcs,
                         int fullform);

    /// Calculate the conserved enthalpy force term
    void MakeRhoHForce (amrex::Vector<amrex::MultiFab>& scal_force,
                        const int is_prediction,
                        const amrex::Vector<amrex::MultiFab>& thermal,
                        const amrex::Vector<std::array< amrex::MultiFab, AMREX_SPACEDIM > >& umac_cart,
                        const int add_thermal,
                        const int &which_step);
    
    void MakeTempForce(amrex::Vector<amrex::MultiFab>& temp_force,
                       const amrex::Vector<amrex::MultiFab>& scal,
                       const amrex::Vector<amrex::MultiFab>& thermal,
                       const amrex::Vector<std::array< amrex::MultiFab, AMREX_SPACEDIM > >& umac);
    ////////////////////////

    ////////////
    // MaestroGamma.cpp functions

    /// Calculate the horizontal average of \f$\Gamma_1\f$
    void MakeGamma1bar (const amrex::Vector<amrex::MultiFab>& scal,
                        BaseState<amrex::Real>& gamma1bar,
                        const BaseState<amrex::Real>& p0);

    // end MaestroGamma.cpp functions
    ////////////

    ////////////
    // MaestroInit.cpp functions

    /// fill in multifab and base state data
    void InitData ();

    /// During initialization of a simulation, `Maestro::InitData()` calls
    /// `AmrCore::InitFromScratch()`, which calls
    /// a `MakeNewGrids()` function that repeatedly calls this function to create
    /// finer levels.  This function creates a new fine
    /// level that did not exist before by interpolating from the coarser level
    /// overrides the pure virtual function in `AmrCore`
    virtual void MakeNewLevelFromScratch (int lev,
                                          amrex::Real time,
                                          const amrex::BoxArray& ba,
                                          const amrex::DistributionMapping& dm) override;

    /// Performs the initial projection
    void InitProj ();

    /// Performs the divu iteration
    void DivuIter (int istep_divu_iter);
    // SDC
    void DivuIterSDC (int istep_divu_iter);

    /// Performs the initial iteration to initialize `gradpi`
    void InitIter ();

    // end MaestroInit.cpp functions
    ////////////

    ////////////
    // MaestroInitData.cpp functions

    void InitLevelData(const int lev, 
                       const amrex::Real time, 
                       const amrex::MFIter& mfi, 
                       const amrex::Array4<amrex::Real> scal, 
                       const amrex::Array4<amrex::Real> vel);

    void InitLevelDataSphr(const int lev,
                           const amrex::Real time, 
                           amrex::MultiFab& scal, 
                           amrex::MultiFab& vel);

    // end MaestroInitData.cpp functions
    ////////////

    ////////////
    // MaestroInletBC.cpp functions

    void SetInletBCs();

    // end InletBC.cpp functions
    ////////////

    ////////////
    // MaestroMacProj.cpp functions

    /// Do the MAC projection
    ///
    /// @param umac enters with face-centered, time-centered `Utilde^*` and should leave with `Utilde`
    /// @param macphi is the solution to the elliptic solve and
    ///   enters as either zero, or the solution to the predictor MAC projection
    /// @param macrhs enters as `beta0*(S-Sbar)`
    /// @param beta0 is a 1d cell-centered array
    void MacProj(amrex::Vector<std::array< amrex::MultiFab, AMREX_SPACEDIM > >& umac,
                  amrex::Vector<amrex::MultiFab>& macphi,
                  const amrex::Vector<amrex::MultiFab>& macrhs,
                  const BaseState<amrex::Real>& beta0,
                  const int& is_predictor);

    /// Multiply (or divide) face-centered data by `beta0`
    ///
    /// @param edge         face-centered data
    /// @param beta0        cell-centered \f$\beta_0\f$
    /// @param beta0_edge   face-centered \f$\beta_0\f$
    /// @param mult_or_div  do we multiply or divide?
    void MultFacesByBeta0 (amrex::Vector<std::array< amrex::MultiFab, AMREX_SPACEDIM > >& edge,
                           const BaseState<amrex::Real>& beta0,
                           const BaseState<amrex::Real>& beta0_edge,
                           const int& mult_or_div);

    /// Compute the RHS for the solve, `RHS = macrhs - div(beta0*umac)`
    ///
    /// @param solverrhs    RHS for the solve
    /// @param macrhs       `macrhs` term
    /// @param umac         MAC velocity
    void ComputeMACSolverRHS (amrex::Vector<amrex::MultiFab>& solverrhs,
                              const amrex::Vector<amrex::MultiFab>& macrhs,
                              const amrex::Vector<std::array< amrex::MultiFab, AMREX_SPACEDIM > >& umac);

    /// Average `bcoefs` at faces using inverse of `rho`
    ///
    /// @param facebcoef    face-centered `bcoefs`
    /// @param rhocc        cell-centered density
    void AvgFaceBcoeffsInv(amrex::Vector<std::array<amrex::MultiFab, AMREX_SPACEDIM > >& facebcoef,
                           const amrex::Vector<amrex::MultiFab>& rhocc);

    /// Set boundaries for `LABecLaplacian` to solve `-div(B grad) phi = RHS`
    void SetMacSolverBCs(amrex::MLABecLaplacian& mlabec);

    // end MaestroMacProj.cpp functions
    ////////////

    ////////////
    // MaestroMakeBeta0.cpp functions

    void MakeBeta0(BaseState<amrex::Real>& beta, 
                   const BaseState<amrex::Real>& rho0,
                   const BaseState<amrex::Real>& p0,
                   const BaseState<amrex::Real>& gamma1bar,
                   const BaseState<amrex::Real>& grav_cell,
                   const bool is_irreg=false);

    // end MaestroMakeBeta0.cpp functions
    ////////////

    ////////////
    // MaestroMakeEdgeScal.cpp functions

    /// Calculate scalars on cell edges given cell-centered state
    /// constructs the edge state of a scalar, using a
    /// second-order Taylor expansion in space (through `dx/2`) and time
    /// (though `dt/2`) (if `ppm_type = 0`) or using PPM (for `ppm_type = 1,2`).
    ///
    /// We use only MAC-projected edge velocities in this prediction.
    ///
    /// We are computing all edge states for each variable.  This is what is
    /// done for the final updates of the state variables and velocity.  For
    /// velocity, we should set `is_vel = true`
    ///
    /// @param state            cell-centered scalars
    /// @param sedge            edge state of scalars
    /// @param umac             MAC velocity
    /// @param force            velocity force
    /// @param is_vel           set to true if state is a velocity
    /// @param bcs              boundary conditions
    /// @param nbccomp          number of components of `bcs`
    /// @param start_scomp      index of component of `state` to begin with
    /// @param start_bccomp     index of component of `bcs` to begin with
    /// @param num_comp         number of components to perform calculation for
    /// @param is_conservative  are these conserved quantities?
    void MakeEdgeScal (amrex::Vector<amrex::MultiFab>& state,
                       amrex::Vector<std::array< amrex::MultiFab, AMREX_SPACEDIM > >& sedge,
                       amrex::Vector<std::array< amrex::MultiFab, AMREX_SPACEDIM > >& umac,
                       amrex::Vector<amrex::MultiFab>& force,
                       int is_vel, const amrex::Vector<amrex::BCRec>& bcs, int nbccomp,
                       int start_scomp, int start_bccomp, int num_comp, int is_conservative);
                       
#if (AMREX_SPACEDIM == 2)
    void MakeEdgeScalPredictor(const amrex::MFIter& mfi,
                               amrex::Array4<amrex::Real> const slx,
                               amrex::Array4<amrex::Real> const srx,
                               amrex::Array4<amrex::Real> const sly,
                               amrex::Array4<amrex::Real> const sry,
                               amrex::Array4<amrex::Real> const scal,
                               amrex::Array4<amrex::Real> const Ip,
                               amrex::Array4<amrex::Real> const Im, 
                               amrex::Array4<amrex::Real> const umac,
                               amrex::Array4<amrex::Real> const vmac,
                               amrex::Array4<amrex::Real> const simhx,
                               amrex::Array4<amrex::Real> const simhy,
                               const amrex::Box& domainBox,
                               const amrex::Vector<amrex::BCRec>& bcs,
                               const amrex::GpuArray<Real,AMREX_SPACEDIM> dx,
                               int comp, int bccomp, bool is_vel);

    void MakeEdgeScalEdges(const amrex::MFIter& mfi,
                            amrex::Array4<amrex::Real> const slx,
                            amrex::Array4<amrex::Real> const srx,
                            amrex::Array4<amrex::Real> const sly,
                            amrex::Array4<amrex::Real> const sry,
                            amrex::Array4<amrex::Real> const scal,
                            amrex::Array4<amrex::Real> const sedgex,
                            amrex::Array4<amrex::Real> const sedgey,
                            amrex::Array4<amrex::Real> const force,
                            amrex::Array4<amrex::Real> const umac,
                            amrex::Array4<amrex::Real> const vmac,
                            amrex::Array4<amrex::Real> const Ipf,
                            amrex::Array4<amrex::Real> const Imf,
                            amrex::Array4<amrex::Real> const simhx,
                            amrex::Array4<amrex::Real> const simhy,
                            const amrex::Box& domainBox,
                            const amrex::Vector<amrex::BCRec>& bcs,
                            const amrex::GpuArray<Real,AMREX_SPACEDIM> dx,
                            int comp, int bccomp, 
                            bool is_vel, bool is_conservative);
#else
    void MakeDivU(const amrex::Box& bx, 
                  amrex::Array4<amrex::Real> const divu,
                  amrex::Array4<amrex::Real> const umac,
                  amrex::Array4<amrex::Real> const vmac,
                  amrex::Array4<amrex::Real> const wmac,
                  const amrex::GpuArray<Real,AMREX_SPACEDIM> dx);

    void MakeEdgeScalPredictor(const amrex::MFIter& mfi,
                               amrex::Array4<amrex::Real> const slx,
                               amrex::Array4<amrex::Real> const srx,
                               amrex::Array4<amrex::Real> const sly,
                               amrex::Array4<amrex::Real> const sry,
                               amrex::Array4<amrex::Real> const slz,
                               amrex::Array4<amrex::Real> const srz,
                               amrex::Array4<amrex::Real> const scal,
                               amrex::Array4<amrex::Real> const Ip,
                               amrex::Array4<amrex::Real> const Im, 
                               amrex::Array4<amrex::Real> const slopez, 
                               amrex::Array4<amrex::Real> const umac,
                               amrex::Array4<amrex::Real> const vmac,
                               amrex::Array4<amrex::Real> const wmac,
                               amrex::Array4<amrex::Real> const simhx,
                               amrex::Array4<amrex::Real> const simhy,
                               amrex::Array4<amrex::Real> const simhz,
                               const amrex::Box& domainBox,
                               const amrex::Vector<amrex::BCRec>& bcs,
                               const amrex::GpuArray<Real,AMREX_SPACEDIM> dx,
                               int comp, int bccomp, bool is_vel);

    void MakeEdgeScalTransverse(const amrex::MFIter& mfi,
                               amrex::Array4<amrex::Real> const slx,
                               amrex::Array4<amrex::Real> const srx,
                               amrex::Array4<amrex::Real> const sly,
                               amrex::Array4<amrex::Real> const sry,
                               amrex::Array4<amrex::Real> const slz,
                               amrex::Array4<amrex::Real> const srz,
                               amrex::Array4<amrex::Real> const scal,
                               amrex::Array4<amrex::Real> const divu,
                               amrex::Array4<amrex::Real> const umac,
                               amrex::Array4<amrex::Real> const vmac,
                               amrex::Array4<amrex::Real> const wmac,
                               amrex::Array4<amrex::Real> const simhx,
                               amrex::Array4<amrex::Real> const simhy,
                               amrex::Array4<amrex::Real> const simhz,
                               amrex::Array4<amrex::Real> const simhxy,
                               amrex::Array4<amrex::Real> const simhxz,
                               amrex::Array4<amrex::Real> const simhyx,
                               amrex::Array4<amrex::Real> const simhyz,
                               amrex::Array4<amrex::Real> const simhzx,
                               amrex::Array4<amrex::Real> const simhzy,
                               const amrex::Box& domainBox,
                               const amrex::Vector<amrex::BCRec>& bcs,
                               const amrex::GpuArray<Real,AMREX_SPACEDIM> dx,
                               int comp, int bccomp, 
                               bool is_vel, bool is_conservative);

    void MakeEdgeScalEdges(const amrex::MFIter& mfi,
                            amrex::Array4<amrex::Real> const slx,
                            amrex::Array4<amrex::Real> const srx,
                            amrex::Array4<amrex::Real> const sly,
                            amrex::Array4<amrex::Real> const sry,
                            amrex::Array4<amrex::Real> const slz,
                            amrex::Array4<amrex::Real> const srz,
                            amrex::Array4<amrex::Real> const scal,
                            amrex::Array4<amrex::Real> const sedgex,
                            amrex::Array4<amrex::Real> const sedgey,
                            amrex::Array4<amrex::Real> const sedgez,
                            amrex::Array4<amrex::Real> const force,
                            amrex::Array4<amrex::Real> const umac,
                            amrex::Array4<amrex::Real> const vmac,
                            amrex::Array4<amrex::Real> const wmac,
                            amrex::Array4<amrex::Real> const Ipf,
                            amrex::Array4<amrex::Real> const Imf,
                            amrex::Array4<amrex::Real> const simhxy,
                            amrex::Array4<amrex::Real> const simhxz,
                            amrex::Array4<amrex::Real> const simhyx,
                            amrex::Array4<amrex::Real> const simhyz,
                            amrex::Array4<amrex::Real> const simhzx,
                            amrex::Array4<amrex::Real> const simhzy,
                            const amrex::Box& domainBox,
                            const amrex::Vector<amrex::BCRec>& bcs,
                            const amrex::GpuArray<Real,AMREX_SPACEDIM> dx,
                            int comp, int bccomp, 
                            bool is_vel, bool is_conservative);
#endif
    // end MaestroMakeEdgeScal.cpp functions
    ////////////

    ////////////
    // MaestroMakeEdgeState.cpp functions
    void MakeEdgeState1d(RealVector& s, BaseState<amrex::Real>& sedge, 
                         BaseState<amrex::Real>& force);

    void MakeEdgeState1dSphr(RealVector& s, BaseState<amrex::Real>& sedge, 
                             BaseState<amrex::Real>& force);

    void MakeEdgeState1dPlanar(RealVector& s, BaseState<amrex::Real>& sedge, 
                               BaseState<amrex::Real>& force);
    void MakeEdgeState1d(BaseState<amrex::Real>& s, BaseState<amrex::Real>& sedge, 
                         BaseState<amrex::Real>& force);

    void MakeEdgeState1dSphr(BaseState<amrex::Real>& s, BaseState<amrex::Real>& sedge, 
                             BaseState<amrex::Real>& force);

    void MakeEdgeState1dPlanar(BaseState<amrex::Real>& s, BaseState<amrex::Real>& sedge, 
                               BaseState<amrex::Real>& force);
    // end MaestroMakeEdgeState.cpp functions
    ////////////

    ////////////
    // MaestroMakeEta.cpp functions

    /// Compute `eta_rho` at edge- and cell-centers
    ///
    /// @param etarho_edge  face-centered \f$\eta_\rho\f$
    /// @param etarho_cell  cell-centered \f$\eta_\rho\f$
    /// @param etarho_flux  \f$\eta_\rho\f$ flux
    void MakeEtarho (const amrex::Vector<amrex::MultiFab>& etarho_flux);

    void MakeEtarhoSphr (const amrex::Vector<amrex::MultiFab>& scal_old,
                                     const amrex::Vector<amrex::MultiFab>& scal_new,
                         const amrex::Vector<std::array< amrex::MultiFab, AMREX_SPACEDIM > >& umac,
                         const amrex::Vector<std::array< amrex::MultiFab, AMREX_SPACEDIM > >& w0mac);

    // end MaestroMakeEta.cpp functions
    ////////////

    ////////////
    // MaestroMakeGrav.cpp functions

    void MakeGravCell(BaseState<amrex::Real>& grav_cell, 
                      const BaseState<amrex::Real>& rho0);

    void MakeGravEdge(RealVector& grav_edge, 
                      const RealVector& rho0);

    void MakeGravEdge(BaseState<Real>& grav_edge, 
                      const BaseState<Real>& rho0);

    // end MaestroMakeGrav.cpp functions
    ////////////

    ////////////
    // MaestroMakePsi.cpp functions

    void MakePsiPlanar();
    
    void MakePsiSphr(const BaseState<amrex::Real>& gamma1bar, 
                     const BaseState<amrex::Real>& p0_avg,
                     const BaseState<amrex::Real>& Sbar_in);

    void MakePsiIrreg(const BaseState<amrex::Real>& grav_cell);

    // end MaestroMakePsi.cpp functions
    ////////////

    ////////////
    // MaestroMakeS.cpp functions

    /// Compute S at cell-centers
    void Make_S_cc (amrex::Vector<amrex::MultiFab>& S_cc,
                    amrex::Vector<amrex::MultiFab>& delta_gamma1_term,
                    amrex::Vector<amrex::MultiFab>& delta_gamma1,
                    const amrex::Vector<amrex::MultiFab>& scal,
                    const amrex::Vector<amrex::MultiFab>& u,
                    const amrex::Vector<amrex::MultiFab>& rho_omegadot,
                    const amrex::Vector<amrex::MultiFab>& rho_Hnuc,
                    const amrex::Vector<amrex::MultiFab>& rho_Hext,
                    const amrex::Vector<amrex::MultiFab>& thermal,
                    const BaseState<amrex::Real>& p0,
                    const BaseState<amrex::Real>& gamma1bar,
                    RealVector& delta_gamma1_termbar);

    /// Compute `rhcc = beta0*(S_cc-Sbar) + beta0*delta_chi`
    void MakeRHCCforNodalProj (amrex::Vector<amrex::MultiFab>& rhcc,
                               const amrex::Vector<amrex::MultiFab>& S_cc,
                               const BaseState<amrex::Real>& Sbar,
                               const BaseState<amrex::Real>& beta0,
                               const amrex::Vector<amrex::MultiFab>& delta_gamma1_term);

    /// Compute `rhcc = beta0*(S_cc-Sbar) + beta0*delta_chi`
    void MakeRHCCforMacProj (amrex::Vector<amrex::MultiFab>& rhcc,
                                         const BaseState<amrex::Real>& rho0,
                             const amrex::Vector<amrex::MultiFab>& S_cc,
                             const BaseState<amrex::Real>& Sbar,
                             const BaseState<amrex::Real>& beta0,
                             const amrex::Vector<amrex::MultiFab>& delta_gamma1_term,
                             const BaseState<amrex::Real>& gamma1bar,
                                         const BaseState<amrex::Real>& p0,
                             const amrex::Vector<amrex::MultiFab>& delta_p_term,
                                         amrex::Vector<amrex::MultiFab>& delta_chi,
                             int is_predictor);

    void CorrectRHCCforNodalProj(amrex::Vector<amrex::MultiFab>& rhcc,
                                 const BaseState<amrex::Real>& rho0,
                                 const BaseState<amrex::Real>& beta0,
                                 const BaseState<amrex::Real>& gamma1bar,
                                 const BaseState<amrex::Real>& p0,
                                 const amrex::Vector<amrex::MultiFab>& delta_p_term);

    // end MaestroMakeS.cpp functions
    ////////////

    ////////////
    // MaestroMakeUtrans.cpp functions

    /// Create `utrans`, the transverse velocity
    ///
    /// @param utilde           perturbed velocity
    /// @param ufull            full velocity
    /// @param utrans           transverse velocity
    /// @param w0mac            MAC base-state velocity
    void MakeUtrans (const amrex::Vector<amrex::MultiFab>& utilde,
                     const amrex::Vector<amrex::MultiFab>& ufull,
                     amrex::Vector<std::array< amrex::MultiFab, AMREX_SPACEDIM > >& utrans,
                     const amrex::Vector<std::array< amrex::MultiFab, AMREX_SPACEDIM > >& w0mac);

    // end MaestroMakeUtrans.cpp functions
    ////////////

    ////////////
    // MaestroMakew0.cpp functions

    void Makew0(const RealVector& w0_old, 
                RealVector& w0_force, 
                const BaseState<amrex::Real>& Sbar_in, 
                const BaseState<amrex::Real>& rho0_old_in,
                const BaseState<amrex::Real>& rho0_new_in,
                const BaseState<amrex::Real>& p0_old_in,
                const BaseState<amrex::Real>& p0_new_in,
                const BaseState<amrex::Real>& gamma1bar_old_in,
                const BaseState<amrex::Real>& gamma1bar_new_in,
                const BaseState<amrex::Real>& p0_minus_peosbar, 
                RealVector& delta_chi_w0, 
                const amrex::Real dt_in, const amrex::Real dtold_in, const bool is_predictor);

    void Makew0PlanarVarg(const RealVector& w0_old, 
                        RealVector& w0_force, 
                        const BaseState<amrex::Real>& Sbar_in, 
                        const BaseState<amrex::Real>& rho0_old_in,
                        const BaseState<amrex::Real>& rho0_new_in,
                        const BaseState<amrex::Real>& p0_old_in,
                        const BaseState<amrex::Real>& p0_new_in,
                        const BaseState<amrex::Real>& gamma1bar_old_in,
                        const BaseState<amrex::Real>& gamma1bar_new_in,
                        const BaseState<amrex::Real>& p0_minus_peosbar,
                        RealVector& delta_chi_w0, 
                        const amrex::Real dt_in, const amrex::Real dtold_in);

    void Makew0Planar(const RealVector& w0_old, 
                    RealVector& w0_force, 
                    const BaseState<amrex::Real>& Sbar_in, 
                    const BaseState<amrex::Real>& rho0_old_in,
                    const BaseState<amrex::Real>& rho0_new_in,
                    const BaseState<amrex::Real>& p0_old_in,
                    const BaseState<amrex::Real>& p0_new_in,
                    const BaseState<amrex::Real>& gamma1bar_old_in,
                    const BaseState<amrex::Real>& gamma1bar_new_in,
                    const BaseState<amrex::Real>& p0_minus_peosbar,
                    RealVector& delta_chi_w0, 
                    const amrex::Real dt_in, const amrex::Real dtold_in,  
                    const bool is_predictor);

    void Makew0SphrIrreg(const RealVector& w0_old, 
                    RealVector& w0_force, 
                    const BaseState<amrex::Real>& Sbar_in, 
                    const BaseState<amrex::Real>& rho0_old_in,
                    const BaseState<amrex::Real>& rho0_new_in,
                    const BaseState<amrex::Real>& p0_old_in,
                    const BaseState<amrex::Real>& p0_new_in,
                    const BaseState<amrex::Real>& gamma1bar_old_in,
                    const BaseState<amrex::Real>& gamma1bar_new_in,
                    const BaseState<amrex::Real>& p0_minus_peosbar,
                    RealVector& delta_chi_w0, 
                    const amrex::Real dt_in, const amrex::Real dtold_in);

    void Makew0Sphr(const RealVector& w0_old, 
                    RealVector& w0_force, 
                    const BaseState<amrex::Real>& Sbar_in, 
                    const BaseState<amrex::Real>& rho0_old_in,
                    const BaseState<amrex::Real>& rho0_new_in,
                    const BaseState<amrex::Real>& p0_old_in,
                    const BaseState<amrex::Real>& p0_new_in,
                    const BaseState<amrex::Real>& gamma1bar_old_in,
                    const BaseState<amrex::Real>& gamma1bar_new_in,
                    const BaseState<amrex::Real>& p0_minus_peosbar,
                    RealVector& delta_chi_w0, 
                    const amrex::Real dt_in, const amrex::Real dtold_in);

    void Tridiag(const BaseStateArray<Real> a, const BaseStateArray<Real> b, 
                 const BaseStateArray<Real> c, const BaseStateArray<Real> r, 
                 BaseStateArray<Real> u, const int n);

    void ProlongBasetoUniform(const RealVector& base_ml, RealVector& base_fine);

    void ProlongBasetoUniform(const RealVector& base_ml, BaseState<amrex::Real>& base_fine);

    void ProlongBasetoUniform(const BaseState<amrex::Real>& base_ml, BaseState<amrex::Real>& base_fine);

    // end MaestroMakew0.cpp functions
    ////////////


    ////////////
    // MaestroNodalProj.cpp functions

    /// Perform a nodal projection
    void NodalProj (int proj_type,
                    amrex::Vector<amrex::MultiFab>& rhcc,
                    int istep_divu_iter=0,
                    bool sdc_off=true);

    /// Fill in `Vproj`
    ///
    /// `initial_projection_comp: Utilde^0                        -- uold`
    /// `divu_iters_comp:         Utilde^0                        -- uold`
    /// `pressure_iters_comp:     (Utilde^n+1,* - Utilde^n)/dt    -- (unew-uold)/dt`
    /// `regular_timestep_comp:   (Utilde^n+1,* + dt*gpi/rhohalf) -- unew + dt*gpi/rhohalf`
    /// @param sig contains `rhohalf` if `proj_type == regular_timestep_comp`
    void CreateUvecForProj (int proj_type,
                            amrex::Vector<amrex::MultiFab>& Vproj,
                            const amrex::Vector<amrex::MultiFab>& sig);

    void SetBoundaryVelocity(amrex::Vector<amrex::MultiFab>& vel);

    /// Given a nodal `phi`, compute \f$\nabla(\phi)\f$ at cell centers
    void ComputeGradPhi(amrex::Vector<amrex::MultiFab>& phi,
                        amrex::Vector<amrex::MultiFab>& gphi);

    /// Average nodal `pi` to cell-centers and put in the `Pi` component of `snew`
    void MakePiCC(const amrex::Vector<amrex::MultiFab>& beta0_cart);

    // end MaestroNodalProj.cpp functions
    ////////////

    ////////////
    // MaestroPlot.cpp functions

    /// Get plotfile name
    void PlotFileName (const int lev, std::string* plotfilename);

    /// Put together an array of multifabs for writing
    amrex::Vector<const amrex::MultiFab*> PlotFileMF (const int nPlot,
        const amrex::Real t_in,
        const amrex::Real dt_in,
        const amrex::Vector<amrex::MultiFab>& rho0_cart,
        const amrex::Vector<amrex::MultiFab>& rhoh0_cart,
        const amrex::Vector<amrex::MultiFab>& p0_cart,
        const amrex::Vector<amrex::MultiFab>& gamma1bar_cart,
        const amrex::Vector<amrex::MultiFab>& u_in,
        amrex::Vector<amrex::MultiFab>& s_in,
        const BaseState<amrex::Real>& p0_in,
        const BaseState<amrex::Real>& gamma1bar_in,
        const amrex::Vector<amrex::MultiFab>& S_cc_in);

    amrex::Vector<const amrex::MultiFab*> SmallPlotFileMF(const int nPlot,
                           const int nSmallPlot,
                           amrex::Vector<const amrex::MultiFab*> mf,
                           const amrex::Vector<std::string> varnames,
                           const amrex::Vector<std::string> small_plot_varnames);

    /// Set plotfile variables names
    amrex::Vector<std::string> PlotFileVarNames (int * nPlot) const;

    /// Set small plotfile variables names
    amrex::Vector<std::string> SmallPlotFileVarNames (int * nPlot, amrex::Vector<std::string> varnames) const;

    /// Write a small plotfile to disk
    void WriteSmallPlotFile (const int step,
                        const amrex::Real t_in,
                        const amrex::Real dt_in,
                        const BaseState<amrex::Real>& rho0_in,
                        const BaseState<amrex::Real>& rhoh0_in,
                        const BaseState<amrex::Real>& p0_in,
                        const BaseState<amrex::Real>& gamma1bar_in,
                        const amrex::Vector<amrex::MultiFab>& u_in,
                        amrex::Vector<amrex::MultiFab>& s_in,
                        const amrex::Vector<amrex::MultiFab>& S_cc_in);

    /// Write plotfile to disk
    void WritePlotFile (const int step,
                        const amrex::Real t_in,
                        const amrex::Real dt_in,
                        const BaseState<amrex::Real>& rho0_in,
                        const BaseState<amrex::Real>& rhoh0_in,
                        const BaseState<amrex::Real>& p0_in,
                        const BaseState<amrex::Real>& gamma1bar_in,
                        const amrex::Vector<amrex::MultiFab>& u_in,
                        amrex::Vector<amrex::MultiFab>& s_in,
                        const amrex::Vector<amrex::MultiFab>& S_cc_in,
                        const bool is_small = false);

    void WriteJobInfo (const std::string& dir) const;

    /// Calculate the magnitude of the velocity
    void MakeMagvel (const amrex::Vector<amrex::MultiFab>& vel,
                     amrex::Vector<amrex::MultiFab>& magvel);

    /// Calculate the radial and circular components of the velocity
    void MakeVelrc (const amrex::Vector<amrex::MultiFab>& vel,
                    const amrex::Vector<amrex::MultiFab>& w0rcart,
                    amrex::Vector<amrex::MultiFab>& rad_vel,
                    amrex::Vector<amrex::MultiFab>& circ_vel);

    /// Calculate the adiabatic excess
    void MakeAdExcess (const amrex::Vector<amrex::MultiFab>& state,
                       amrex::Vector<amrex::MultiFab>& ad_excess);

    /// Calculate the gravitational acceleration
    void MakeGrav (const BaseState<amrex::Real>& rho0,
                   amrex::Vector<amrex::MultiFab>& grav);

    /// Calculate the vorticity
    void MakeVorticity (const amrex::Vector<amrex::MultiFab>& vel,
                        amrex::Vector<amrex::MultiFab>& vorticity);

    /// Calculate `deltagamma`
    void MakeDeltaGamma (const amrex::Vector<amrex::MultiFab>& state,
                         const BaseState<amrex::Real>& p0,
                         const amrex::Vector<amrex::MultiFab>& p0_cart,
                         const BaseState<amrex::Real>& gamma1bar,
                         const amrex::Vector<amrex::MultiFab>& gamma1bar_cart,
                         amrex::Vector<amrex::MultiFab>& deltagamma);

    /// Calculate the entropy
    void MakeEntropy (const amrex::Vector<amrex::MultiFab>& state,
                      amrex::Vector<amrex::MultiFab>& entropy);

    /// Calculate the divergenve of the base state velocity
    void MakeDivw0 (const amrex::Vector<std::array< amrex::MultiFab, AMREX_SPACEDIM > >& w0mac,
                    amrex::Vector<amrex::MultiFab>& divw0);

    /// Calculate `pi` times the divergence of the velocity
    void MakePiDivu (const amrex::Vector<amrex::MultiFab>& vel,
                   const amrex::Vector<amrex::MultiFab>& pi_cc,
                   amrex::Vector<amrex::MultiFab>& pidivu);

    /// Mass fractions of the species
    void MakeAbar(const amrex::Vector<amrex::MultiFab>& state,
                amrex::Vector<amrex::MultiFab>& abar);

    // end MaestroPlot.cpp functions
    ////////////

    ////////////
    // MaestroPPM.cpp functions
    void PPM(const amrex::Box& bx, 
             amrex::Array4<const amrex::Real> const scal,
             amrex::Array4<const amrex::Real> const u,
             amrex::Array4<const amrex::Real> const v,
#if (AMREX_SPACEDIM == 3)
             amrex::Array4<const amrex::Real> const w,
#endif
             amrex::Array4<amrex::Real> const Ip,
             amrex::Array4<amrex::Real> const Im,
             const amrex::Box& domainBox,
             const amrex::Vector<amrex::BCRec>& bcs,
             const amrex::GpuArray<Real,AMREX_SPACEDIM> dx,
             const bool is_umac, const int comp, const int bccomp);
    ////////////

    ////////////
    // MaestroReact.cpp functions

    /// Compute heating term, `rho_Hext`, then
    /// react the state over `dt_react` and update `rho_omegadot`, `rho_Hnuc`
    void React (const amrex::Vector<amrex::MultiFab>& s_in,
                amrex::Vector<amrex::MultiFab>& s_out,
                amrex::Vector<amrex::MultiFab>& rho_Hext,
                amrex::Vector<amrex::MultiFab>& rho_omegadot,
                amrex::Vector<amrex::MultiFab>& rho_Hnuc,
                const BaseState<amrex::Real>& p0,
                const amrex::Real dt_react,
                const amrex::Real time_react);

    void ReactSDC (const amrex::Vector<amrex::MultiFab>& s_in,
                   amrex::Vector<amrex::MultiFab>& s_out,
                   amrex::Vector<amrex::MultiFab>& rho_Hext,
                   const BaseState<amrex::Real>& p0,
                   const amrex::Real dt_react,
                   const amrex::Real time_react,
                   amrex::Vector<amrex::MultiFab>& source);

#ifndef SDC
    void Burner (const amrex::Vector<amrex::MultiFab>& s_in,
                amrex::Vector<amrex::MultiFab>& s_out,
                const amrex::Vector<amrex::MultiFab>& rho_Hext,
                amrex::Vector<amrex::MultiFab>& rho_omegadot,
                amrex::Vector<amrex::MultiFab>& rho_Hnuc,
                const BaseState<amrex::Real>& p0,
                const amrex::Real dt_react,
                const amrex::Real time_react);

#else
    void Burner (const amrex::Vector<amrex::MultiFab>& s_in,
                 amrex::Vector<amrex::MultiFab>& s_out,
                 const BaseState<amrex::Real>& p0,
                 const amrex::Real dt_react,
                 const amrex::Real time_react,
                 const amrex::Vector<amrex::MultiFab>& source);
#endif
    
    // compute heating terms, rho_omegadot and rho_Hnuc
    void MakeReactionRates (amrex::Vector<amrex::MultiFab>& rho_omegadot,
                            amrex::Vector<amrex::MultiFab>& rho_Hnuc,
                            const amrex::Vector<amrex::MultiFab>& scal);

    void MakeIntraCoeffs (const amrex::Vector<amrex::MultiFab>& scal1,
                          const amrex::Vector<amrex::MultiFab>& scal2,
                          amrex::Vector<amrex::MultiFab>& cp,
                          amrex::Vector<amrex::MultiFab>& xi);

    // compute heating term, rho_Hext
    void MakeHeating (amrex::Vector<amrex::MultiFab>& rho_Hext,
                      const amrex::Vector<amrex::MultiFab>& scal);

    // end MaestroReact.cpp functions
    ////////////

    ////////////
    // regridding functions in MaestroRegrid.cpp

    /// Check to see if we need to regrid, then regrid
    void Regrid ();

    /// Set tagging array to include buffer zones for multilevel
    void TagArray ();

    /// Regrid base state variables (ex. psi, etarho, rho0, etc.)
    ///
    /// We copy the coarsest level only, interpolate to all
    /// the other levels and then copy the valid data from
    /// the old arrays onto the new.
    void RegridBaseState(RealVector& base, const bool is_edge=false);


    void RegridBaseState(BaseState<amrex::Real>& base, const bool is_edge=false);

    /// Tag all cells for refinement
    ///
    /// Overrides the pure virtual function in `AmrCore`
    virtual void ErrorEst (int lev,
                           amrex::TagBoxArray& tags,
                           amrex::Real time,
                           int ng) override;

    /// Within a call to `AmrCore::regrid`, this function fills in data at a level
    /// that existed before, using pre-existing fine and interpolated coarse data
    ///
    /// overrides the pure virtual function in `AmrCore`
    virtual void RemakeLevel (int lev,
                              amrex::Real time,
                              const amrex::BoxArray& ba,
                              const amrex::DistributionMapping& dm) override;

    /// Within a call to `AmrCore::regrid`, this function fills in data at a level
    /// that did NOT exist before, using interpolated coarse data
    ///
    /// overrides the pure virtual function in `AmrCore`
    virtual void MakeNewLevelFromCoarse (int lev,
                                         amrex::Real time,
                                         const amrex::BoxArray& ba,
                                         const amrex::DistributionMapping& dm) override;

    /// Within a call to `AmrCore::regrid`, this function deletes all data
    /// at a level of refinement that is no longer needed
    ///
    /// overrides the pure virtual function in `AmrCore`
    virtual void ClearLevel (int lev) override;

    // end regridding functions
    ////////////

    ////////////
    // MaestroRhoHT.cpp functions

    /// Calculate the temperature given the density and the enthalpy
    ///
    /// @param scal     scalars
    /// @param p0       base state pressure
    void TfromRhoH (amrex::Vector<amrex::MultiFab>& scal,
                    const BaseState<amrex::Real>& p0);

    /// Calculate the temperature given the density and the pressure
    ///
    /// @param scal     scalars
    /// @param p0       base state pressure
    void TfromRhoP (amrex::Vector<amrex::MultiFab>& scal,
                    const BaseState<amrex::Real>& p0,
                    const bool updateRhoH=false);

    /// Calculate the pressure given the density and the enthalpy
    ///
    /// @param state    scalars
    /// @param s_old    scalars at old time step
    /// @param peos     pressure calculated from the equation of state
    void PfromRhoH (const amrex::Vector<amrex::MultiFab>& state,
                    const amrex::Vector<amrex::MultiFab>& s_old,
                    amrex::Vector<amrex::MultiFab>& peos);

    /// Calculate the Mach number given the density and the enthalpy
    ///
    /// @param scal     scalars
    /// @param vel      velocity
    /// @param p0       base state pressure
    /// @param mach     Mach number
    void MachfromRhoH (const amrex::Vector<amrex::MultiFab>& scal,
                           const amrex::Vector<amrex::MultiFab>& vel,
                           const BaseState<amrex::Real>& p0,
                           const amrex::Vector<amrex::MultiFab>& w0cart,
                           amrex::Vector<amrex::MultiFab>& mach);

    /// Calculate the sound speed given the density and the enthalpy
    ///
    /// @param scal     scalars
    /// @param p0       base state pressure
    /// @param p0cart   base state pressure on cartesian grid
    /// @param cs       sound speed
    void CsfromRhoH (const amrex::Vector<amrex::MultiFab>& scal,
                     const amrex::Vector<amrex::MultiFab>& p0cart,
                     amrex::Vector<amrex::MultiFab>& cs);

    // Calculate the enthalpy at edges given the density and the temperature
    void HfromRhoTedge (amrex::Vector<std::array< amrex::MultiFab, AMREX_SPACEDIM > >& sedge,
                        const BaseState<amrex::Real>& rho0_edge_old,
                        const BaseState<amrex::Real>& rhoh0_edge_old,
                        const BaseState<amrex::Real>& rho0_edge_new,
                        const BaseState<amrex::Real>& rhoh0_edge_new);
    ////////////

    ////////////
    // MaestroRotation.cpp functions
#ifdef ROTATION
    void RotationInit();
#endif
    // end MaestroRotation.cpp functions
    ////////////

    ////////////
    // MaestroSetup.cpp functions

    void ExternInit ();

    /// Read in C++ parameters from inputs file
    void ReadParameters ();

    /// Define variable mappings (`Rho`, `RhoH`, ..., `Nscal`, etc.)
    void VariableSetup ();

    /// Set up `BCRec` definitions for BC types
    void BCSetup ();

    // end MaestroSetup.cpp functions
    ////////////

    ////////////
    // MaestroSlopes.cpp function
    void Slopex(const amrex::Box& bx, 
                amrex::Array4<amrex::Real> const scal,
                amrex::Array4<amrex::Real> const slx,
                const amrex::Box& domainBox,
                const amrex::Vector<amrex::BCRec>& bcs,
                int ncomp,
                int bc_start_comp);

    void Slopey(const amrex::Box& bx, 
                amrex::Array4<amrex::Real> const scal,
                amrex::Array4<amrex::Real> const sly,
                const amrex::Box& domainBox,
                const amrex::Vector<amrex::BCRec>& bcs,
                int ncomp,
                int bc_start_comp);
#if (AMREX_SPACEDIM == 3)
    void Slopez(const amrex::Box& bx, 
                amrex::Array4<amrex::Real> const scal,
                amrex::Array4<amrex::Real> const slz,
                const amrex::Box& domainBox,
                const amrex::Vector<amrex::BCRec>& bcs,
                int ncomp,
                int bc_start_comp);
#endif
    ////////////

    ////////////
    // MaestroSponge.cpp functions

    void SpongeInit(const BaseState<amrex::Real>& rho0);

    void MakeSponge (amrex::Vector<amrex::MultiFab>& sponge);
    ////////////

    ////////////
    // MaestroTagging.cpp functions

    void RetagArray(const amrex::Box& bx,
                    const int lev, IntVector& tag_array);

    void TagBoxes(amrex::TagBoxArray& tags, 
                  const amrex::MFIter& mfi,
                  const int lev, IntVector& tag_array,
                  const amrex::Real time) ;

    void StateError(amrex::TagBoxArray& tags, const amrex::MultiFab& state_mf,
                   const amrex::MFIter& mfi,
                   const int lev, IntVector& tag_array,
                   const amrex::Real time);              
    ////////////

    ////////////////////////
    // MaestroThermal.cpp functions

    /// Compute the quantity: `thermal = del dot kappa grad T`
    ///
    /// - if `temp_diffusion_formulation = 1`, then we compute this directly.
    /// - if `temp_diffusion_formulation = 2`, then we compute the algebraically
    ///     equivalent form with `grad h` - `grad X_k` - `grad p_0` formulation
    ///
    /// @param thermal  thermal term
    /// @param scal     scalars
    /// @param Tcoeff   temperature coefficient
    /// @param hcoeff   enthalpy coefficient
    /// @param Xkcoeff  species coefficients
    /// @param pcoeff   pressure coefficient
    /// @param p0       base state pressure
    void MakeExplicitThermal (amrex::Vector<amrex::MultiFab>& thermal,
                              const amrex::Vector<amrex::MultiFab>& scal,
                              const amrex::Vector<amrex::MultiFab>& Tcoeff,
                              const amrex::Vector<amrex::MultiFab>& hcoeff,
                              const amrex::Vector<amrex::MultiFab>& Xkcoeff,
                              const amrex::Vector<amrex::MultiFab>& pcoeff,
                              const BaseState<amrex::Real>& p0,
                              int temp_formulation);

    /// Use `apply()` to construct the form of the conduction term.
    /// `apply()` forms the generic quantity:
    ///
    ///   `(alpha * A - beta * div B grad) phi = RHS`
    void ApplyThermal (amrex::MLABecLaplacian& mlabec,
                       amrex::Vector<amrex::MultiFab>& thermalout,
                 const amrex::Vector<amrex::MultiFab>& coeff,
                       amrex::Vector<amrex::MultiFab>& phi,
                 const amrex::Vector<amrex::BCRec>& bcs,
                 int bccomp);

    /// create the coefficients for `grad{T}`, `grad{h}`, `grad{X_k}`, and `grad{p_0}`
    /// for the thermal diffusion term in the enthalpy equation.
    ///
    /// note: we explicitly fill the ghostcells by looping over them directly
    ///
    /// @param scal     scalars
    /// @param Tcoeff   temperature coefficient
    /// @param hcoeff   enthalpy coefficient
    /// @param Xkcoeff  species coefficients
    /// @param pcoeff   pressure coefficient
    void MakeThermalCoeffs(const amrex::Vector<amrex::MultiFab>& scal,
                           amrex::Vector<amrex::MultiFab>& Tcoeff,
                           amrex::Vector<amrex::MultiFab>& hcoeff,
                           amrex::Vector<amrex::MultiFab>& Xkcoeff,
                           amrex::Vector<amrex::MultiFab>& pcoeff);

    /// ThermalConduct implements thermal diffusion in the enthalpy equation.
    /// This is an implicit solve, using the multigrid solver.  This updates
    /// the enthalpy only.
    void ThermalConduct (const amrex::Vector<amrex::MultiFab>& s1,
                               amrex::Vector<amrex::MultiFab>& s2,
                         const amrex::Vector<amrex::MultiFab>& hcoeff1,
                         const amrex::Vector<amrex::MultiFab>& Xkcoeff1,
                         const amrex::Vector<amrex::MultiFab>& pcoeff1,
                         const amrex::Vector<amrex::MultiFab>& hcoeff2,
                         const amrex::Vector<amrex::MultiFab>& Xkcoeff2,
                         const amrex::Vector<amrex::MultiFab>& pcoeff2);

    void ThermalConductSDC(int which_step,
                           const amrex::Vector<amrex::MultiFab>& s_old,
                                 amrex::Vector<amrex::MultiFab>& s_hat,
                           const amrex::Vector<amrex::MultiFab>& s_new,
                           const BaseState<amrex::Real>& p0old,
                           const BaseState<amrex::Real>& p0new,
                           const amrex::Vector<amrex::MultiFab>& hcoeff1,
                           const amrex::Vector<amrex::MultiFab>& Xkcoeff1,
                           const amrex::Vector<amrex::MultiFab>& pcoeff1,
                           const amrex::Vector<amrex::MultiFab>& hcoeff2,
                           const amrex::Vector<amrex::MultiFab>& Xkcoeff2,
                           const amrex::Vector<amrex::MultiFab>& pcoeff2);

    void MakeExplicitThermalHterm (amrex::Vector<amrex::MultiFab>& thermal,
                               const amrex::Vector<amrex::MultiFab>& scal,
                               const amrex::Vector<amrex::MultiFab>& hcoeff);
    ////////////////////////

    ////////////////////////
    // MaestroVelocityAdvance.cpp functions

    /// Advance the velocity
    void VelocityAdvance (const amrex::Vector<amrex::MultiFab>& rhohalf,
                          amrex::Vector<std::array< amrex::MultiFab, AMREX_SPACEDIM > >& umac,
                          const amrex::Vector<std::array< amrex::MultiFab,AMREX_SPACEDIM > >& w0mac,
                          const RealVector& w0_force,
                          const amrex::Vector<amrex::MultiFab>& w0_force_cart,
                          const BaseState<amrex::Real>& rho0_nph,
                          const BaseState<amrex::Real>& grav_cell_nph,
                          const amrex::Vector<amrex::MultiFab>& sponge);
    ////////////////////////

    ////////////////////////
    // MaestroVelPred.cpp functions

    /// Predict the normal velocities to the interfaces.  We don't care about the
    /// transverse velocities here.  The prediction is done piecewise linear (for now)
    ///
    /// @param utilde           perturbed velocity
    /// @param ufull            full velocity
    /// @param utrans           transverse velocity
    /// @param umac             MAC velocity
    /// @param w0mac            MAC base-state velocity
    /// @param force            velocity force
    void VelPred (amrex::Vector<amrex::MultiFab>& utilde,
                  const amrex::Vector<amrex::MultiFab>& ufull,
                  const amrex::Vector<std::array< amrex::MultiFab, AMREX_SPACEDIM > >& utrans,
                  amrex::Vector<std::array< amrex::MultiFab, AMREX_SPACEDIM > >& umac,
                  const amrex::Vector<std::array< amrex::MultiFab, AMREX_SPACEDIM > >& w0mac,
                  const amrex::Vector<amrex::MultiFab>& force);
                  
#if (AMREX_SPACEDIM == 2)
    void VelPredInterface(const amrex::MFIter& mfi, 
                        amrex::Array4<const amrex::Real> const utilde,
                        amrex::Array4<const amrex::Real> const ufull,
                        amrex::Array4<const amrex::Real> const utrans,
                        amrex::Array4<const amrex::Real> const vtrans,
                        amrex::Array4<const amrex::Real> const Imu,
                        amrex::Array4<const amrex::Real> const Ipu,
                        amrex::Array4<const amrex::Real> const Imv,
                        amrex::Array4<const amrex::Real> const Ipv,
                        amrex::Array4<amrex::Real> const ulx,
                        amrex::Array4<amrex::Real> const urx,
                        amrex::Array4<amrex::Real> const uimhx,
                        amrex::Array4<amrex::Real> const uly,
                        amrex::Array4<amrex::Real> const ury,
                        amrex::Array4<amrex::Real> const uimhy,
                        const amrex::Box& domainBox,
                        const amrex::GpuArray<Real,AMREX_SPACEDIM> dx);
                        
    void VelPredVelocities(const amrex::MFIter& mfi, 
                        amrex::Array4<const amrex::Real> const utilde,
                        amrex::Array4<const amrex::Real> const utrans,
                        amrex::Array4<const amrex::Real> const vtrans,
                        amrex::Array4<amrex::Real> const umac,
                        amrex::Array4<amrex::Real> const vmac,
                        amrex::Array4<const amrex::Real> const Imfx,
                        amrex::Array4<const amrex::Real> const Ipfx,
                        amrex::Array4<const amrex::Real> const Imfy,
                        amrex::Array4<const amrex::Real> const Ipfy,
                        amrex::Array4<const amrex::Real> const ulx,
                        amrex::Array4<const amrex::Real> const urx,
                        amrex::Array4<const amrex::Real> const uimhx,
                        amrex::Array4<const amrex::Real> const uly,
                        amrex::Array4<const amrex::Real> const ury,
                        amrex::Array4<const amrex::Real> const uimhy,
                        amrex::Array4<const amrex::Real> const force,
                        amrex::Array4<const amrex::Real> const w0_cart_in,
                        const amrex::Box& domainBox,
                        const amrex::GpuArray<Real,AMREX_SPACEDIM> dx);
#else 
    void VelPredInterface(const amrex::MFIter& mfi, 
                        amrex::Array4<const amrex::Real> const utilde,
                        amrex::Array4<const amrex::Real> const ufull,
                        amrex::Array4<const amrex::Real> const utrans,
                        amrex::Array4<const amrex::Real> const vtrans,
                        amrex::Array4<const amrex::Real> const wtrans,
                        amrex::Array4<const amrex::Real> const Imu,
                        amrex::Array4<const amrex::Real> const Ipu,
                        amrex::Array4<const amrex::Real> const Imv,
                        amrex::Array4<const amrex::Real> const Ipv,
                        amrex::Array4<const amrex::Real> const Imw,
                        amrex::Array4<const amrex::Real> const Ipw,
                        amrex::Array4<amrex::Real> const ulx,
                        amrex::Array4<amrex::Real> const urx,
                        amrex::Array4<amrex::Real> const uimhx,
                        amrex::Array4<amrex::Real> const uly,
                        amrex::Array4<amrex::Real> const ury,
                        amrex::Array4<amrex::Real> const uimhy,
                        amrex::Array4<amrex::Real> const ulz,
                        amrex::Array4<amrex::Real> const urz,
                        amrex::Array4<amrex::Real> const uimhz,
                        const amrex::Box& domainBox,
                        const amrex::GpuArray<Real,AMREX_SPACEDIM> dx); 

    void VelPredTransverse(const amrex::MFIter& mfi, 
                        amrex::Array4<const amrex::Real> const utilde,
                        amrex::Array4<const amrex::Real> const utrans,
                        amrex::Array4<const amrex::Real> const vtrans,
                        amrex::Array4<const amrex::Real> const wtrans,
                        amrex::Array4<const amrex::Real> const ulx,
                        amrex::Array4<const amrex::Real> const urx,
                        amrex::Array4<const amrex::Real> const uimhx,
                        amrex::Array4<const amrex::Real> const uly,
                        amrex::Array4<const amrex::Real> const ury,
                        amrex::Array4<const amrex::Real> const uimhy,
                        amrex::Array4<const amrex::Real> const ulz,
                        amrex::Array4<const amrex::Real> const urz,
                        amrex::Array4<const amrex::Real> const uimhz,
                        amrex::Array4<amrex::Real> const uimhyz,
                        amrex::Array4<amrex::Real> const uimhzy,
                        amrex::Array4<amrex::Real> const vimhxz,
                        amrex::Array4<amrex::Real> const vimhzx,
                        amrex::Array4<amrex::Real> const wimhxy,
                        amrex::Array4<amrex::Real> const wimhyx,
                        const amrex::Box& domainBox,
                        const amrex::GpuArray<Real,AMREX_SPACEDIM> dx);
                        
    void VelPredVelocities(const amrex::MFIter& mfi, 
                        amrex::Array4<const amrex::Real> const utilde,
                        amrex::Array4<const amrex::Real> const utrans,
                        amrex::Array4<const amrex::Real> const vtrans,
                        amrex::Array4<const amrex::Real> const wtrans,
                        amrex::Array4<amrex::Real> const umac,
                        amrex::Array4<amrex::Real> const vmac,
                        amrex::Array4<amrex::Real> const wmac,
                        amrex::Array4<const amrex::Real> const w0macx,
                        amrex::Array4<const amrex::Real> const w0macy,
                        amrex::Array4<const amrex::Real> const w0macz,
                        amrex::Array4<const amrex::Real> const Imfx,
                        amrex::Array4<const amrex::Real> const Ipfx,
                        amrex::Array4<const amrex::Real> const Imfy,
                        amrex::Array4<const amrex::Real> const Ipfy,
                        amrex::Array4<const amrex::Real> const Imfz,
                        amrex::Array4<const amrex::Real> const Ipfz,
                        amrex::Array4<const amrex::Real> const ulx,
                        amrex::Array4<const amrex::Real> const urx,
                        amrex::Array4<const amrex::Real> const uly,
                        amrex::Array4<const amrex::Real> const ury,
                        amrex::Array4<const amrex::Real> const ulz,
                        amrex::Array4<const amrex::Real> const urz,
                        amrex::Array4<const amrex::Real> const uimhyz,
                        amrex::Array4<const amrex::Real> const uimhzy,
                        amrex::Array4<const amrex::Real> const vimhxz,
                        amrex::Array4<const amrex::Real> const vimhzx,
                        amrex::Array4<const amrex::Real> const wimhxy,
                        amrex::Array4<const amrex::Real> const wimhyx,
                        amrex::Array4<const amrex::Real> const force,
                        amrex::Array4<const amrex::Real> const w0_cart_in,
                        const amrex::Box& domainBox,
                        const amrex::GpuArray<Real,AMREX_SPACEDIM> dx);
#endif
    ////////////////////////


    /*
      private data members
    */

    ////////////////
    // static data members defined in `_cpp_parameters`
    // this file is in Source/param_includes/
    ////////////////

    // these are defined in `VariableSetup()`
    static int ng_s; //< number of ghost cells for `sold/new` and `uold/new`

    // these are defined in `Maestro.cpp`
    // these represent the four types of nodal projections
    static int initial_projection_comp;
    static int divu_iters_comp;
    static int pressure_iters_comp;
    static int regular_timestep_comp;

    // these are defined in `Maestro.cpp`
    // density and enthalpy edge state prediction
    static int predict_rhoprime_and_X, predict_rhoX, predict_rho_and_X;
    static int predict_rhoh, predict_rhohprime, predict_h;
    static int predict_T_then_rhohprime, predict_T_then_h;
    static int predict_hprime, predict_Tprime_then_h;

    // these are defined in `Maestro.cpp`
    static amrex::IntVect nodal_flag;
    static amrex::IntVect nodal_flag_x;
    static amrex::IntVect nodal_flag_y;
    static amrex::IntVect nodal_flag_z;

    static constexpr amrex::Real Gconst = 6.67428e-8;

    /// which step?
    int istep;
    int start_step;

    // keep track of old time, new time, and time step at each level
    amrex::Real t_new;
    amrex::Real t_old;
    amrex::Real dt;
    amrex::Real dtold;

    /// number of ghost cells needed for hyperbolic step
    int ng_adv;

    // model file
    ModelParser input_model;

    // log file 
    SimpleLog log_file;

    // array of multifabs to store the solution at each level of refinement
    // after advancing a level we use "swap" to change pointers to old/new
    // to avoid a copy.  These MultiFabs go through the regridding process
    amrex::Vector<amrex::MultiFab> sold;
    amrex::Vector<amrex::MultiFab> snew;
    amrex::Vector<amrex::MultiFab> uold;
    amrex::Vector<amrex::MultiFab> unew;
    amrex::Vector<amrex::MultiFab> S_cc_old;
    amrex::Vector<amrex::MultiFab> S_cc_new;

    // these MultiFabs are persistant and need to be regridded as well
    amrex::Vector<amrex::MultiFab> gpi;
    amrex::Vector<amrex::MultiFab> dSdt;
    amrex::Vector<amrex::MultiFab> pi;   // nodal
    amrex::Vector<amrex::MultiFab> intra; // for sdc

    /// this doesn't have to be persistent, but we make it so that we avoid
    /// continually creating and filling temporaries
    /// saves on some flops and data movement (GPU)
    amrex::Vector<amrex::MultiFab> w0_cart;

    /// this only needs to persist leading into the initial pressure iters
    /// since we project `(beta0^nph S^1 - beta0 S^0) / dt`
    /// during a regular time step we overwrite this
    amrex::Vector<amrex::MultiFab> rhcc_for_nodalproj;

    /// spherical only -
    /// we make this persistent in that we only have to rebuild and
    /// fill this after regridding
    amrex::Vector<amrex::MultiFab> normal;
    amrex::Vector<amrex::MultiFab> cell_cc_to_r;

    /// stores domain boundary conditions.
    /// These muse be vectors (rather than arrays) so we can ParmParse them
    IntVector phys_bc;

    /// Boundary condition objects needed for FillPatch routines.
    /// This is essentially an array (over components)
    /// of `2*DIM` integer arrays storing the physical boundary
    /// condition types at the `lo/hi` walls in each direction
    amrex::Vector<amrex::BCRec> bcs_s;  //< for `sold/snew`
    amrex::Vector<amrex::BCRec> bcs_u;  //< for `uold/unew`
    amrex::Vector<amrex::BCRec> bcs_f;  //< "first-order extrap" used for `S_cc`, `gpi`, `dSdt`

    // vectors store the multilevel 1D states as one very long array.
    // these are cell-centered
    RealVector s0_init;
<<<<<<< HEAD
    BaseState<amrex::Real> p0_init;
    BaseState<amrex::Real> rho0_old;
    BaseState<amrex::Real> rho0_new;
=======
    RealVector p0_init;
    RealVector rho0_old;
    RealVector rho0_new;
    RealVector rhoX0_old; // for test_basestate
    RealVector rhoX0_new; // for test_basestate
>>>>>>> 6f62a507
    BaseState<amrex::Real> rhoh0_old;
    BaseState<amrex::Real> rhoh0_new;
    BaseState<amrex::Real> p0_old;
    BaseState<amrex::Real> p0_new;
    BaseState<amrex::Real> tempbar;
    BaseState<amrex::Real> tempbar_init;
    BaseState<amrex::Real> beta0_old;
    BaseState<amrex::Real> beta0_new;
    BaseState<amrex::Real> gamma1bar_old;
    BaseState<amrex::Real> gamma1bar_new;
    BaseState<amrex::Real> etarho_cc;
    BaseState<amrex::Real> psi;
    BaseState<amrex::Real> grav_cell_old;
    BaseState<amrex::Real> grav_cell_new;
    /// `p0^{n-1}` needed to compute `d(p0)/dt` for nonuniform grid spacing
    BaseState<amrex::Real> p0_nm1;
    BaseState<amrex::Real> beta0_nm1;

    // Vectors store the multilevel 1D states as one very long array.
    // These are edge-centered
    RealVector w0;
    BaseState<amrex::Real> etarho_ec;

    // Information for the base state.
    // We also store these (except for the large arrays)
    // in `base_state.f90` in a fortran module for convenience
    // int max_radial_level;
    // int finest_radial_level;
    // int nr_fine;
    // amrex::Real dr_fine;
    // int nr_irreg;
    // BaseState<int> nr;
    // BaseState<Real> dr;

    // BaseState<int> base_cutoff_density_coord;
    // BaseState<int> anelastic_cutoff_density_coord;
    // BaseState<int> burning_cutoff_density_lo_coord;
    // BaseState<int> burning_cutoff_density_hi_coord;

    // relative error needed for base state computations
    amrex::Real rel_eps;

    // these provide information about the multilevel base state configuration
    // BaseState<int> numdisjointchunks;
    // BaseState<int> r_start_coord;
    // BaseState<int> r_end_coord;

    /// array of tagged boxes (planar)
    IntVector tag_array;
    // BaseState<int> tag_array_b;

    /// contains base state geometry variables
    BaseStateGeometry base_geom;

    // diag file array buffers
    amrex::Vector<amrex::Real> diagfile1_data;
    amrex::Vector<amrex::Real> diagfile2_data;
    amrex::Vector<amrex::Real> diagfile3_data;

    // problem information
    amrex::GpuArray<Real,3> center;

    // rotation 
#ifdef ROTATION
    Real sin_theta;
    Real cos_theta;
    Real omega;
#endif

    // sponge 
    Real r_sp;
    Real r_md;
    Real r_tp;
    // outer sponge parameters used for spherical problems 
    Real r_sp_outer;
    Real r_tp_outer;
    /// the sponge_start_density should be the density below which the
    /// sponge first turns on.  Different problems may compute this in
    /// different ways (i.e. not using sponge_center_density and
    /// sponge_start_factor), so we provide this public module variable to
    /// ensure that the rest of the code always knows at what density the
    /// sponge begins.
    Real sponge_start_density;

    /// Stores fluxes at coarse-fine interface for synchronization.
    /// This will be sized `max_level+1`
    ///
    /// NOTE: the flux register associated with `flux_reg[lev]` is associated
    /// with the `lev/lev-1` interface (and has grid spacing associated with `lev-1`)
    /// therefore `flux_reg[0]` and `flux_reg[max_level]` are never actually
    /// used in the reflux operation
    amrex::Vector<std::unique_ptr<amrex::FluxRegister> > flux_reg_s;

    /// flag for writing plotfiles
    enum plotfile_flag {plotInitData = -9999999, plotInitProj = -9999998, plotDivuIter = -9999997};

};

#endif<|MERGE_RESOLUTION|>--- conflicted
+++ resolved
@@ -2058,17 +2058,11 @@
     // vectors store the multilevel 1D states as one very long array.
     // these are cell-centered
     RealVector s0_init;
-<<<<<<< HEAD
     BaseState<amrex::Real> p0_init;
     BaseState<amrex::Real> rho0_old;
     BaseState<amrex::Real> rho0_new;
-=======
-    RealVector p0_init;
-    RealVector rho0_old;
-    RealVector rho0_new;
     RealVector rhoX0_old; // for test_basestate
     RealVector rhoX0_new; // for test_basestate
->>>>>>> 6f62a507
     BaseState<amrex::Real> rhoh0_old;
     BaseState<amrex::Real> rhoh0_new;
     BaseState<amrex::Real> p0_old;
