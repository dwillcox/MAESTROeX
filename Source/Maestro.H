--- conflicted
+++ resolved
@@ -320,10 +320,10 @@
     ////////////
     // MaestroBaseStateGeometry.cpp functions
 
-    void InitBaseStateGeometry(const int max_radial_level_in, 
-                               const int nr_fine_in,
-                               const amrex::Real dr_fine_in,
-                               const int nr_irreg_in);
+    // void InitBaseStateGeometry(const int max_radial_level_in, 
+    //                            const int nr_fine_in,
+    //                            const amrex::Real dr_fine_in,
+    //                            const int nr_irreg_in);
 #if (AMREX_SPACEDIM == 3)
     void InitBaseStateMapSphr(const int lev, const amrex::MFIter& mfi, 
                               const amrex::GpuArray<amrex::Real,AMREX_SPACEDIM> dx_fine, 
@@ -2076,24 +2076,21 @@
     int nr_fine;
     amrex::Real dr_fine;
     int nr_irreg;
-    BaseState<int> nr;
-    BaseState<Real> dr;
-
-<<<<<<< HEAD
-    BaseState<int> base_cutoff_density_coord;
-    BaseState<int> anelastic_cutoff_density_coord;
-    BaseState<int> burning_cutoff_density_lo_coord;
-    BaseState<int> burning_cutoff_density_hi_coord;
-
-=======
->>>>>>> 0f429eec
+    // BaseState<int> nr;
+    // BaseState<Real> dr;
+
+    // BaseState<int> base_cutoff_density_coord;
+    // BaseState<int> anelastic_cutoff_density_coord;
+    // BaseState<int> burning_cutoff_density_lo_coord;
+    // BaseState<int> burning_cutoff_density_hi_coord;
+
     // relative error needed for base state computations
     amrex::Real c_rel_eps;
 
     // these provide information about the multilevel base state configuration
-    BaseState<int> numdisjointchunks;
-    BaseState<int> r_start_coord;
-    BaseState<int> r_end_coord;
+    // BaseState<int> numdisjointchunks;
+    // BaseState<int> r_start_coord;
+    // BaseState<int> r_end_coord;
 
     /// array of tagged boxes (planar)
     IntVector tag_array;
