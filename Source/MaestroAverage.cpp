
#include <Maestro.H>
#include <Maestro_F.H>

using namespace amrex;

// Given a multifab of data (phi), average down to a base state quantity, phibar.
// If we are in plane-parallel, the averaging is at constant height.
// If we are spherical, { the averaging is done at constant radius.

void Maestro::Average(const Vector<MultiFab>& phi, BaseState<Real>& phibar,
                      int comp) {
    // timer for profiling
    BL_PROFILE_VAR("Maestro::Average()", Average);

    const int max_lev = base_geom.max_radial_level + 1;
    const auto nr_irreg = base_geom.nr_irreg;

    phibar.setVal(0.0);

    if (!spherical) {
        // planar case

        // phibar is dimensioned to "max_radial_level" so we must mimic that for phisum
        // so we can simply swap this result with phibar
        BaseState<Real> phisum(base_geom.max_radial_level + 1,
                               base_geom.nr_fine);
        phisum.setVal(0.0);
        auto phisum_arr = phisum.array();

        // this stores how many cells there are laterally at each level
        BaseState<int> ncell_s(base_geom.max_radial_level + 1);
        auto ncell = ncell_s.array();

        // loop is over the existing levels (up to finest_level)
        for (int lev = 0; lev <= finest_level; ++lev) {
            // Get the index space of the domain
            const Box domainBox = geom[lev].Domain();

            // compute number of cells at any given height for each level
            if (AMREX_SPACEDIM == 2) {
                ncell(lev) = domainBox.bigEnd(0) + 1;
            } else if (AMREX_SPACEDIM == 3) {
                ncell(lev) =
                    (domainBox.bigEnd(0) + 1) * (domainBox.bigEnd(1) + 1);
            }

            // Loop over boxes (make sure mfi takes a cell-centered multifab as an argument)
#ifdef _OPENMP
#pragma omp parallel if (!system::regtest_reduction)
#endif
            for (MFIter mfi(phi[lev], TilingIfNotGPU()); mfi.isValid(); ++mfi) {
                // Get the index space of the valid region
                const Box& tilebox = mfi.tilebox();

                const Array4<const Real> phi_arr = phi[lev].array(mfi, comp);

                AMREX_PARALLEL_FOR_3D(tilebox, i, j, k, {
                    int r = AMREX_SPACEDIM == 2 ? j : k;
#if (AMREX_SPACEDIM == 2)
                    if (k == 0)
#endif
                        amrex::HostDevice::Atomic::Add(&(phisum_arr(lev, r)),
                                                       phi_arr(i, j, k));
                });
            }
        }

        // reduction over boxes to get sum
        ParallelDescriptor::ReduceRealSum(
            phisum.dataPtr(),
            (base_geom.max_radial_level + 1) * base_geom.nr_fine);

        // divide phisum by ncell so it stores "phibar"
        for (int lev = 0; lev <= base_geom.max_radial_level; ++lev) {
            for (auto i = 1; i <= base_geom.numdisjointchunks(lev); ++i) {
                const int lo = base_geom.r_start_coord(lev, i);
                const int hi = base_geom.r_end_coord(lev, i);
                AMREX_PARALLEL_FOR_1D(hi - lo + 1, j, {
                    int r = j + lo;
                    phisum_arr(lev, r) /= ncell(lev);
                });
                Gpu::synchronize();
            }
        }

        RestrictBase(phisum, true);
        FillGhostBase(phisum, true);

        // swap pointers so phibar contains the computed average
        phisum.swap(phibar);

    } else if (spherical && use_exact_base_state) {
        // spherical case with uneven base state spacing

        // phibar is dimensioned to "max_radial_level" so we must mimic that for phisum
        // so we can simply swap this result with phibar
        RealVector phisum((base_geom.max_radial_level + 1) * base_geom.nr_fine,
                          0.0);

        // this stores how many cells there are at each level
        Vector<int> ncell((base_geom.max_radial_level + 1) * base_geom.nr_fine,
                          0);

        // loop is over the existing levels (up to finest_level)
        for (int lev = 0; lev <= finest_level; ++lev) {
            // get references to the MultiFabs at level lev
            const MultiFab& phi_mf = phi[lev];
            const iMultiFab& cc_to_r = cell_cc_to_r[lev];

            // Loop over boxes (make sure mfi takes a cell-centered multifab as an argument)
            for (MFIter mfi(phi_mf); mfi.isValid(); ++mfi) {
                // Get the index space of the valid region
                const Box& validBox = mfi.validbox();

                // call fortran subroutine
                // use macros in AMReX_ArrayLim.H to pass in each FAB's data,
                // lo/hi coordinates (including ghost cells), and/or the # of components
                // We will also pass "validBox", which specifies the "valid" region.
                average_sphr_irreg(&lev, ARLIM_3D(validBox.loVect()),
                                   ARLIM_3D(validBox.hiVect()),
                                   BL_TO_FORTRAN_N_3D(phi_mf[mfi], comp),
                                   phisum.dataPtr(), ncell.dataPtr(),
                                   BL_TO_FORTRAN_3D(cc_to_r[mfi]));
            }
        }

        // reduction over boxes to get sum
        ParallelDescriptor::ReduceRealSum(
            phisum.dataPtr(),
            (base_geom.max_radial_level + 1) * base_geom.nr_fine);
        ParallelDescriptor::ReduceIntSum(
            ncell.dataPtr(),
            (base_geom.max_radial_level + 1) * base_geom.nr_fine);

        // divide phisum by ncell so it stores "phibar"
        for (int lev = 0; lev < max_lev; ++lev) {
            for (auto r = 0; r < base_geom.nr_fine; ++r) {
                if (ncell[lev + max_lev * r] > 0) {
                    phisum[lev + max_lev * r] /= ncell[lev + max_lev * r];
                } else {
                    // keep value constant if it is outside the cutoff coords
                    phisum[lev + max_lev * r] = phisum[lev + max_lev * (r - 1)];
                }
            }
        }

        BaseState<Real> phisum_b(phisum, base_geom.max_radial_level + 1,
                                 base_geom.nr_fine);
        RestrictBase(phisum_b, true);
        FillGhostBase(phisum_b, true);

        // swap pointers so phibar contains the computed average
        phisum_b.swap(phibar);
    } else {
        // spherical case with even base state spacing

        // For spherical, we construct a 1D array at each level, phisum, that has space
        // allocated for every possible radius that a cell-center at each level can
        // map into.  The radial locations have been precomputed and stored in radii.
        BaseState<Real> phisum_s(finest_level + 1, nr_irreg + 2);
        auto phisum = phisum_s.array();
        phisum_s.setVal(0.0);
        BaseState<Real> radii_s(finest_level + 1, nr_irreg + 3);
        auto radii = radii_s.array();
        BaseState<int> ncell_s(finest_level + 1, nr_irreg + 2);
        auto ncell = ncell_s.array();
        ncell_s.setVal(0);

        const auto& center_p = center;

        const int fine_lev = finest_level + 1;

        // radii contains every possible distance that a cell-center at the finest
        // level can map into
        for (int lev = 0; lev <= finest_level; ++lev) {
            // Get the index space of the domain
            const auto dx = geom[lev].CellSizeArray();

            AMREX_PARALLEL_FOR_1D(nr_irreg + 1, r, {
                radii(lev, r + 1) = std::sqrt(0.75 + 2.0 * Real(r)) * dx[0];
            });
            Gpu::synchronize();

            radii(lev, nr_irreg + 2) = 1.e99;
            radii(lev, 0) = 0.0;
        }

        // loop is over the existing levels (up to finest_level)
        for (int lev = finest_level; lev >= 0; --lev) {
            // Get the grid size of the domain
            const auto dx = geom[lev].CellSizeArray();
            const auto prob_lo = geom[lev].ProbLoArray();

            // get references to the MultiFabs at level lev
            const MultiFab& phi_mf = phi[lev];

            // create mask assuming refinement ratio = 2
<<<<<<< HEAD
            int finelev = lev + 1;
            if (lev == finest_level) finelev = finest_level;
=======
            int finelev = lev+1;
            if (lev == finest_level) { finelev = finest_level; }
>>>>>>> 4883f178

            const BoxArray& fba = phi[finelev].boxArray();
            const iMultiFab& mask = makeFineMask(phi_mf, fba, IntVect(2));

            // Loop over boxes (make sure mfi takes a cell-centered multifab as an argument)
#ifdef _OPENMP
#pragma omp parallel if (!system::regtest_reduction)
#endif
            for (MFIter mfi(phi_mf, TilingIfNotGPU()); mfi.isValid(); ++mfi) {
                // Get the index space of the valid region
                const Box& tilebox = mfi.tilebox();

                const Array4<const int> mask_arr = mask.array(mfi);
                const Array4<const Real> phi_arr = phi[lev].array(mfi, comp);

                bool use_mask = !(lev == fine_lev - 1);

                AMREX_PARALLEL_FOR_3D(tilebox, i, j, k, {
                    Real x = prob_lo[0] + (Real(i) + 0.5) * dx[0] - center_p[0];
                    Real y = prob_lo[1] + (Real(j) + 0.5) * dx[1] - center_p[1];
                    Real z = prob_lo[2] + (Real(k) + 0.5) * dx[2] - center_p[2];

                    // make sure the cell isn't covered by finer cells
                    bool cell_valid = true;
                    if (use_mask) {
                        if (mask_arr(i, j, k) == 1) cell_valid = false;
                    }

                    if (cell_valid) {
                        // compute distance to center
                        Real radius = sqrt(x * x + y * y + z * z);

                        // figure out which radii index this point maps into
<<<<<<< HEAD
                        int index = round(
                            ((radius / dx[0]) * (radius / dx[0]) - 0.75) / 2.0);
=======
                        auto index = (int)round(((radius/dx[0])*(radius/dx[0]) - 0.75) / 2.0);
>>>>>>> 4883f178

                        // due to roundoff error, need to ensure that we are in the proper radial bin
                        if (index < nr_irreg) {
                            if (fabs(radius - radii(lev, index + 1)) >
                                fabs(radius - radii(lev, index + 2))) {
                                index++;
                            }
                        }

                        amrex::HostDevice::Atomic::Add(
                            &(phisum(lev, index + 1)), phi_arr(i, j, k));
                        amrex::HostDevice::Atomic::Add(&(ncell(lev, index + 1)),
                                                       1);
                    }
                });
            }
        }

        // reduction over boxes to get sum
        ParallelDescriptor::ReduceRealSum(phisum.dataPtr(),
                                          (finest_level + 1) * (nr_irreg + 2));
        ParallelDescriptor::ReduceIntSum(ncell.dataPtr(),
                                         (finest_level + 1) * (nr_irreg + 2));

        // normalize phisum so it actually stores the average at a radius
        for (auto n = 0; n <= finest_level; ++n) {
            for (auto r = 0; r <= nr_irreg; ++r) {
                if (ncell(n, r + 1) != 0) {
                    phisum(n, r + 1) /= Real(ncell(n, r + 1));
                }
            }
        }

        BaseState<int> which_lev_s(base_geom.nr_fine);
        auto which_lev = which_lev_s.array();
        BaseState<int> max_rcoord_s(fine_lev);
        auto max_rcoord = max_rcoord_s.array();

        // compute center point for the finest level
        phisum(finest_level, 0) = (11.0 / 8.0) * phisum(finest_level, 1) -
                                  (3.0 / 8.0) * phisum(finest_level, 2);
        ncell(finest_level, 0) = 1;

        // choose which level to interpolate from
        const auto dr0 = base_geom.dr(0);
        const auto nrf = base_geom.nr_fine;

        AMREX_PARALLEL_FOR_1D(nrf, r, {
            Real radius = (Real(r) + 0.5) * dr0;
            // Vector<int> rcoord_p(fine_lev, 0);
            int rcoord_p[MAESTRO_MAX_LEVELS];

            // initialize
            for (int& coord : rcoord_p) {
                coord = 0.0;
            }

            // for each level, find the closest coordinate
            for (auto n = 0; n < fine_lev; ++n) {
                for (auto j = rcoord_p[n]; j <= nr_irreg; ++j) {
                    if (fabs(radius - radii(n, j + 1)) <
                        fabs(radius - radii(n, j + 2))) {
                        rcoord_p[n] = j;
                        break;
                    }
                }
            }

            // make sure closest coordinate is in bounds
            for (auto n = 0; n < fine_lev - 1; ++n) {
                rcoord_p[n] = amrex::max(rcoord_p[n], 1);
            }
            for (auto n = 0; n < fine_lev; ++n) {
                rcoord_p[n] = amrex::min(rcoord_p[n], nr_irreg - 1);
            }

            // choose the level with the largest min over the ncell interpolation points
            which_lev(r) = 0;

            int min_all =
                amrex::min(ncell(0, rcoord_p[0]), ncell(0, rcoord_p[0] + 1),
                           ncell(0, rcoord_p[0] + 2));

            for (auto n = 1; n < fine_lev; ++n) {
                int min_lev =
                    amrex::min(ncell(n, rcoord_p[n]), ncell(n, rcoord_p[n] + 1),
                               ncell(n, rcoord_p[n] + 2));

                if (min_lev > min_all) {
                    min_all = min_lev;
                    which_lev(r) = n;
                }
            }

            // if the min hit count at all levels is zero, we expand the search
            // to find the closest instance of where the hitcount becomes nonzero
            int j = 1;
            while (min_all == 0) {
                j++;
                for (auto n = 0; n < fine_lev; ++n) {
                    int min_lev = amrex::max(
                        ncell(n, amrex::max(1, rcoord_p[n] - j) + 1),
                        ncell(n,
                              amrex::min(rcoord_p[n] + j, nr_irreg - 1) + 1));
                    if (min_lev != 0) {
                        which_lev(r) = n;
                        min_all = min_lev;
                        break;
                    }
                }
            }
        });
        Gpu::synchronize();

        // squish the list at each level down to exclude points with no contribution
        for (auto n = 0; n <= finest_level; ++n) {
            int j = 0;
            for (auto r = 0; r <= nr_irreg; ++r) {
                while (ncell(n, j + 1) == 0) {
                    j++;
                    if (j > nr_irreg) {
                        break;
                    }
                }
                if (j > nr_irreg) {
                    for (auto i = r; i <= nr_irreg; ++i) {
                        phisum(n, i + 1) = 1.e99;
                    }
                    for (auto i = r; i <= nr_irreg + 1; ++i) {
                        radii(n, i + 1) = 1.e99;
                    }
                    max_rcoord(n) = r - 1;
                    break;
                }
                phisum(n, r + 1) = phisum(n, j + 1);
                radii(n, r + 1) = radii(n, j + 1);
                ncell(n, r + 1) = ncell(n, j + 1);
                j++;
                if (j > nr_irreg) {
                    max_rcoord(n) = r;
                    break;
                }
            }
        }

        // compute phibar
        const Real drdxfac_loc = drdxfac;
        auto phibar_arr = phibar.array();

        AMREX_PARALLEL_FOR_1D(nrf, r, {
            Real radius = (Real(r) + 0.5) * dr0;
            int stencil_coord = 0;

            // find the closest coordinate
            for (auto j = stencil_coord; j <= max_rcoord(which_lev(r)); ++j) {
                if (fabs(radius - radii(which_lev(r), j + 1)) <
                    fabs(radius - radii(which_lev(r), j + 2))) {
                    stencil_coord = j;
                    break;
                }
            }

            // make sure the interpolation points will be in bounds
            if (which_lev(r) != fine_lev - 1) {
                stencil_coord = amrex::max(stencil_coord, 1);
            }
            stencil_coord =
                amrex::min(stencil_coord, max_rcoord(which_lev(r)) - 1);

            bool limit =
                (r <= nrf - 1 - drdxfac_loc * pow(2.0, (fine_lev - 2)));

            phibar_arr(0, r) =
                QuadInterp(radius, radii(which_lev(r), stencil_coord),
                           radii(which_lev(r), stencil_coord + 1),
                           radii(which_lev(r), stencil_coord + 2),
                           phisum(which_lev(r), stencil_coord),
                           phisum(which_lev(r), stencil_coord + 1),
                           phisum(which_lev(r), stencil_coord + 2), limit);
        });
        Gpu::synchronize();
    }
}<|MERGE_RESOLUTION|>--- conflicted
+++ resolved
@@ -196,13 +196,8 @@
             const MultiFab& phi_mf = phi[lev];
 
             // create mask assuming refinement ratio = 2
-<<<<<<< HEAD
             int finelev = lev + 1;
-            if (lev == finest_level) finelev = finest_level;
-=======
-            int finelev = lev+1;
             if (lev == finest_level) { finelev = finest_level; }
->>>>>>> 4883f178
 
             const BoxArray& fba = phi[finelev].boxArray();
             const iMultiFab& mask = makeFineMask(phi_mf, fba, IntVect(2));
@@ -236,12 +231,8 @@
                         Real radius = sqrt(x * x + y * y + z * z);
 
                         // figure out which radii index this point maps into
-<<<<<<< HEAD
-                        int index = round(
+	                auto index = (int)round(
                             ((radius / dx[0]) * (radius / dx[0]) - 0.75) / 2.0);
-=======
-                        auto index = (int)round(((radius/dx[0])*(radius/dx[0]) - 0.75) / 2.0);
->>>>>>> 4883f178
 
                         // due to roundoff error, need to ensure that we are in the proper radial bin
                         if (index < nr_irreg) {
