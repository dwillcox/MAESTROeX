--- conflicted
+++ resolved
@@ -72,19 +72,11 @@
         ParallelDescriptor::ReduceRealSum(phisum.dataPtr(),(base_geom.max_radial_level+1)*base_geom.nr_fine);
 
         // divide phisum by ncell so it stores "phibar"
-<<<<<<< HEAD
-        for (int lev = 0; lev < max_lev; ++lev) {
+        for (int lev = 0; lev <= base_geom.max_radial_level; ++lev) {
             for (auto i = 1; i <= base_geom.numdisjointchunks(lev); ++i) { 
                 const int lo = base_geom.r_start_coord(lev,i);
                 const int hi = base_geom.r_end_coord(lev,i);
                 ParallelFor(hi-lo+1, [=] AMREX_GPU_DEVICE (int j) {
-=======
-        for (int lev = 0; lev <= base_geom.max_radial_level; ++lev) {
-            for (auto i = 1; i <= base_geom.numdisjointchunks(lev); ++i) { 
-                const int lo = base_geom.r_start_coord(lev,i);
-                const int hi = base_geom.r_end_coord(lev,i);
-                AMREX_PARALLEL_FOR_1D(hi-lo+1, j, {
->>>>>>> 7cfdbe59
                     int r = j + lo;
                     phisum_arr(lev,r) /= ncell(lev);
                 });
@@ -103,7 +95,6 @@
 
         // phibar is dimensioned to "max_radial_level" so we must mimic that for phisum
         // so we can simply swap this result with phibar
-<<<<<<< HEAD
         BaseState<Real> phisum(base_geom.max_radial_level+1, base_geom.nr_fine);
         phisum.setVal(0.0);
         auto phisum_arr = phisum.array();
@@ -111,25 +102,13 @@
         // this stores how many cells there are at each level
         BaseState<int> ncell_s(base_geom.max_radial_level+1);
         auto ncell = ncell_s.array();
-=======
-        RealVector phisum((base_geom.max_radial_level+1)*base_geom.nr_fine,0.0);
-
-        // this stores how many cells there are at each level
-        Vector<int> ncell((base_geom.max_radial_level+1)*base_geom.nr_fine,0);
->>>>>>> 7cfdbe59
 
         // loop is over the existing levels (up to finest_level)
         for (int lev=0; lev<=finest_level; ++lev) {
 
-<<<<<<< HEAD
             // // get references to the MultiFabs at level lev
             // const MultiFab& phi_mf = phi[lev];
             // const iMultiFab& cc_to_r = cell_cc_to_r[lev];
-=======
-            // get references to the MultiFabs at level lev
-            const MultiFab& phi_mf = phi[lev];
-            const iMultiFab& cc_to_r = cell_cc_to_r[lev];
->>>>>>> 7cfdbe59
 
             // Loop over boxes (make sure mfi takes a cell-centered multifab as an argument)
             #ifdef _OPENMP
@@ -158,15 +137,9 @@
 
         // divide phisum by ncell so it stores "phibar"
         for (int lev = 0; lev < max_lev; ++lev) {
-<<<<<<< HEAD
             ParallelFor(base_geom.nr_fine, [=] AMREX_GPU_DEVICE (int r) {
                 if (ncell(lev,r) > 0) {
                     phisum_arr(lev,r) /= ncell(lev,r);
-=======
-            for (auto r = 0; r < base_geom.nr_fine; ++r) {
-                if (ncell[lev+max_lev*r] > 0) {
-                    phisum[lev+max_lev*r] /= ncell[lev+max_lev*r];
->>>>>>> 7cfdbe59
                 } else {
                     // keep value constant if it is outside the cutoff coords
                     phisum_arr(lev,r) = phisum_arr(lev,r-1);
@@ -175,16 +148,11 @@
             Gpu::synchronize();
         }
 
-        BaseState<Real> phisum_b(phisum, base_geom.max_radial_level+1, base_geom.nr_fine);
-        RestrictBase(phisum_b, true);
-        FillGhostBase(phisum_b, true);
+        RestrictBase(phisum, true);
+        FillGhostBase(phisum, true);
 
         // swap pointers so phibar contains the computed average
-<<<<<<< HEAD
         phisum.swap(phibar);
-=======
-        phisum_b.swap(phibar);
->>>>>>> 7cfdbe59
     } else {
         // spherical case with even base state spacing
 
@@ -211,11 +179,7 @@
             // Get the index space of the domain
             const auto dx = geom[lev].CellSizeArray();
 
-<<<<<<< HEAD
             ParallelFor(nr_irreg+1, [=] AMREX_GPU_DEVICE (int r) {
-=======
-            AMREX_PARALLEL_FOR_1D(nr_irreg+1, r, {
->>>>>>> 7cfdbe59
                 radii(lev,r+1) = std::sqrt(0.75+2.0*Real(r)) * dx[0];
             });
             Gpu::synchronize();
@@ -339,30 +303,18 @@
                 rcoord_p[n] = amrex::max(rcoord_p[n],1);
             }
             for (auto n = 0; n < fine_lev; ++n) {
-<<<<<<< HEAD
-                rcoord_p[n] = min(rcoord_p[n],nr_irreg-1);
-=======
                 rcoord_p[n] = amrex::min(rcoord_p[n],nr_irreg-1);
->>>>>>> 7cfdbe59
             }
 
             // choose the level with the largest min over the ncell interpolation points
             which_lev(r) = 0;
 
-<<<<<<< HEAD
-            int min_all = min(ncell(0,rcoord_p[0]), 
-=======
             int min_all = amrex::min(ncell(0,rcoord_p[0]), 
->>>>>>> 7cfdbe59
                 ncell(0,rcoord_p[0]+1), 
                 ncell(0,rcoord_p[0]+2));
 
             for (auto n = 1; n < fine_lev; ++n) {
-<<<<<<< HEAD
-                int min_lev = min(ncell(n,rcoord_p[n]), 
-=======
                 int min_lev = amrex::min(ncell(n,rcoord_p[n]), 
->>>>>>> 7cfdbe59
                     ncell(n,rcoord_p[n]+1), 
                     ncell(n,rcoord_p[n]+2));
 
@@ -378,13 +330,8 @@
             while (min_all == 0) {
                 j++;
                 for (auto n = 0; n < fine_lev; ++n) {
-<<<<<<< HEAD
-                    int min_lev = max(ncell(n,max(1,rcoord_p[n]-j)+1), 
-                        ncell(n,min(rcoord_p[n]+j,nr_irreg-1)+1));
-=======
                     int min_lev = amrex::max(ncell(n,amrex::max(1,rcoord_p[n]-j)+1), 
                         ncell(n,amrex::min(rcoord_p[n]+j,nr_irreg-1)+1));
->>>>>>> 7cfdbe59
                     if (min_lev != 0) {
                         which_lev(r) = n;
                         min_all = min_lev;
@@ -446,21 +393,12 @@
 
             // make sure the interpolation points will be in bounds
             if (which_lev(r) != fine_lev-1) {
-<<<<<<< HEAD
-                stencil_coord = max(stencil_coord, 1);
-            }
-            stencil_coord = min(stencil_coord, 
-                    max_rcoord(which_lev(r))-1);
-
-            bool limit = (r > nrf - 1 - drdxfac_loc*pow(2.0, (fine_lev-2))) ? false : true;
-=======
                 stencil_coord = amrex::max(stencil_coord, 1);
             }
             stencil_coord = amrex::min(stencil_coord, 
                     max_rcoord(which_lev(r))-1);
 
             bool limit = (r <= nrf - 1 - drdxfac_loc*pow(2.0, (fine_lev-2)));
->>>>>>> 7cfdbe59
 
             phibar_arr(0,r) = QuadInterp(radius, 
                     radii(which_lev(r),stencil_coord), 
