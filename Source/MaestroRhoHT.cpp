--- conflicted
+++ resolved
@@ -356,20 +356,10 @@
         tempbar_cart[lev].setVal(0.);
     }
 
-<<<<<<< HEAD
-    BaseState<Real> rho0_halftime(max_radial_level+1, nr_fine);
-    BaseState<Real> rhoh0_halftime(max_radial_level+1, nr_fine);
+    BaseState<Real> rho0_halftime(base_geom.max_radial_level+1, base_geom.nr_fine);
+    BaseState<Real> rhoh0_halftime(base_geom.max_radial_level+1, base_geom.nr_fine);
 
     rho0_halftime.copy(0.5*(rho0_old + rho0_new));
-=======
-    RealVector rho0_halftime( (base_geom.max_radial_level+1)*base_geom.nr_fine );
-    BaseState<Real> rhoh0_halftime(base_geom.max_radial_level+1, base_geom.nr_fine);
-    rho0_halftime.shrink_to_fit();
-
-    for (int i = 0; i < (base_geom.max_radial_level+1)*base_geom.nr_fine; ++i) {
-        rho0_halftime[i] = 0.5*(rho0_old[i] + rho0_new[i]);
-    }
->>>>>>> 847051d6
     rhoh0_halftime.copy(0.5*(rhoh0_old + rhoh0_new));
     
     Put1dArrayOnCart(rho0_halftime, rho0_cart, 0, 0, bcs_s, Rho);
