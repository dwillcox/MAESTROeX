
#include <Maestro.H>
#include <Maestro_F.H>

using namespace amrex;

void
Maestro::TfromRhoH (Vector<MultiFab>& scal,
                    const BaseState<Real>& p0)
{
    // timer for profiling
    BL_PROFILE_VAR("Maestro::TfromRhoH()", TfromRhoH);

    Vector<MultiFab> p0_cart(finest_level+1);

    for (int lev=0; lev<=finest_level; ++lev) {
        p0_cart[lev].define(grids[lev], dmap[lev], 1, 0);
        p0_cart[lev].setVal(0.);
    }
    Put1dArrayOnCart(p0, p0_cart, 0, 0, bcs_f, 0);

    const auto use_eos_e_instead_of_h_loc = use_eos_e_instead_of_h;

    for (int lev=0; lev<=finest_level; ++lev) {
        // Loop over boxes (make sure mfi takes a cell-centered multifab as an argument)
#ifdef _OPENMP
#pragma omp parallel
#endif
        for ( MFIter mfi(scal[lev], TilingIfNotGPU()); mfi.isValid(); ++mfi ) {

            // Get the index space of the valid region
            const Box& tileBox = mfi.tilebox();

            const Array4<Real> state = scal[lev].array(mfi);
            const Array4<const Real> p0_arr = p0_cart[lev].array(mfi);

            if (use_eos_e_instead_of_h_loc) {
                // (rho, (h->e)) --> T, p
                AMREX_PARALLEL_FOR_3D(tileBox, i, j, k, {

                    eos_t eos_state;

                    eos_state.rho = state(i,j,k,Rho);
                    eos_state.T   = state(i,j,k,Temp);
                    for (auto n = 0; n < NumSpec; ++n) {
                        eos_state.xn[n] = state(i,j,k,FirstSpec+n) / eos_state.rho;
                    }

                    // e = (rhoh - p)/rho
                    eos_state.e = (state(i,j,k,RhoH) - p0_arr(i,j,k)) / state(i,j,k,Rho);

                    eos(eos_input_re, eos_state);

                    state(i,j,k,Temp) = eos_state.T;

                });
            } else {
                // (rho, h) --> T, p
                AMREX_PARALLEL_FOR_3D(tileBox, i, j, k, {

                    eos_t eos_state;

                    eos_state.rho = state(i,j,k,Rho);
                    eos_state.T   = state(i,j,k,Temp);
                    for (auto n = 0; n < NumSpec; ++n) {
                        eos_state.xn[n] = state(i,j,k,FirstSpec+n) / eos_state.rho;
                    }

                    eos_state.h = state(i,j,k,RhoH) / state(i,j,k,Rho);

                    eos(eos_input_rh, eos_state);

                    state(i,j,k,Temp) = eos_state.T;
                });
            }
        }
    }

    // average down and fill ghost cells
    AverageDown(scal,Temp,1);
    FillPatch(t_old,scal,scal,scal,Temp,Temp,1,Temp,bcs_s);
}

void
Maestro::TfromRhoP (Vector<MultiFab>& scal,
                    const BaseState<Real>& p0,
                    const bool updateRhoH)
{
    // timer for profiling
    BL_PROFILE_VAR("Maestro::TfromRhoP()", TfromRhoP);

    Vector<MultiFab> p0_cart(finest_level+1);

    for (int lev=0; lev<=finest_level; ++lev) {
        p0_cart[lev].define(grids[lev], dmap[lev], 1, 0);
        p0_cart[lev].setVal(0.);
    }
    Put1dArrayOnCart(p0, p0_cart, 0, 0, bcs_f, 0);

    const auto use_pprime_in_tfromp_loc = use_pprime_in_tfromp;

    for (int lev=0; lev<=finest_level; ++lev) {

        // Loop over boxes (make sure mfi takes a cell-centered multifab as an argument)
#ifdef _OPENMP
#pragma omp parallel
#endif
        for (MFIter mfi(scal[lev], TilingIfNotGPU()); mfi.isValid(); ++mfi) {

            // Get the index space of the valid region
            const Box& tileBox = mfi.tilebox();
            const Array4<Real> state = scal[lev].array(mfi);
            const Array4<const Real> p0_arr = p0_cart[lev].array(mfi);

            // (rho, p) --> T
            AMREX_PARALLEL_FOR_3D(tileBox, i, j, k, {

                eos_t eos_state;

                eos_state.rho = state(i,j,k,Rho);
                eos_state.T   = state(i,j,k,Temp);

                if (use_pprime_in_tfromp_loc) {
                    eos_state.p = p0_arr(i,j,k) + state(i,j,k,Pi);
                } else {
                    eos_state.p = p0_arr(i,j,k);
                }

                for (auto n = 0; n < NumSpec; ++n) {
                    eos_state.xn[n] = state(i,j,k,FirstSpec+n) / eos_state.rho;
                }

                eos(eos_input_rp, eos_state);

                state(i,j,k,Temp) = eos_state.T;

                if (updateRhoH) {
                    state(i,j,k,RhoH) = eos_state.rho * eos_state.h;
                }
            });
        }
    }

    // average down and fill ghost cells (Temperature)
    AverageDown(scal, Temp, 1);
    FillPatch(t_old, scal, scal, scal, Temp, Temp, 1, Temp, bcs_s);

    // average down and fill ghost cells (Enthalpy)
    if (updateRhoH) {
        AverageDown(scal, RhoH, 1);
        FillPatch(t_old, scal, scal, scal, RhoH, RhoH, 1, RhoH, bcs_s);
    }
}

void
Maestro::PfromRhoH (const Vector<MultiFab>& state,
                    const Vector<MultiFab>& s_old,
                    Vector<MultiFab>& peos)
{
    // timer for profiling
    BL_PROFILE_VAR("Maestro::PfromRhoH()", PfromRhoH);

    for (int lev=0; lev<=finest_level; ++lev) {

        // Loop over boxes (make sure mfi takes a cell-centered multifab as an argument)
#ifdef _OPENMP
#pragma omp parallel
#endif
        for ( MFIter mfi(state[lev], TilingIfNotGPU()); mfi.isValid(); ++mfi ) {

            // Get the index space of the valid region
            const Box& tileBox = mfi.tilebox();
            const Array4<const Real> state_arr = state[lev].array(mfi);
            const Array4<const Real> temp_old = s_old[lev].array(mfi, Temp);
            const Array4<Real> peos_arr = peos[lev].array(mfi);

            // (rho, H) --> T, p
            AMREX_PARALLEL_FOR_3D(tileBox, i, j, k, {

                eos_t eos_state;

                eos_state.rho = state_arr(i,j,k,Rho);
                eos_state.T   = temp_old(i,j,k);

                for (auto n = 0; n < NumSpec; ++n) {
                    eos_state.xn[n] = state_arr(i,j,k,FirstSpec+n) / eos_state.rho;
                }

                eos_state.h = state_arr(i,j,k,RhoH) / state_arr(i,j,k,Rho);

                eos(eos_input_rh, eos_state);

                peos_arr(i,j,k) = eos_state.p;
            });
        }
    }

    // average down and fill ghost cells
    AverageDown(peos, 0, 1);
    FillPatch(t_old, peos, peos, peos, 0, 0, 1, 0, bcs_f);
}

void
Maestro::MachfromRhoH (const Vector<MultiFab>& scal,
                           const Vector<MultiFab>& vel,
                           const BaseState<Real>& p0,
                           const Vector<MultiFab>& w0cart,
                           Vector<MultiFab>& mach)
{
    // timer for profiling
    BL_PROFILE_VAR("Maestro::MachfromRhoH()", MachfromRhoH);

    Vector<MultiFab> p0_cart(finest_level+1);

    for (int lev=0; lev<=finest_level; ++lev) {
        p0_cart[lev].define(grids[lev], dmap[lev], 1, 0);
        p0_cart[lev].setVal(0.);
    }
    Put1dArrayOnCart(p0, p0_cart, 0, 0, bcs_f, 0);

    const auto use_eos_e_instead_of_h_loc = use_eos_e_instead_of_h;

    for (int lev=0; lev<=finest_level; ++lev) {

        // Loop over boxes (make sure mfi takes a cell-centered multifab as an argument)
#ifdef _OPENMP
#pragma omp parallel
#endif
        for (MFIter mfi(scal[lev], TilingIfNotGPU()); mfi.isValid(); ++mfi) {

            // Get the index space of the valid region
            const Box& tileBox = mfi.tilebox();
            const Array4<const Real> state = scal[lev].array(mfi);
            const Array4<const Real> u = vel[lev].array(mfi);
            const Array4<const Real> p0_arr = p0_cart[lev].array(mfi);
            const Array4<const Real> w0_arr = w0cart[lev].array(mfi);
            const Array4<Real> mach_arr = mach[lev].array(mfi);

            AMREX_PARALLEL_FOR_3D(tileBox, i, j, k, {

                // vel is the magnitude of the velocity, including w0
#if (AMREX_SPACEDIM == 2)
                Real velocity = sqrt(u(i,j,k,0)*u(i,j,k,0) + 
                    (u(i,j,k,1) + w0_arr(i,j,k))*(u(i,j,k,1) + w0_arr(i,j,k)));
#else
                Real velocity = sqrt(u(i,j,k,0)*u(i,j,k,0) + 
                    u(i,j,k,1)*u(i,j,k,1) + 
                    (u(i,j,k,2) + w0_arr(i,j,k))*(u(i,j,k,2) + w0_arr(i,j,k)));
#endif                

                eos_t eos_state;

                eos_state.rho = state(i,j,k,Rho);
                eos_state.T   = state(i,j,k,Temp);

                for (auto n = 0; n < NumSpec; ++n) {
                    eos_state.xn[n] = state(i,j,k,FirstSpec+n) / eos_state.rho;
                }

                if (use_eos_e_instead_of_h_loc) {
                    // e = h - p/rho
                    eos_state.e = (state(i,j,k,RhoH) - p0_arr(i,j,k)) / state(i,j,k,Rho);

                    eos(eos_input_re, eos_state);
                } else {
                    eos_state.h = state(i,j,k,RhoH) / state(i,j,k,Rho);

                    eos(eos_input_rh, eos_state);
                }

                mach_arr(i,j,k) = velocity / eos_state.cs;
            });
        }
    }

    // average down and fill ghost cells
    AverageDown(mach, 0, 1);
    FillPatch(t_old, mach, mach, mach, 0, 0, 1, 0, bcs_f);
}

void
Maestro::CsfromRhoH (const Vector<MultiFab>& scal,
                     const Vector<MultiFab>& p0_cart,
                     Vector<MultiFab>& cs)
{
    // timer for profiling
    BL_PROFILE_VAR("Maestro::CsfromRhoH()", CsfromRhoH);

    const auto use_eos_e_instead_of_h_loc = use_eos_e_instead_of_h;

    for (int lev=0; lev<=finest_level; ++lev) {

        // Loop over boxes (make sure mfi takes a cell-centered multifab as an argument)
#ifdef _OPENMP
#pragma omp parallel
#endif
        for (MFIter mfi(scal[lev], TilingIfNotGPU()); mfi.isValid(); ++mfi) {

            // Get the index space of the valid region
            const Box& tileBox = mfi.tilebox();
            const Array4<const Real> state = scal[lev].array(mfi);
            const Array4<const Real> p0_arr = p0_cart[lev].array(mfi);
            const Array4<Real> cs_arr = cs[lev].array(mfi);

            AMREX_PARALLEL_FOR_3D(tileBox, i, j, k, {
                eos_t eos_state;

                eos_state.rho = state(i,j,k,Rho);
                eos_state.T   = state(i,j,k,Temp);

                for (auto n = 0; n < NumSpec; ++n) {
                    eos_state.xn[n] = state(i,j,k,FirstSpec+n) / eos_state.rho;
                }

                if (use_eos_e_instead_of_h_loc) {
                    // e = h - p/rho
                    eos_state.e = (state(i,j,k,RhoH) - p0_arr(i,j,k)) / state(i,j,k,Rho);

                    eos(eos_input_re, eos_state);
                } else {
                    eos_state.h = state(i,j,k,RhoH) / state(i,j,k,Rho);

                    eos(eos_input_rh, eos_state);
                }

                cs_arr(i,j,k) = eos_state.cs;
            });
        }
    }

    // average down and fill ghost cells
    AverageDown(cs, 0, 1);
    FillPatch(t_old, cs, cs, cs, 0, 0, 1, 0, bcs_f);
}

void
Maestro::HfromRhoTedge (Vector<std::array< MultiFab, AMREX_SPACEDIM > >& sedge,
                        const BaseState<Real>& rho0_edge_old,
                        const BaseState<Real>& rhoh0_edge_old,
                        const BaseState<Real>& rho0_edge_new,
                        const BaseState<Real>& rhoh0_edge_new)
{
    // timer for profiling
    BL_PROFILE_VAR("Maestro::HfromRhoTedge()", HfromRhoTedge);

    Vector<MultiFab> rho0_cart(finest_level+1);
    Vector<MultiFab> rhoh0_cart(finest_level+1);
    Vector<MultiFab> tempbar_cart(finest_level+1);

    for (int lev=0; lev<=finest_level; ++lev) {
        rho0_cart[lev].define(grids[lev], dmap[lev], 1, 2);
        rhoh0_cart[lev].define(grids[lev], dmap[lev], 1, 2);
        tempbar_cart[lev].define(grids[lev], dmap[lev], 1, 2);
        rho0_cart[lev].setVal(0.);
        rhoh0_cart[lev].setVal(0.);
        tempbar_cart[lev].setVal(0.);
    }

<<<<<<< HEAD
    RealVector rho0_halftime( (max_radial_level+1)*nr_fine );
    BaseState<Real> rhoh0_halftime(max_radial_level+1, nr_fine);
=======
    RealVector rho0_halftime( (base_geom.max_radial_level+1)*base_geom.nr_fine );
    RealVector rhoh0_halftime( (base_geom.max_radial_level+1)*base_geom.nr_fine );
>>>>>>> c73d84c7
    rho0_halftime.shrink_to_fit();

    for (int i = 0; i < (base_geom.max_radial_level+1)*base_geom.nr_fine; ++i) {
        rho0_halftime[i] = 0.5*(rho0_old[i] + rho0_new[i]);
    }
    rhoh0_halftime.copy(0.5*(rhoh0_old + rhoh0_new));
    
    Put1dArrayOnCart(rho0_halftime,rho0_cart,0,0,bcs_s,Rho);
    Put1dArrayOnCart(rhoh0_halftime,rhoh0_cart,0,0,bcs_s,RhoH);
    Put1dArrayOnCart(tempbar,tempbar_cart,0,0,bcs_s,Temp);

    // edge variables    
<<<<<<< HEAD
    BaseState<Real> rho0_edge(max_radial_level+1, nr_fine+1);
    BaseState<Real> rhoh0_edge(max_radial_level+1, nr_fine+1);
    BaseState<Real> tempbar_edge(max_radial_level+1, nr_fine+1);

    if (!spherical) {
        CelltoEdge(tempbar, tempbar_edge);
        rho0_edge.copy(0.5*(rho0_edge_old + rho0_edge_new));
        rhoh0_edge.copy(0.5*(rhoh0_edge_old + rhoh0_edge_new));
=======
    RealVector rho0_edge( (base_geom.max_radial_level+1)*(base_geom.nr_fine+1) );
    RealVector rhoh0_edge( (base_geom.max_radial_level+1)*(base_geom.nr_fine+1) );
    RealVector tempbar_edge( (base_geom.max_radial_level+1)*(base_geom.nr_fine+1) );
    rho0_edge.shrink_to_fit();
    rhoh0_edge.shrink_to_fit();
    tempbar_edge.shrink_to_fit();

    if (!spherical) {
        CelltoEdge(tempbar, tempbar_edge);
        for (int i = 0; i < (base_geom.max_radial_level+1)*(base_geom.nr_fine+1); ++i) {
            rho0_edge[i] = 0.5*(rho0_edge_old[i] + rho0_edge_new[i]);
            rhoh0_edge[i] = 0.5*(rhoh0_edge_old[i] + rhoh0_edge_new[i]);
        }
>>>>>>> c73d84c7
    }
    
    Vector<MultiFab> rho0_edge_cart(finest_level+1);
    Vector<MultiFab> rhoh0_edge_cart(finest_level+1);
    Vector<MultiFab> tempbar_edge_cart(finest_level+1);

    for (int lev=0; lev<=finest_level; ++lev) {
        rho0_edge_cart[lev].define(grids[lev], dmap[lev], 1, 1);
        rhoh0_edge_cart[lev].define(grids[lev], dmap[lev], 1, 1);
        tempbar_edge_cart[lev].define(grids[lev], dmap[lev], 1, 1);
        rho0_edge_cart[lev].setVal(0.);
        rhoh0_edge_cart[lev].setVal(0.);
        tempbar_edge_cart[lev].setVal(0.);
    }

    if (!spherical) {
        Put1dArrayOnCart(rho0_edge, rho0_edge_cart, 1, 0, bcs_s, Rho);
        Put1dArrayOnCart(rhoh0_edge, rhoh0_edge_cart, 1, 0, bcs_s, RhoH);
        Put1dArrayOnCart(tempbar_edge, tempbar_edge_cart, 1, 0, bcs_s, Temp);
    }

    // make a lot of local copies
    const auto enthalpy_pred_type_loc = enthalpy_pred_type;
    const auto species_pred_type_loc = species_pred_type;
    const auto predict_Tprime_then_h_loc = predict_Tprime_then_h;
    const auto predict_rhoprime_and_X_loc = predict_rhoprime_and_X;
    const auto predict_rhoX_loc = predict_rhoX;
    const auto predict_rho_and_X_loc = predict_rho_and_X;
    const auto predict_T_then_h_loc = predict_T_then_h;
    const auto predict_T_then_rhohprime_loc = predict_T_then_rhohprime;
    const auto small_temp_loc = small_temp;

    for (int lev=0; lev<=finest_level; ++lev) {

        // Loop over boxes (make sure mfi takes a cell-centered multifab as an argument)
#ifdef _OPENMP
#pragma omp parallel
#endif
        for ( MFIter mfi(sold[lev], TilingIfNotGPU()); mfi.isValid(); ++mfi ) {

            // Get the index space of the valid region
            const Box& tileBox = mfi.tilebox();
            const Box& xbx = amrex::growHi(tileBox,0, 1);
            const Box& ybx = amrex::growHi(tileBox,1, 1);
#if (AMREX_SPACEDIM == 3)
            const Box& zbx = amrex::growHi(tileBox,2, 1);
#endif
            const Array4<const Real> state = sold[lev].array(mfi);
            const Array4<const Real> rho0_arr = rho0_cart[lev].array(mfi);
            const Array4<const Real> rhoh0_arr = rhoh0_cart[lev].array(mfi);
            const Array4<const Real> tempbar_arr = tempbar_cart[lev].array(mfi);

            const Array4<Real> sedgex = sedge[lev][0].array(mfi);
            const Array4<Real> sedgey = sedge[lev][1].array(mfi);
#if (AMREX_SPACEDIM == 3)
            const Array4<Real> sedgez = sedge[lev][2].array(mfi);
#endif

            if (!spherical) {
                const Array4<const Real> rho0_edge_arr = rho0_edge_cart[lev].array(mfi);
                const Array4<const Real> rhoh0_edge_arr = rhoh0_edge_cart[lev].array(mfi);
                const Array4<const Real> tempbar_edge_arr = tempbar_edge_cart[lev].array(mfi);
                // x-edge
                AMREX_PARALLEL_FOR_3D(xbx, i, j, k, {
                    eos_t eos_state;

                    // get edge-centered temperature
                    if (enthalpy_pred_type_loc == predict_Tprime_then_h_loc) {
                        eos_state.T = max(sedgex(i,j,k,Temp) + tempbar_arr(i,j,k), small_temp_loc);
                    } else {
                        eos_state.T = max(sedgex(i,j,k,Temp), small_temp_loc);
                    }

                    // get edge-centered density and species
                    if (species_pred_type_loc == predict_rhoprime_and_X_loc) {
                        
                        // interface states are rho' and X
                        eos_state.rho = sedgex(i,j,k,Rho) + rho0_arr(i,j,k);

                        for (auto n = 0; n < NumSpec; ++n) {
                            eos_state.xn[n] = sedgex(i,j,k,FirstSpec+n);
                        }

                    } else if (species_pred_type_loc == predict_rhoX_loc) {

                        // interface states are rho and (rho X)
                        eos_state.rho = sedgex(i,j,k,Rho); 

                        for (auto n = 0; n < NumSpec; ++n) {
                            eos_state.xn[n] = sedgex(i,j,k,FirstSpec+n) / eos_state.rho;
                        }

                    } else if (species_pred_type_loc == predict_rho_and_X_loc) {

                        // interface states are rho and X
                        eos_state.rho = sedgex(i,j,k,Rho); 

                        for (auto n = 0; n < NumSpec; ++n) {
                            eos_state.xn[n] = sedgex(i,j,k,FirstSpec+n);
                        }
                    }

                    eos(eos_input_rt, eos_state);

                    if (enthalpy_pred_type_loc == predict_T_then_h_loc ||
                        enthalpy_pred_type_loc == predict_Tprime_then_h_loc) {
                        sedgex(i,j,k,RhoH) = eos_state.h;
                    } else if (enthalpy_pred_type_loc == predict_T_then_rhohprime_loc) {
                        sedgex(i,j,k,RhoH) = eos_state.rho * eos_state.h - rhoh0_arr(i,j,k);
                    }
                });

                // y-edge
                AMREX_PARALLEL_FOR_3D(ybx, i, j, k, {
                    eos_t eos_state;

                    // get edge-centered temperature
                    if (enthalpy_pred_type_loc == predict_Tprime_then_h_loc) {
#if (AMREX_SPACEDIM == 2)
                        eos_state.T = max(sedgey(i,j,k,Temp) + tempbar_edge_arr(i,j,k), small_temp_loc);
#else
                        eos_state.T = max(sedgey(i,j,k,Temp) + tempbar_arr(i,j,k), small_temp_loc);
#endif
                    } else {
                        eos_state.T = max(sedgey(i,j,k,Temp), small_temp_loc);
                    }

                    // get edge-centered density and species
                    if (species_pred_type_loc == predict_rhoprime_and_X_loc) {
                        // interface states are rho' and X
#if (AMREX_SPACEDIM == 2)
                        eos_state.rho = sedgey(i,j,k,Rho) + rho0_edge_arr(i,j,k);
#else
                        eos_state.rho = sedgey(i,j,k,Rho) + rho0_arr(i,j,k);
#endif
                        for (auto n = 0; n < NumSpec; ++n) {
                            eos_state.xn[n] = sedgey(i,j,k,FirstSpec+n);
                        }

                    } else if (species_pred_type_loc == predict_rhoX_loc) {
                        // interface states are rho and (rho X)
                        eos_state.rho = sedgey(i,j,k,Rho); 

                        for (auto n = 0; n < NumSpec; ++n) {
                            eos_state.xn[n] = sedgey(i,j,k,FirstSpec+n) / eos_state.rho;
                        }

                    } else if (species_pred_type_loc == predict_rho_and_X_loc) {
                        // interface states are rho and X
                        eos_state.rho = sedgey(i,j,k,Rho); 

                        for (auto n = 0; n < NumSpec; ++n) {
                            eos_state.xn[n] = sedgey(i,j,k,FirstSpec+n);
                        }
                    }

                    eos(eos_input_rt, eos_state);

                    if (enthalpy_pred_type_loc == predict_T_then_h_loc ||
                        enthalpy_pred_type_loc == predict_Tprime_then_h_loc) {
                        sedgey(i,j,k,RhoH) = eos_state.h;
                    } else if (enthalpy_pred_type_loc == predict_T_then_rhohprime_loc) {
#if (AMREX_SPACEDIM == 2)
                        sedgey(i,j,k,RhoH) = eos_state.rho * eos_state.h - rhoh0_edge_arr(i,j,k);
#else
                        sedgey(i,j,k,RhoH) = eos_state.rho * eos_state.h - rhoh0_arr(i,j,k);
#endif
                    }
                });

#if (AMREX_SPACEDIM == 3)
                // z-edge
                AMREX_PARALLEL_FOR_3D(zbx, i, j, k, {
                    eos_t eos_state;

                    // get edge-centered temperature
                    if (enthalpy_pred_type_loc == predict_Tprime_then_h_loc) {
                        eos_state.T = max(sedgez(i,j,k,Temp) + tempbar_edge_arr(i,j,k), small_temp_loc);
                    } else {
                        eos_state.T = max(sedgez(i,j,k,Temp), small_temp_loc);
                    }

                    // get edge-centered density and species
                    if (species_pred_type_loc == predict_rhoprime_and_X_loc) {
                        // interface states are rho' and X
                        eos_state.rho = sedgez(i,j,k,Rho) + rho0_edge_arr(i,j,k);

                        for (auto n = 0; n < NumSpec; ++n) {
                            eos_state.xn[n] = sedgez(i,j,k,FirstSpec+n);
                        }

                    } else if (species_pred_type_loc == predict_rhoX_loc) {
                        // interface states are rho and (rho X)
                        eos_state.rho = sedgez(i,j,k,Rho); 

                        for (auto n = 0; n < NumSpec; ++n) {
                            eos_state.xn[n] = sedgez(i,j,k,FirstSpec+n) / eos_state.rho;
                        }

                    } else if (species_pred_type_loc == predict_rho_and_X_loc) {
                        // interface states are rho and X
                        eos_state.rho = sedgez(i,j,k,Rho); 

                        for (auto n = 0; n < NumSpec; ++n) {
                            eos_state.xn[n] = sedgez(i,j,k,FirstSpec+n);
                        }
                    }

                    eos(eos_input_rt, eos_state);

                    if (enthalpy_pred_type_loc == predict_T_then_h_loc ||
                        enthalpy_pred_type_loc == predict_Tprime_then_h_loc) {
                        sedgez(i,j,k,RhoH) = eos_state.h;
                    } else if (enthalpy_pred_type_loc == predict_T_then_rhohprime_loc) {
                        sedgez(i,j,k,RhoH) = eos_state.rho * eos_state.h - rhoh0_edge_arr(i,j,k);
                    }
                });
#endif
            } else {
#if (AMREX_SPACEDIM == 3)
                // x-edge
                AMREX_PARALLEL_FOR_3D(xbx, i, j, k, {
                    eos_t eos_state;

                    // get edge-centered temperature
                    if (enthalpy_pred_type_loc == predict_Tprime_then_h_loc) {
                        Real tempbar_edge_l = 0.5 * (tempbar_arr(i-1,j,k) + tempbar_arr(i,j,k));
                        eos_state.T = max(sedgex(i,j,k,Temp) + tempbar_edge_l, small_temp_loc);
                    } else {
                        eos_state.T = max(sedgex(i,j,k,Temp), small_temp_loc);
                    }

                    // get edge-centered density and species
                    if (species_pred_type_loc == predict_rhoprime_and_X_loc) {
                        // interface states are rho' and X
                        Real rho0_edge_loc = 0.5 * (rho0_arr(i-1,j,k) + rho0_arr(i,j,k));
                        eos_state.rho = sedgex(i,j,k,Rho) + rho0_edge_loc;

                        for (auto n = 0; n < NumSpec; ++n) {
                            eos_state.xn[n] = sedgex(i,j,k,FirstSpec+n);
                        }
                    } else if (species_pred_type_loc == predict_rhoX_loc) {
                        // interface states are rho and (rho X)
                        eos_state.rho = sedgex(i,j,k,Rho); 

                        for (auto n = 0; n < NumSpec; ++n) {
                            eos_state.xn[n] = sedgex(i,j,k,FirstSpec+n) / eos_state.rho;
                        }
                    } else if (species_pred_type_loc == predict_rho_and_X_loc) {
                        // interface states are rho and X
                        eos_state.rho = sedgex(i,j,k,Rho); 

                        for (auto n = 0; n < NumSpec; ++n) {
                            eos_state.xn[n] = sedgex(i,j,k,FirstSpec+n);
                        }
                    }

                    eos(eos_input_rt, eos_state);

                    if (enthalpy_pred_type_loc == predict_T_then_h_loc ||
                        enthalpy_pred_type_loc == predict_Tprime_then_h_loc) {
                        sedgex(i,j,k,RhoH) = eos_state.h;
                    } else if (enthalpy_pred_type_loc == predict_T_then_rhohprime_loc) {    
                        Real rhoh0_edge_l = 0.5 * (rhoh0_arr(i-1,j,k) + rhoh0_arr(i,j,k));
                        sedgex(i,j,k,RhoH) = eos_state.rho * eos_state.h - rhoh0_edge_l;
                    }
                });

                // y-edge
                AMREX_PARALLEL_FOR_3D(ybx, i, j, k, {
                    eos_t eos_state;

                    // get edge-centered temperature
                    if (enthalpy_pred_type_loc == predict_Tprime_then_h_loc) {
                        Real tempbar_edge_l = 0.5 * (tempbar_arr(i,j-1,k) + tempbar_arr(i,j,k));
                        eos_state.T = max(sedgey(i,j,k,Temp) + tempbar_edge_l, small_temp_loc);
                    } else {
                        eos_state.T = max(sedgey(i,j,k,Temp), small_temp_loc);
                    }

                    // get edge-centered density and species
                    if (species_pred_type_loc == predict_rhoprime_and_X_loc) {
                        // interface states are rho' and X
                        Real rho0_edge_l = 0.5 * (rho0_arr(i,j-1,k) + rho0_arr(i,j,k));
                        eos_state.rho = sedgey(i,j,k,Rho) + rho0_edge_l;

                        for (auto n = 0; n < NumSpec; ++n) {
                            eos_state.xn[n] = sedgey(i,j,k,FirstSpec+n);
                        }
                    } else if (species_pred_type_loc == predict_rhoX_loc) {
                        // interface states are rho and (rho X)
                        eos_state.rho = sedgey(i,j,k,Rho); 

                        for (auto n = 0; n < NumSpec; ++n) {
                            eos_state.xn[n] = sedgey(i,j,k,FirstSpec+n) / eos_state.rho;
                        }
                    } else if (species_pred_type_loc == predict_rho_and_X_loc) {
                        // interface states are rho and X
                        eos_state.rho = sedgey(i,j,k,Rho); 

                        for (auto n = 0; n < NumSpec; ++n) {
                            eos_state.xn[n] = sedgey(i,j,k,FirstSpec+n);
                        }
                    }

                    eos(eos_input_rt, eos_state);

                    if (enthalpy_pred_type_loc == predict_T_then_h_loc ||
                        enthalpy_pred_type_loc == predict_Tprime_then_h_loc) {
                        sedgey(i,j,k,RhoH) = eos_state.h;
                    } else if (enthalpy_pred_type_loc == predict_T_then_rhohprime_loc) {    
                        Real rhoh0_edge_l = 0.5 * (rhoh0_arr(i,j-1,k) + rhoh0_arr(i,j,k));
                        sedgey(i,j,k,RhoH) = eos_state.rho * eos_state.h - rhoh0_edge_l;
                    }
                });

                // z-edge
                AMREX_PARALLEL_FOR_3D(zbx, i, j, k, {
                    eos_t eos_state;

                    // get edge-centered temperature
                    if (enthalpy_pred_type_loc == predict_Tprime_then_h_loc) {
                        Real tempbar_edge_l = 0.5 * (tempbar_arr(i,j,k-1) + tempbar_arr(i,j,k));
                        eos_state.T = max(sedgez(i,j,k,Temp) + tempbar_edge_l, small_temp_loc);
                    } else {
                        eos_state.T = max(sedgez(i,j,k,Temp), small_temp_loc);
                    }

                    // get edge-centered density and species
                    if (species_pred_type_loc == predict_rhoprime_and_X_loc) {
                        // interface states are rho' and X
                        Real rho0_edge_loc = 0.5 * (rho0_arr(i,j,k-1) + rho0_arr(i,j,k));
                        eos_state.rho = sedgez(i,j,k,Rho) + rho0_edge_loc;

                        for (auto n = 0; n < NumSpec; ++n) {
                            eos_state.xn[n] = sedgez(i,j,k,FirstSpec+n);
                        }
                    } else if (species_pred_type_loc == predict_rhoX_loc) {
                        // interface states are rho and (rho X)
                        eos_state.rho = sedgez(i,j,k,Rho); 

                        for (auto n = 0; n < NumSpec; ++n) {
                            eos_state.xn[n] = sedgez(i,j,k,FirstSpec+n) / eos_state.rho;
                        }
                    } else if (species_pred_type_loc == predict_rho_and_X_loc) {
                        // interface states are rho and X
                        eos_state.rho = sedgez(i,j,k,Rho); 

                        for (auto n = 0; n < NumSpec; ++n) {
                            eos_state.xn[n] = sedgez(i,j,k,FirstSpec+n);
                        }
                    }

                    eos(eos_input_rt, eos_state);

                    if (enthalpy_pred_type_loc == predict_T_then_h_loc ||
                        enthalpy_pred_type_loc == predict_Tprime_then_h_loc) {
                        sedgez(i,j,k,RhoH) = eos_state.h;
                    } else if (enthalpy_pred_type_loc == predict_T_then_rhohprime_loc) {    
                        Real rhoh0_edge_l = 0.5 * (rhoh0_arr(i,j,k-1) + rhoh0_arr(i,j,k));
                        sedgez(i,j,k,RhoH) = eos_state.rho * eos_state.h - rhoh0_edge_l;
                    }
                });
#endif
            }
        }
    }
}<|MERGE_RESOLUTION|>--- conflicted
+++ resolved
@@ -356,13 +356,8 @@
         tempbar_cart[lev].setVal(0.);
     }
 
-<<<<<<< HEAD
-    RealVector rho0_halftime( (max_radial_level+1)*nr_fine );
-    BaseState<Real> rhoh0_halftime(max_radial_level+1, nr_fine);
-=======
     RealVector rho0_halftime( (base_geom.max_radial_level+1)*base_geom.nr_fine );
-    RealVector rhoh0_halftime( (base_geom.max_radial_level+1)*base_geom.nr_fine );
->>>>>>> c73d84c7
+    BaseState<Real> rhoh0_halftime(base_geom.max_radial_level+1, base_geom.nr_fine);
     rho0_halftime.shrink_to_fit();
 
     for (int i = 0; i < (base_geom.max_radial_level+1)*base_geom.nr_fine; ++i) {
@@ -375,30 +370,14 @@
     Put1dArrayOnCart(tempbar,tempbar_cart,0,0,bcs_s,Temp);
 
     // edge variables    
-<<<<<<< HEAD
-    BaseState<Real> rho0_edge(max_radial_level+1, nr_fine+1);
-    BaseState<Real> rhoh0_edge(max_radial_level+1, nr_fine+1);
-    BaseState<Real> tempbar_edge(max_radial_level+1, nr_fine+1);
+    BaseState<Real> rho0_edge(base_geom.max_radial_level+1, base_geom.nr_fine+1);
+    BaseState<Real> rhoh0_edge(base_geom.max_radial_level+1, base_geom.nr_fine+1);
+    BaseState<Real> tempbar_edge(base_geom.max_radial_level+1, base_geom.nr_fine+1);
 
     if (!spherical) {
         CelltoEdge(tempbar, tempbar_edge);
         rho0_edge.copy(0.5*(rho0_edge_old + rho0_edge_new));
         rhoh0_edge.copy(0.5*(rhoh0_edge_old + rhoh0_edge_new));
-=======
-    RealVector rho0_edge( (base_geom.max_radial_level+1)*(base_geom.nr_fine+1) );
-    RealVector rhoh0_edge( (base_geom.max_radial_level+1)*(base_geom.nr_fine+1) );
-    RealVector tempbar_edge( (base_geom.max_radial_level+1)*(base_geom.nr_fine+1) );
-    rho0_edge.shrink_to_fit();
-    rhoh0_edge.shrink_to_fit();
-    tempbar_edge.shrink_to_fit();
-
-    if (!spherical) {
-        CelltoEdge(tempbar, tempbar_edge);
-        for (int i = 0; i < (base_geom.max_radial_level+1)*(base_geom.nr_fine+1); ++i) {
-            rho0_edge[i] = 0.5*(rho0_edge_old[i] + rho0_edge_new[i]);
-            rhoh0_edge[i] = 0.5*(rhoh0_edge_old[i] + rhoh0_edge_new[i]);
-        }
->>>>>>> c73d84c7
     }
     
     Vector<MultiFab> rho0_edge_cart(finest_level+1);
