#include <Maestro.H>
#include <Maestro_F.H>

using namespace amrex;

void 
Maestro::CelltoEdge(const RealVector& s0_cell_vec, 
                    RealVector& s0_edge_vec) 
{
    // timer for profiling
    BL_PROFILE_VAR("Maestro::CelltoEdge()", CelltoEdge);

    if (spherical) {
        Abort("Calling CelltoEdge with spherical == true");
    }

    const int max_lev = base_geom.max_radial_level+1;

    const Real * AMREX_RESTRICT s0_cell = s0_cell_vec.dataPtr();
    Real * AMREX_RESTRICT s0_edge = s0_edge_vec.dataPtr();

    for (auto n = 0; n <= base_geom.finest_radial_level; ++n) {
        for (auto i = 1; i <= base_geom.numdisjointchunks(n); ++i) {
            Real nr_lev = base_geom.nr(n);
            const int lo = base_geom.r_start_coord(n,i);
            const int hi = base_geom.r_end_coord(n,i)+1;
            AMREX_PARALLEL_FOR_1D(hi-lo+1, j, {
                int r = j + lo;
             
                if (r == 0) {
                    // if we are at lower domain boundary
                    s0_edge[n+max_lev*r] = s0_cell[n+max_lev*r];
                } else if (r == 1 || r == lo) {
                    // if we are at lower domain boundary+1 OR
                    // if we are at bottom of coarse-fine interface that is not a domain boundary
                    s0_edge[n+max_lev*r] = 0.5*(s0_cell[n+max_lev*(r-1)]+s0_cell[n+max_lev*r]);
                } else if (r == nr_lev) {
                    // if we are at upper domain boundary
                    s0_edge[n+max_lev*r] = s0_cell[n+max_lev*(r-1)];
                } else if (r == nr_lev-1 || r == hi) {
                    // if we are at upper domain boundary-1 OR
                    // if we are at top of coarse-fine interface that is not a domain boundary
                    s0_edge[n+max_lev*r] = 0.5*(s0_cell[n+max_lev*r]+s0_cell[n+max_lev*(r-1)]);
                } else {
                    // fourth order
                    Real tmp = 7.0/12.0 * (s0_cell[n+max_lev*r] + s0_cell[n+max_lev*(r-1)]) 
                        -1.0/12.0 * (s0_cell[n+max_lev*(r+1)] + s0_cell[n+max_lev*(r-2)]);
                    Real s0min = min(s0_cell[n+max_lev*r],s0_cell[n+max_lev*(r-1)]);
                    Real s0max = max(s0_cell[n+max_lev*r],s0_cell[n+max_lev*(r-1)]);
                    s0_edge[n+max_lev*r] = min(max(tmp,s0min),s0max);
                }
            });
        }
    }

    // make the edge values synchronous across levels
    RestrictBase(s0_edge_vec, false);
}


void 
Maestro::CelltoEdge(const RealVector& s0_cell_vec, 
                    BaseState<Real>& s0_edge_state) 
{
    // timer for profiling
    BL_PROFILE_VAR("Maestro::CelltoEdge()", CelltoEdge);

    if (spherical) {
        Abort("Calling CelltoEdge with spherical == true");
    }

    const int max_lev = base_geom.max_radial_level+1;

    const Real * AMREX_RESTRICT s0_cell = s0_cell_vec.dataPtr();
    auto s0_edge = s0_edge_state.array();

    for (auto n = 0; n <= base_geom.finest_radial_level; ++n) {
        for (auto i = 1; i <= base_geom.numdisjointchunks(n); ++i) {
            Real nr_lev = base_geom.nr(n);
            const int lo = base_geom.r_start_coord(n,i);
            const int hi = base_geom.r_end_coord(n,i)+1;
            AMREX_PARALLEL_FOR_1D(hi-lo+1, j, {
                int r = j + lo;
             
                if (r == 0) {
                    // if we are at lower domain boundary
                    s0_edge(n,r) = s0_cell[n+max_lev*r];
                } else if (r == 1 || r == lo) {
                    // if we are at lower domain boundary+1 OR
                    // if we are at bottom of coarse-fine interface that is not a domain boundary
                    s0_edge(n,r) = 0.5*(s0_cell[n+max_lev*(r-1)]+s0_cell[n+max_lev*r]);
                } else if (r == nr_lev) {
                    // if we are at upper domain boundary
                    s0_edge(n,r) = s0_cell[n+max_lev*(r-1)];
                } else if (r == nr_lev-1 || r == hi) {
                    // if we are at upper domain boundary-1 OR
                    // if we are at top of coarse-fine interface that is not a domain boundary
                    s0_edge(n,r) = 0.5*(s0_cell[n+max_lev*r]+s0_cell[n+max_lev*(r-1)]);
                } else {
                    // fourth order
                    Real tmp = 7.0/12.0 * (s0_cell[n+max_lev*r] + s0_cell[n+max_lev*(r-1)]) 
                        -1.0/12.0 * (s0_cell[n+max_lev*(r+1)] + s0_cell[n+max_lev*(r-2)]);
                    Real s0min = min(s0_cell[n+max_lev*r],s0_cell[n+max_lev*(r-1)]);
                    Real s0max = max(s0_cell[n+max_lev*r],s0_cell[n+max_lev*(r-1)]);
                    s0_edge(n,r) = min(max(tmp,s0min),s0max);
                }
            });
        }
    }

    // make the edge values synchronous across levels
<<<<<<< HEAD
    RestrictBase(s0_edge, false);
}

void 
Maestro::CelltoEdge(const BaseState<Real>& s0_cell, 
                    BaseState<Real>& s0_edge) 
{
    // timer for profiling
    BL_PROFILE_VAR("Maestro::CelltoEdge()", CelltoEdge);

    if (spherical) {
        Abort("Calling CelltoEdge with spherical == true");
    }

    for (auto n = 0; n <= finest_radial_level; ++n) {
        for (auto i = 1; i <= numdisjointchunks(n); ++i) {
            Real nr_lev = nr(n);
            const int lo = r_start_coord(n,i);
            const int hi = r_end_coord(n,i)+1;
            AMREX_PARALLEL_FOR_1D(hi-lo+1, j, {
                int r = j + lo;
             
                if (r == 0) {
                    // if we are at lower domain boundary
                    s0_edge(n,r) = s0_cell(n,r);
                } else if (r == 1 || r == lo) {
                    // if we are at lower domain boundary+1 OR
                    // if we are at bottom of coarse-fine interface that is not a domain boundary
                    s0_edge(n,r) = 0.5*(s0_cell(n,r-1)+s0_cell(n,r));
                } else if (r == nr_lev) {
                    // if we are at upper domain boundary
                    s0_edge(n,r) = s0_cell(n,r-1);
                } else if (r == nr_lev-1 || r == hi) {
                    // if we are at upper domain boundary-1 OR
                    // if we are at top of coarse-fine interface that is not a domain boundary
                    s0_edge(n,r) = 0.5*(s0_cell(n,r) + s0_cell(n,r-1));
                } else {
                    // fourth order
                    Real tmp = 7.0/12.0 * (s0_cell(n,r) + s0_cell(n,r-1)) 
                        -1.0/12.0 * (s0_cell(n,r+1) + s0_cell(n,r-2));
                    Real s0min = min(s0_cell(n,r), s0_cell(n,r-1));
                    Real s0max = max(s0_cell(n,r), s0_cell(n,r-1));
                    s0_edge(n,r) = min(max(tmp,s0min), s0max);
                }
            });
        }
    }

    // make the edge values synchronous across levels
    RestrictBase(s0_edge, false);
=======
    RestrictBase(s0_edge_state, false);
>>>>>>> d861ad25
}<|MERGE_RESOLUTION|>--- conflicted
+++ resolved
@@ -109,13 +109,12 @@
     }
 
     // make the edge values synchronous across levels
-<<<<<<< HEAD
-    RestrictBase(s0_edge, false);
+    RestrictBase(s0_edge_state, false);
 }
 
 void 
-Maestro::CelltoEdge(const BaseState<Real>& s0_cell, 
-                    BaseState<Real>& s0_edge) 
+Maestro::CelltoEdge(const BaseState<Real>& s0_cell_s, 
+                    BaseState<Real>& s0_edge_s) 
 {
     // timer for profiling
     BL_PROFILE_VAR("Maestro::CelltoEdge()", CelltoEdge);
@@ -124,11 +123,14 @@
         Abort("Calling CelltoEdge with spherical == true");
     }
 
-    for (auto n = 0; n <= finest_radial_level; ++n) {
-        for (auto i = 1; i <= numdisjointchunks(n); ++i) {
-            Real nr_lev = nr(n);
-            const int lo = r_start_coord(n,i);
-            const int hi = r_end_coord(n,i)+1;
+    const auto s0_cell = s0_cell_s.array();
+    auto s0_edge = s0_edge_s.array();
+
+    for (auto n = 0; n <= base_geom.finest_radial_level; ++n) {
+        for (auto i = 1; i <= base_geom.numdisjointchunks(n); ++i) {
+            Real nr_lev = base_geom.nr(n);
+            const int lo = base_geom.r_start_coord(n,i);
+            const int hi = base_geom.r_end_coord(n,i)+1;
             AMREX_PARALLEL_FOR_1D(hi-lo+1, j, {
                 int r = j + lo;
              
@@ -159,8 +161,5 @@
     }
 
     // make the edge values synchronous across levels
-    RestrictBase(s0_edge, false);
-=======
-    RestrictBase(s0_edge_state, false);
->>>>>>> d861ad25
+    RestrictBase(s0_edge_s, false);
 }