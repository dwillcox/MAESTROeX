
#include <Maestro.H>
#include <Maestro_F.H>

using namespace amrex;

void
Maestro::EnthalpyAdvance (int which_step,
                          Vector<MultiFab>& scalold,
                          Vector<MultiFab>& scalnew,
                          Vector<std::array< MultiFab, AMREX_SPACEDIM > >& sedge,
                          Vector<std::array< MultiFab, AMREX_SPACEDIM > >& sflux,
                          Vector<MultiFab>& scal_force,
                          Vector<std::array< MultiFab, AMREX_SPACEDIM > >& umac,
                          const Vector<std::array< MultiFab,AMREX_SPACEDIM > >& w0mac,
                          const Vector<MultiFab>& thermal)
{
    // timer for profiling
    BL_PROFILE_VAR("Maestro::EnthalpyAdvance()",EnthalpyAdvance);

    // Create cell-centered base state quantity
    BaseState<Real> h0_old(base_geom.max_radial_level+1, base_geom.nr_fine);
    BaseState<Real> h0_new(base_geom.max_radial_level+1, base_geom.nr_fine);

    // Create edge-centered base state quantities.
    // Note: rho0_edge_{old,new} and rhoh0_edge_{old,new}
    // contain edge-centered quantities created via spatial interpolation.
    BaseState<Real>  rho0_edge_old(base_geom.max_radial_level+1, base_geom.nr_fine+1);
    BaseState<Real>  rho0_edge_new(base_geom.max_radial_level+1, base_geom.nr_fine+1);
    BaseState<Real> rhoh0_edge_old(base_geom.max_radial_level+1, base_geom.nr_fine+1);
    BaseState<Real> rhoh0_edge_new(base_geom.max_radial_level+1, base_geom.nr_fine+1);

    if (!spherical ) {
        CelltoEdge(rho0_old, rho0_edge_old);
        CelltoEdge(rho0_new, rho0_edge_new);
        CelltoEdge(rhoh0_old, rhoh0_edge_old);
        CelltoEdge(rhoh0_new, rhoh0_edge_new);
    }

    if (enthalpy_pred_type == predict_h ||
        enthalpy_pred_type == predict_hprime) {
        // convert (rho h) -> h
        ConvertRhoHToH(scalold, true);
    }

    //////////////////////////////////
    // Create scalar source term at time n
    //////////////////////////////////

    for (int lev=0; lev<=finest_level; ++lev) {
        scal_force[lev].setVal(0.);
    }

    Vector<MultiFab> rhoh0_old_cart(finest_level+1);
    for (int lev=0; lev<=finest_level; ++lev) {
        rhoh0_old_cart[lev].define(grids[lev], dmap[lev], 1, 1);
        // needed to avoid NaNs in filling corner ghost cells with 2 physical boundaries
        rhoh0_old_cart[lev].setVal(0.);
    }

    /////////////////////////////////////////////////////////////////
    // Subtract w0 from MAC velocities (MAC velocities has w0 already).
    /////////////////////////////////////////////////////////////////

    Addw0(umac, w0mac, -1.);

    /////////////////////////////////////////////////////////////////
    // Compute forcing terms
    /////////////////////////////////////////////////////////////////
    
    if (enthalpy_pred_type == predict_rhohprime) {
        // make force for (rho h)'
        MakeRhoHForce(scal_force, 1, thermal, umac, 1, 1);

        Put1dArrayOnCart(rhoh0_old, rhoh0_old_cart, 0, 0, bcs_s, RhoH);

        ModifyScalForce(scal_force, scalold, umac, 
            rhoh0_edge_old, rhoh0_old_cart, RhoH, bcs_s, 0);

    } else if (enthalpy_pred_type == predict_h ||
             enthalpy_pred_type == predict_rhoh) {
        // make force for (rho h)
        MakeRhoHForce(scal_force,1,thermal,umac,1,1);

        // make force for h by calling mkrhohforce then dividing by rho
        if (enthalpy_pred_type == predict_h) {
            for (int lev=0; lev<=finest_level; ++lev) {
                MultiFab::Divide(scal_force[lev],scalold[lev],Rho,RhoH,1,1);
            }
        }

    } else if (enthalpy_pred_type == predict_hprime) {
        // first compute h0_old
        // make force for hprime
        Abort("MaestroEnthalpyAdvance forcing");
    } else if (enthalpy_pred_type == predict_T_then_rhohprime ||
             enthalpy_pred_type == predict_T_then_h ||
             enthalpy_pred_type == predict_Tprime_then_h) {
        // make force for temperature
        MakeTempForce(scal_force, scalold, thermal, umac);
    }

    //////////////////////////////////
    // Add w0 to MAC velocities
    //////////////////////////////////

    Addw0(umac, w0mac, 1.);

    //////////////////////////////////
    // Create the edge states of (rho h)' or h or T
    //////////////////////////////////

    if (enthalpy_pred_type == predict_rhohprime) {
        // convert (rho h) -> (rho h)'
        PutInPertForm(scalold, rhoh0_old, RhoH, 0, bcs_f, true);
    }

    if (enthalpy_pred_type == predict_hprime) {
        // convert h -> h'
        Abort("MaestroEnthalpyAdvance predict_hprime");
    }

    if (enthalpy_pred_type == predict_Tprime_then_h) {
        // convert T -> T'
        PutInPertForm(scalold, tempbar, Temp, 0, bcs_f, true);
    }

    // predict either T, h, or (rho h)' at the edges
    int pred_comp = 0;
    if ( enthalpy_pred_type == predict_T_then_rhohprime ||
         enthalpy_pred_type == predict_T_then_h         ||
         enthalpy_pred_type == predict_Tprime_then_h)  {
        pred_comp = Temp;
    } else {
        pred_comp = RhoH;
    }

    if (enthalpy_pred_type == predict_rhoh) {
        // use the conservative form of the prediction
        MakeEdgeScal(scalold,sedge,umac,scal_force,0,bcs_s,Nscal,pred_comp,pred_comp,1,1);
    } else {
        // use the advective form of the prediction
        MakeEdgeScal(scalold,sedge,umac,scal_force,0,bcs_s,Nscal,pred_comp,pred_comp,1,0);
    }

    if (enthalpy_pred_type == predict_rhohprime) {
        // convert (rho h)' -> (rho h)
        PutInPertForm(scalold, rhoh0_old, RhoH, RhoH, bcs_s, false);
    }

    if (enthalpy_pred_type == predict_hprime) {
        // convert h' -> h
        Abort("MaestroEnthalpyAdavnce predict_hprime");
    }

    if (enthalpy_pred_type == predict_Tprime_then_h) {
        // convert T' -> T
        PutInPertForm(scalold, tempbar, Temp, Temp, bcs_s, false);
    }

    if (enthalpy_pred_type == predict_h ||
        enthalpy_pred_type == predict_hprime) {
        // convert (rho h) -> h
        ConvertRhoHToH(scalold,false);
    }

    // Compute enthalpy edge states if we were predicting temperature.  This
    // needs to be done after the state was returned to the full state.
    if ( (enthalpy_pred_type == predict_T_then_rhohprime) ||
         (enthalpy_pred_type == predict_T_then_h        ) ||
         (enthalpy_pred_type == predict_Tprime_then_h) ) {
        HfromRhoTedge(sedge, rho0_edge_old, rhoh0_edge_old,
                      rho0_edge_new, rhoh0_edge_new);
    }

    //////////////////////////////////
    // Compute fluxes
    //////////////////////////////////

    // for which_step .eq. 1, we pass in only the old base state quantities
    // for which_step .eq. 2, we pass in the old and new for averaging within mkflux
    if (which_step == 1) {
        Vector< std::array< MultiFab,AMREX_SPACEDIM > >  rho0mac_old(finest_level+1);
        Vector< std::array< MultiFab,AMREX_SPACEDIM > > rhoh0mac_old(finest_level+1);
        Vector< std::array< MultiFab,AMREX_SPACEDIM > >    h0mac_old(finest_level+1);

<<<<<<< HEAD
        if (spherical) {
            // for (int i=0; i<h0_old.size(); ++i) {
            //     h0_old[i] = rhoh0_old[i] / rho0_old[i];
            // }
=======
#if (AMREX_SPACEDIM == 3)
        if (spherical) {
>>>>>>> 7cfdbe59
            h0_old.copy(rhoh0_old / rho0_old);

            for (int lev=0; lev<=finest_level; ++lev) {
                AMREX_D_TERM(rho0mac_old[lev][0].define(convert(grids[lev],nodal_flag_x), dmap[lev], 1, 1); ,
                             rho0mac_old[lev][1].define(convert(grids[lev],nodal_flag_y), dmap[lev], 1, 1); ,
                             rho0mac_old[lev][2].define(convert(grids[lev],nodal_flag_z), dmap[lev], 1, 1); );

                AMREX_D_TERM(rhoh0mac_old[lev][0].define(convert(grids[lev],nodal_flag_x), dmap[lev], 1, 1); ,
                             rhoh0mac_old[lev][1].define(convert(grids[lev],nodal_flag_y), dmap[lev], 1, 1); ,
                             rhoh0mac_old[lev][2].define(convert(grids[lev],nodal_flag_z), dmap[lev], 1, 1); );

                AMREX_D_TERM(h0mac_old[lev][0].define(convert(grids[lev],nodal_flag_x), dmap[lev], 1, 1); ,
                             h0mac_old[lev][1].define(convert(grids[lev],nodal_flag_y), dmap[lev], 1, 1); ,
                             h0mac_old[lev][2].define(convert(grids[lev],nodal_flag_z), dmap[lev], 1, 1); );
            }
<<<<<<< HEAD

=======
>>>>>>> 7cfdbe59
            MakeS0mac(rho0_old, rho0mac_old);
            MakeS0mac(rhoh0_old, rhoh0mac_old);
            MakeS0mac(h0_old, h0mac_old);
        }
#endif

        // compute enthalpy fluxes
        MakeRhoHFlux(scalold, sflux, sedge, umac, w0mac,
                     rho0_old, rho0_edge_old, rho0mac_old,
                     rho0_old, rho0_edge_old, rho0mac_old,
                     rhoh0_old, rhoh0_edge_old, rhoh0mac_old,
                     rhoh0_old, rhoh0_edge_old, rhoh0mac_old,
                     h0mac_old, h0mac_old);
    } else if (which_step == 2) {
        Vector< std::array< MultiFab,AMREX_SPACEDIM > >  rho0mac_old(finest_level+1);
        Vector< std::array< MultiFab,AMREX_SPACEDIM > > rhoh0mac_old(finest_level+1);
        Vector< std::array< MultiFab,AMREX_SPACEDIM > >    h0mac_old(finest_level+1);
        Vector< std::array< MultiFab,AMREX_SPACEDIM > >  rho0mac_new(finest_level+1);
        Vector< std::array< MultiFab,AMREX_SPACEDIM > > rhoh0mac_new(finest_level+1);
        Vector< std::array< MultiFab,AMREX_SPACEDIM > >    h0mac_new(finest_level+1);

#if (AMREX_SPACEDIM == 3)
        if (spherical) {
            h0_old.copy(rhoh0_old / rho0_old);
            h0_new.copy(rhoh0_new / rho0_new);

            for (int lev=0; lev<=finest_level; ++lev) {
                AMREX_D_TERM(rho0mac_old[lev][0].define(convert(grids[lev],nodal_flag_x), dmap[lev], 1, 1); ,
                             rho0mac_old[lev][1].define(convert(grids[lev],nodal_flag_y), dmap[lev], 1, 1); ,
                             rho0mac_old[lev][2].define(convert(grids[lev],nodal_flag_z), dmap[lev], 1, 1); );

                AMREX_D_TERM(rhoh0mac_old[lev][0].define(convert(grids[lev],nodal_flag_x), dmap[lev], 1, 1); ,
                             rhoh0mac_old[lev][1].define(convert(grids[lev],nodal_flag_y), dmap[lev], 1, 1); ,
                             rhoh0mac_old[lev][2].define(convert(grids[lev],nodal_flag_z), dmap[lev], 1, 1); );

                AMREX_D_TERM(h0mac_old[lev][0].define(convert(grids[lev],nodal_flag_x), dmap[lev], 1, 1); ,
                             h0mac_old[lev][1].define(convert(grids[lev],nodal_flag_y), dmap[lev], 1, 1); ,
                             h0mac_old[lev][2].define(convert(grids[lev],nodal_flag_z), dmap[lev], 1, 1); );

                AMREX_D_TERM(rho0mac_new[lev][0].define(convert(grids[lev],nodal_flag_x), dmap[lev], 1, 1); ,
                             rho0mac_new[lev][1].define(convert(grids[lev],nodal_flag_y), dmap[lev], 1, 1); ,
                             rho0mac_new[lev][2].define(convert(grids[lev],nodal_flag_z), dmap[lev], 1, 1); );

                AMREX_D_TERM(rhoh0mac_new[lev][0].define(convert(grids[lev],nodal_flag_x), dmap[lev], 1, 1); ,
                             rhoh0mac_new[lev][1].define(convert(grids[lev],nodal_flag_y), dmap[lev], 1, 1); ,
                             rhoh0mac_new[lev][2].define(convert(grids[lev],nodal_flag_z), dmap[lev], 1, 1); );

                AMREX_D_TERM(h0mac_new[lev][0].define(convert(grids[lev],nodal_flag_x), dmap[lev], 1, 1); ,
                             h0mac_new[lev][1].define(convert(grids[lev],nodal_flag_y), dmap[lev], 1, 1); ,
                             h0mac_new[lev][2].define(convert(grids[lev],nodal_flag_z), dmap[lev], 1, 1); );
            }
<<<<<<< HEAD

=======
>>>>>>> 7cfdbe59
            MakeS0mac(rho0_old, rho0mac_old);
            MakeS0mac(rhoh0_old, rhoh0mac_old);
            MakeS0mac(h0_old, h0mac_old);
            MakeS0mac(rho0_new, rho0mac_new);
            MakeS0mac(rhoh0_new, rhoh0mac_new);
            MakeS0mac(h0_new, h0mac_new);
        }
#endif

        // compute enthalpy fluxes
        MakeRhoHFlux(scalold, sflux, sedge, umac, w0mac,
                     rho0_old, rho0_edge_old, rho0mac_old,
                     rho0_new, rho0_edge_new, rho0mac_new,
                     rhoh0_old, rhoh0_edge_old, rhoh0mac_old,
                     rhoh0_new, rhoh0_edge_new, rhoh0mac_new,
                     h0mac_old, h0mac_new);
    }

    for (int lev=0; lev<=finest_level; ++lev) {
        scal_force[lev].setVal(0.,RhoH,1,1);
    }

    //////////////////////////////////
    // Subtract w0 from MAC velocities
    //////////////////////////////////

    Addw0(umac, w0mac, -1.);

    //**************************************************************************
    //     1) Create (rho h)' force at time n+1/2.
    //          (NOTE: we don't worry about filling ghost cells of the scal_force
    //                 because we only need them in valid regions...)
    //     2) Update (rho h) with conservative differencing.
    //**************************************************************************

    MakeRhoHForce(scal_force,0,thermal,umac,0,which_step);

    //////////////////////////////////
    // Add w0 to MAC velocities
    //////////////////////////////////

    Addw0(umac, w0mac, 1.);
    
    Vector<MultiFab> p0_new_cart(finest_level+1);
    for (int lev=0; lev<=finest_level; ++lev) {
        p0_new_cart[lev].define(grids[lev], dmap[lev], 1, 1);
    }

    Put1dArrayOnCart(p0_new,p0_new_cart,0,0,bcs_f,0);

    UpdateScal(scalold, scalnew, sflux, scal_force, RhoH, 1, p0_new_cart);
}


// Enthalpy advance for SDC using intra(global var)
void
Maestro::EnthalpyAdvanceSDC (int which_step,
                             Vector<MultiFab>& scalold,
                             Vector<MultiFab>& scalnew,
                             Vector<std::array< MultiFab, AMREX_SPACEDIM > >& sedge,
                             Vector<std::array< MultiFab, AMREX_SPACEDIM > >& sflux,
                             Vector<MultiFab>& scal_force,
                             Vector<std::array< MultiFab, AMREX_SPACEDIM > >& umac,
                             const Vector<std::array< MultiFab,AMREX_SPACEDIM > >& w0mac,
                             const Vector<MultiFab>& thermal)
{
    // timer for profiling
    BL_PROFILE_VAR("Maestro::EnthalpyAdvanceSDC()",EnthalpyAdvanceSDC);

    // Create cell-centered base state quantity
    BaseState<Real> h0_old(base_geom.max_radial_level+1, base_geom.nr_fine);
    BaseState<Real> h0_new(base_geom.max_radial_level+1, base_geom.nr_fine);

    // Create edge-centered base state quantities.
    // Note: rho0_edge_{old,new} and rhoh0_edge_{old,new}
    // contain edge-centered quantities created via spatial interpolation.
    BaseState<Real> rho0_edge_old(base_geom.max_radial_level+1, base_geom.nr_fine+1);
    BaseState<Real> rho0_edge_new(base_geom.max_radial_level+1, base_geom.nr_fine+1);
    BaseState<Real> rhoh0_edge_old(base_geom.max_radial_level+1, base_geom.nr_fine+1);
    BaseState<Real> rhoh0_edge_new(base_geom.max_radial_level+1, base_geom.nr_fine+1);

    if (!spherical) {
        CelltoEdge(rho0_old, rho0_edge_old);
        CelltoEdge(rho0_new, rho0_edge_new);
        CelltoEdge(rhoh0_old, rhoh0_edge_old);
        CelltoEdge(rhoh0_new, rhoh0_edge_new);
    }

    if (enthalpy_pred_type == predict_h ||
        enthalpy_pred_type == predict_hprime) {
        // convert (rho h) -> h
        ConvertRhoHToH(scalold, true);
    }

    //////////////////////////////////
    // Create scalar source term at time n
    //////////////////////////////////

    for (int lev=0; lev<=finest_level; ++lev) {
        scal_force[lev].setVal(0.,RhoH,1,1);
    }

    Vector<MultiFab> rhoh0_old_cart(finest_level+1);
    for (int lev=0; lev<=finest_level; ++lev) {
        rhoh0_old_cart[lev].define(grids[lev], dmap[lev], 1, 1);
    }

    /////////////////////////////////////////////////////////////////
    // Subtract w0 from MAC velocities (MAC velocities has w0 already).
    /////////////////////////////////////////////////////////////////

    Addw0(umac, w0mac, -1.);

    /////////////////////////////////////////////////////////////////
    // Compute forcing terms
    /////////////////////////////////////////////////////////////////

    if (enthalpy_pred_type == predict_rhohprime) {
        // make force for (rho h)'
        MakeRhoHForce(scal_force, 1, thermal, umac, 1, 1);

        Put1dArrayOnCart(rhoh0_old, rhoh0_old_cart, 0, 0, bcs_s, RhoH);

        ModifyScalForce(scal_force, scalold, umac, 
            rhoh0_edge_old, rhoh0_old_cart, RhoH, bcs_s, 0);
    } else if (enthalpy_pred_type == predict_h ||
             enthalpy_pred_type == predict_rhoh) {
        // make force for (rho h)
        MakeRhoHForce(scal_force, 1, thermal, umac, 1, 1);

        // make force for h by calling mkrhohforce then dividing by rho
        if (enthalpy_pred_type == predict_h) {
            for (int lev=0; lev<=finest_level; ++lev) {
                MultiFab::Divide(scal_force[lev],scalold[lev],Rho,RhoH,1,1);
            }
        }
    } else if (enthalpy_pred_type == predict_hprime) {
        // first compute h0_old
        // make force for hprime
        Abort("MaestroEnthalpyAdvance does not support enthalpy_pred_type == predict_hprime");
    } else if (enthalpy_pred_type == predict_T_then_rhohprime ||
             enthalpy_pred_type == predict_T_then_h ||
             enthalpy_pred_type == predict_Tprime_then_h) {
        // make force for temperature
        MakeTempForce(scal_force, scalold, thermal, umac);
    }

    // source terms for X and for tracers include reaction forcing terms
    for (int lev=0; lev<=finest_level; ++lev) {
        MultiFab::Add(scal_force[lev],intra[lev],RhoH,RhoH,1,0);
    }
    
    if (finest_level == 0) {
        // fill periodic ghost cells
        for (int lev=0; lev<=finest_level; ++lev) {
            scal_force[lev].FillBoundary(geom[lev].periodicity());
        }
    }
    // fill ghost cells behind physical boundaries
    // !!!!!! uncertain about this
    FillPatch(t_old,scal_force,scal_force,scal_force,RhoH,RhoH,1,RhoH,bcs_f);
    
    //////////////////////////////////
    // Add w0 to MAC velocities (trans velocities already have w0).
    //////////////////////////////////

    Addw0(umac, w0mac, 1.);

    //////////////////////////////////
    // Create the edge states of (rho h)' or h or T
    //////////////////////////////////

    if (enthalpy_pred_type == predict_rhohprime) {
        // convert (rho h) -> (rho h)'
        PutInPertForm(scalold, rhoh0_old, RhoH, 0, bcs_f, true);
    }

    if (enthalpy_pred_type == predict_hprime) {
        // convert h -> h'
        Abort("MaestroEnthalpyAdvance predict_hprime");
    }

    if (enthalpy_pred_type == predict_Tprime_then_h) {
        // convert T -> T'
        PutInPertForm(scalold, tempbar, Temp, 0, bcs_f, true);
    }

    // predict either T, h, or (rho h)' at the edges
    int pred_comp = 0;
    if ( enthalpy_pred_type == predict_T_then_rhohprime ||
         enthalpy_pred_type == predict_T_then_h         ||
         enthalpy_pred_type == predict_Tprime_then_h)  {
        pred_comp = Temp;
    } else {
        pred_comp = RhoH;
    }

    if (enthalpy_pred_type == predict_rhoh) {
        // use the conservative form of the prediction
        MakeEdgeScal(scalold, sedge, umac, scal_force, 0, bcs_s, Nscal, pred_comp, pred_comp, 1, 1);
    } else {
        // use the advective form of the prediction
        MakeEdgeScal(scalold,sedge,umac,scal_force,0,bcs_s,Nscal,pred_comp,pred_comp,1,0);
    }

    if (enthalpy_pred_type == predict_rhohprime) {
        // convert (rho h)' -> (rho h)
        PutInPertForm(scalold, rhoh0_old, RhoH, RhoH, bcs_s, false);
    }

    if (enthalpy_pred_type == predict_hprime) {
        // convert h' -> h
        Abort("MaestroEnthalpyAdvance predict_hprime");
    }

    if (enthalpy_pred_type == predict_Tprime_then_h) {
        // convert T' -> T
        PutInPertForm(scalold, tempbar, Temp, Temp, bcs_s, false);
    }

    if (enthalpy_pred_type == predict_h ||
        enthalpy_pred_type == predict_hprime) {
        // convert (rho h) -> h
        ConvertRhoHToH(scalold,false);
    }

    // Compute enthalpy edge states if we were predicting temperature.  This
    // needs to be done after the state was returned to the full state.
    if ( (enthalpy_pred_type == predict_T_then_rhohprime) ||
         (enthalpy_pred_type == predict_T_then_h        ) ||
         (enthalpy_pred_type == predict_Tprime_then_h) ) {
        HfromRhoTedge(sedge, rho0_edge_old, rhoh0_edge_old, 
                      rho0_edge_new, rhoh0_edge_new);
    }

    //////////////////////////////////
    // Compute fluxes
    //////////////////////////////////

    // for which_step .eq. 1, we pass in only the old base state quantities
    // for which_step .eq. 2, we pass in the old and new for averaging within mkflux
    if (which_step == 1) {
        Vector< std::array< MultiFab,AMREX_SPACEDIM > >  rho0mac_old(finest_level+1);
        Vector< std::array< MultiFab,AMREX_SPACEDIM > > rhoh0mac_old(finest_level+1);
        Vector< std::array< MultiFab,AMREX_SPACEDIM > >    h0mac_old(finest_level+1);

#if (AMREX_SPACEDIM == 3)
        if (spherical) {
            h0_old.copy(rhoh0_old / rho0_old);

            for (int lev=0; lev<=finest_level; ++lev) {
                AMREX_D_TERM(rho0mac_old[lev][0].define(convert(grids[lev],nodal_flag_x), dmap[lev], 1, 1); ,
                             rho0mac_old[lev][1].define(convert(grids[lev],nodal_flag_y), dmap[lev], 1, 1); ,
                             rho0mac_old[lev][2].define(convert(grids[lev],nodal_flag_z), dmap[lev], 1, 1); );

                AMREX_D_TERM(rhoh0mac_old[lev][0].define(convert(grids[lev],nodal_flag_x), dmap[lev], 1, 1); ,
                             rhoh0mac_old[lev][1].define(convert(grids[lev],nodal_flag_y), dmap[lev], 1, 1); ,
                             rhoh0mac_old[lev][2].define(convert(grids[lev],nodal_flag_z), dmap[lev], 1, 1); );

                AMREX_D_TERM(h0mac_old[lev][0].define(convert(grids[lev],nodal_flag_x), dmap[lev], 1, 1); ,
                             h0mac_old[lev][1].define(convert(grids[lev],nodal_flag_y), dmap[lev], 1, 1); ,
                             h0mac_old[lev][2].define(convert(grids[lev],nodal_flag_z), dmap[lev], 1, 1); );
            }
<<<<<<< HEAD

=======
>>>>>>> 7cfdbe59
            MakeS0mac(rho0_old, rho0mac_old);
            MakeS0mac(rhoh0_old, rhoh0mac_old);
            MakeS0mac(h0_old, h0mac_old);
        }
#endif

        // compute enthalpy fluxes
        MakeRhoHFlux(scalold, sflux, sedge, umac, w0mac,
                     rho0_old, rho0_edge_old, rho0mac_old,
                     rho0_old, rho0_edge_old, rho0mac_old,
                     rhoh0_old, rhoh0_edge_old, rhoh0mac_old,
                     rhoh0_old, rhoh0_edge_old, rhoh0mac_old,
                     h0mac_old,h0mac_old);
    } else if (which_step == 2) {
        Vector< std::array< MultiFab,AMREX_SPACEDIM > >  rho0mac_old(finest_level+1);
        Vector< std::array< MultiFab,AMREX_SPACEDIM > > rhoh0mac_old(finest_level+1);
        Vector< std::array< MultiFab,AMREX_SPACEDIM > >    h0mac_old(finest_level+1);
        Vector< std::array< MultiFab,AMREX_SPACEDIM > >  rho0mac_new(finest_level+1);
        Vector< std::array< MultiFab,AMREX_SPACEDIM > > rhoh0mac_new(finest_level+1);
        Vector< std::array< MultiFab,AMREX_SPACEDIM > >    h0mac_new(finest_level+1);

#if (AMREX_SPACEDIM == 3)
        if (spherical) {
            h0_old.copy(rhoh0_old / rho0_old);
            h0_new.copy(rhoh0_new / rho0_new);

            for (int lev=0; lev<=finest_level; ++lev) {
                AMREX_D_TERM(rho0mac_old[lev][0].define(convert(grids[lev],nodal_flag_x), dmap[lev], 1, 1); ,
                             rho0mac_old[lev][1].define(convert(grids[lev],nodal_flag_y), dmap[lev], 1, 1); ,
                             rho0mac_old[lev][2].define(convert(grids[lev],nodal_flag_z), dmap[lev], 1, 1); );

                AMREX_D_TERM(rhoh0mac_old[lev][0].define(convert(grids[lev],nodal_flag_x), dmap[lev], 1, 1); ,
                             rhoh0mac_old[lev][1].define(convert(grids[lev],nodal_flag_y), dmap[lev], 1, 1); ,
                             rhoh0mac_old[lev][2].define(convert(grids[lev],nodal_flag_z), dmap[lev], 1, 1); );

                AMREX_D_TERM(h0mac_old[lev][0].define(convert(grids[lev],nodal_flag_x), dmap[lev], 1, 1); ,
                             h0mac_old[lev][1].define(convert(grids[lev],nodal_flag_y), dmap[lev], 1, 1); ,
                             h0mac_old[lev][2].define(convert(grids[lev],nodal_flag_z), dmap[lev], 1, 1); );

                AMREX_D_TERM(rho0mac_new[lev][0].define(convert(grids[lev],nodal_flag_x), dmap[lev], 1, 1); ,
                             rho0mac_new[lev][1].define(convert(grids[lev],nodal_flag_y), dmap[lev], 1, 1); ,
                             rho0mac_new[lev][2].define(convert(grids[lev],nodal_flag_z), dmap[lev], 1, 1); );

                AMREX_D_TERM(rhoh0mac_new[lev][0].define(convert(grids[lev],nodal_flag_x), dmap[lev], 1, 1); ,
                             rhoh0mac_new[lev][1].define(convert(grids[lev],nodal_flag_y), dmap[lev], 1, 1); ,
                             rhoh0mac_new[lev][2].define(convert(grids[lev],nodal_flag_z), dmap[lev], 1, 1); );

                AMREX_D_TERM(h0mac_new[lev][0].define(convert(grids[lev],nodal_flag_x), dmap[lev], 1, 1); ,
                             h0mac_new[lev][1].define(convert(grids[lev],nodal_flag_y), dmap[lev], 1, 1); ,
                             h0mac_new[lev][2].define(convert(grids[lev],nodal_flag_z), dmap[lev], 1, 1); );
            }
<<<<<<< HEAD

=======
>>>>>>> 7cfdbe59
            MakeS0mac(rho0_old, rho0mac_old);
            MakeS0mac(rhoh0_old, rhoh0mac_old);
            MakeS0mac(h0_old, h0mac_old);
            MakeS0mac(rho0_new,  rho0mac_new);
            MakeS0mac(rhoh0_new, rhoh0mac_new);
            MakeS0mac(h0_new, h0mac_new);
        }
#endif

        // compute enthalpy fluxes
        MakeRhoHFlux(scalold, sflux, sedge, umac, w0mac,
                     rho0_old, rho0_edge_old, rho0mac_old,
                     rho0_new, rho0_edge_new, rho0mac_new,
                     rhoh0_old, rhoh0_edge_old, rhoh0mac_old,
                     rhoh0_new, rhoh0_edge_new, rhoh0mac_new,
                     h0mac_old, h0mac_new);
    }

    for (int lev=0; lev<=finest_level; ++lev) {
        scal_force[lev].setVal(0.);
    }

    //////////////////////////////////
    // Subtract w0 from MAC velocities
    //////////////////////////////////

    Addw0(umac, w0mac, -1.);

    //**************************************************************************
    //     1) Create (rho h)' force at time n+1/2.
    //          (NOTE: we don't worry about filling ghost cells of the scal_force
    //                 because we only need them in valid regions...)
    //     2) Update (rho h) with conservative differencing.
    //**************************************************************************

    MakeRhoHForce(scal_force, 0, thermal, umac, 0, which_step);

    // reaction forcing terms
    for (int lev=0; lev<=finest_level; ++lev) {
        MultiFab::Add(scal_force[lev],intra[lev],RhoH,RhoH,1,0);
    }

    //////////////////////////////////
    // Add w0 to MAC velocities
    //////////////////////////////////

    Addw0(umac,w0mac,1.);

    Vector<MultiFab> p0_new_cart(finest_level+1);
    for (int lev=0; lev<=finest_level; ++lev) {
        p0_new_cart[lev].define(grids[lev], dmap[lev], 1, 1);
    }

    Put1dArrayOnCart(p0_new, p0_new_cart, 0, 0, bcs_f, 0);

    UpdateScal(scalold, scalnew, sflux, scal_force, RhoH, 1, p0_new_cart);
}<|MERGE_RESOLUTION|>--- conflicted
+++ resolved
@@ -184,15 +184,8 @@
         Vector< std::array< MultiFab,AMREX_SPACEDIM > > rhoh0mac_old(finest_level+1);
         Vector< std::array< MultiFab,AMREX_SPACEDIM > >    h0mac_old(finest_level+1);
 
-<<<<<<< HEAD
-        if (spherical) {
-            // for (int i=0; i<h0_old.size(); ++i) {
-            //     h0_old[i] = rhoh0_old[i] / rho0_old[i];
-            // }
-=======
 #if (AMREX_SPACEDIM == 3)
         if (spherical) {
->>>>>>> 7cfdbe59
             h0_old.copy(rhoh0_old / rho0_old);
 
             for (int lev=0; lev<=finest_level; ++lev) {
@@ -208,10 +201,6 @@
                              h0mac_old[lev][1].define(convert(grids[lev],nodal_flag_y), dmap[lev], 1, 1); ,
                              h0mac_old[lev][2].define(convert(grids[lev],nodal_flag_z), dmap[lev], 1, 1); );
             }
-<<<<<<< HEAD
-
-=======
->>>>>>> 7cfdbe59
             MakeS0mac(rho0_old, rho0mac_old);
             MakeS0mac(rhoh0_old, rhoh0mac_old);
             MakeS0mac(h0_old, h0mac_old);
@@ -263,10 +252,6 @@
                              h0mac_new[lev][1].define(convert(grids[lev],nodal_flag_y), dmap[lev], 1, 1); ,
                              h0mac_new[lev][2].define(convert(grids[lev],nodal_flag_z), dmap[lev], 1, 1); );
             }
-<<<<<<< HEAD
-
-=======
->>>>>>> 7cfdbe59
             MakeS0mac(rho0_old, rho0mac_old);
             MakeS0mac(rhoh0_old, rhoh0mac_old);
             MakeS0mac(h0_old, h0mac_old);
@@ -530,10 +515,6 @@
                              h0mac_old[lev][1].define(convert(grids[lev],nodal_flag_y), dmap[lev], 1, 1); ,
                              h0mac_old[lev][2].define(convert(grids[lev],nodal_flag_z), dmap[lev], 1, 1); );
             }
-<<<<<<< HEAD
-
-=======
->>>>>>> 7cfdbe59
             MakeS0mac(rho0_old, rho0mac_old);
             MakeS0mac(rhoh0_old, rhoh0mac_old);
             MakeS0mac(h0_old, h0mac_old);
@@ -585,10 +566,6 @@
                              h0mac_new[lev][1].define(convert(grids[lev],nodal_flag_y), dmap[lev], 1, 1); ,
                              h0mac_new[lev][2].define(convert(grids[lev],nodal_flag_z), dmap[lev], 1, 1); );
             }
-<<<<<<< HEAD
-
-=======
->>>>>>> 7cfdbe59
             MakeS0mac(rho0_old, rho0mac_old);
             MakeS0mac(rhoh0_old, rhoh0mac_old);
             MakeS0mac(h0_old, h0mac_old);
