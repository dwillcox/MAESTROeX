
#include <Maestro.H>
#include <Maestro_F.H>

using namespace amrex;

void
Maestro::EnthalpyAdvance (int which_step,
                          Vector<MultiFab>& scalold,
                          Vector<MultiFab>& scalnew,
                          Vector<std::array< MultiFab, AMREX_SPACEDIM > >& sedge,
                          Vector<std::array< MultiFab, AMREX_SPACEDIM > >& sflux,
                          Vector<MultiFab>& scal_force,
                          Vector<std::array< MultiFab, AMREX_SPACEDIM > >& umac,
                          const Vector<std::array< MultiFab,AMREX_SPACEDIM > >& w0mac,
                          const Vector<MultiFab>& thermal)
{
    // timer for profiling
    BL_PROFILE_VAR("Maestro::EnthalpyAdvance()",EnthalpyAdvance);

    // Create cell-centered base state quantity
    BaseState<Real> h0_old(base_geom.max_radial_level+1, base_geom.nr_fine);
    BaseState<Real> h0_new(base_geom.max_radial_level+1, base_geom.nr_fine);

    // Create edge-centered base state quantities.
    // Note: rho0_edge_{old,new} and rhoh0_edge_{old,new}
    // contain edge-centered quantities created via spatial interpolation.
    BaseState<Real>  rho0_edge_old(base_geom.max_radial_level+1, base_geom.nr_fine+1);
    BaseState<Real>  rho0_edge_new(base_geom.max_radial_level+1, base_geom.nr_fine+1);
    BaseState<Real> rhoh0_edge_old(base_geom.max_radial_level+1, base_geom.nr_fine+1);
    BaseState<Real> rhoh0_edge_new(base_geom.max_radial_level+1, base_geom.nr_fine+1);

    if (!spherical ) {
        CelltoEdge(rho0_old, rho0_edge_old);
        CelltoEdge(rho0_new, rho0_edge_new);
        CelltoEdge(rhoh0_old, rhoh0_edge_old);
        CelltoEdge(rhoh0_new, rhoh0_edge_new);
    }

    if (enthalpy_pred_type == predict_h ||
        enthalpy_pred_type == predict_hprime) {
        // convert (rho h) -> h
        ConvertRhoHToH(scalold, true);
    }

    //////////////////////////////////
    // Create scalar source term at time n
    //////////////////////////////////

    for (int lev=0; lev<=finest_level; ++lev) {
        scal_force[lev].setVal(0.);
    }

    Vector<MultiFab> rhoh0_old_cart(finest_level+1);
    for (int lev=0; lev<=finest_level; ++lev) {
        rhoh0_old_cart[lev].define(grids[lev], dmap[lev], 1, 1);
        // needed to avoid NaNs in filling corner ghost cells with 2 physical boundaries
        rhoh0_old_cart[lev].setVal(0.);
    }

    /////////////////////////////////////////////////////////////////
    // Subtract w0 from MAC velocities (MAC velocities has w0 already).
    /////////////////////////////////////////////////////////////////

    Addw0(umac, w0mac, -1.);

    /////////////////////////////////////////////////////////////////
    // Compute forcing terms
    /////////////////////////////////////////////////////////////////
    
    if (enthalpy_pred_type == predict_rhohprime) {
        // make force for (rho h)'
        MakeRhoHForce(scal_force, 1, thermal, umac, 1, 1);

        Put1dArrayOnCart(rhoh0_old, rhoh0_old_cart, 0, 0, bcs_s, RhoH);

        ModifyScalForce(scal_force, scalold, umac, 
            rhoh0_edge_old, rhoh0_old_cart, RhoH, bcs_s, 0);

    } else if (enthalpy_pred_type == predict_h ||
             enthalpy_pred_type == predict_rhoh) {
        // make force for (rho h)
        MakeRhoHForce(scal_force,1,thermal,umac,1,1);

        // make force for h by calling mkrhohforce then dividing by rho
        if (enthalpy_pred_type == predict_h) {
            for (int lev=0; lev<=finest_level; ++lev) {
                MultiFab::Divide(scal_force[lev],scalold[lev],Rho,RhoH,1,1);
            }
        }

    } else if (enthalpy_pred_type == predict_hprime) {
        // first compute h0_old
        // make force for hprime
        Abort("MaestroEnthalpyAdvance forcing");
    } else if (enthalpy_pred_type == predict_T_then_rhohprime ||
             enthalpy_pred_type == predict_T_then_h ||
             enthalpy_pred_type == predict_Tprime_then_h) {
        // make force for temperature
        MakeTempForce(scal_force, scalold, thermal, umac);
    }

    //////////////////////////////////
    // Add w0 to MAC velocities
    //////////////////////////////////

    Addw0(umac, w0mac, 1.);

    //////////////////////////////////
    // Create the edge states of (rho h)' or h or T
    //////////////////////////////////

    if (enthalpy_pred_type == predict_rhohprime) {
        // convert (rho h) -> (rho h)'
        PutInPertForm(scalold, rhoh0_old, RhoH, 0, bcs_f, true);
    }

    if (enthalpy_pred_type == predict_hprime) {
        // convert h -> h'
        Abort("MaestroEnthalpyAdvance predict_hprime");
    }

    if (enthalpy_pred_type == predict_Tprime_then_h) {
        // convert T -> T'
        PutInPertForm(scalold, tempbar, Temp, 0, bcs_f, true);
    }

    // predict either T, h, or (rho h)' at the edges
    int pred_comp;
    if ( enthalpy_pred_type == predict_T_then_rhohprime ||
         enthalpy_pred_type == predict_T_then_h         ||
         enthalpy_pred_type == predict_Tprime_then_h)  {
        pred_comp = Temp;
    } else {
        pred_comp = RhoH;
    }

    if (enthalpy_pred_type == predict_rhoh) {
        // use the conservative form of the prediction
        MakeEdgeScal(scalold,sedge,umac,scal_force,0,bcs_s,Nscal,pred_comp,pred_comp,1,1);
    } else {
        // use the advective form of the prediction
        MakeEdgeScal(scalold,sedge,umac,scal_force,0,bcs_s,Nscal,pred_comp,pred_comp,1,0);
    }

    if (enthalpy_pred_type == predict_rhohprime) {
        // convert (rho h)' -> (rho h)
        PutInPertForm(scalold, rhoh0_old, RhoH, RhoH, bcs_s, false);
    }

    if (enthalpy_pred_type == predict_hprime) {
        // convert h' -> h
        Abort("MaestroEnthalpyAdavnce predict_hprime");
    }

    if (enthalpy_pred_type == predict_Tprime_then_h) {
        // convert T' -> T
        PutInPertForm(scalold, tempbar, Temp, Temp, bcs_s, false);
    }

    if (enthalpy_pred_type == predict_h ||
        enthalpy_pred_type == predict_hprime) {
        // convert (rho h) -> h
        ConvertRhoHToH(scalold,false);
    }

    // Compute enthalpy edge states if we were predicting temperature.  This
    // needs to be done after the state was returned to the full state.
    if ( (enthalpy_pred_type == predict_T_then_rhohprime) ||
         (enthalpy_pred_type == predict_T_then_h        ) ||
         (enthalpy_pred_type == predict_Tprime_then_h) ) {
        HfromRhoTedge(sedge, rho0_edge_old, rhoh0_edge_old,
                      rho0_edge_new, rhoh0_edge_new);
    }

    //////////////////////////////////
    // Compute fluxes
    //////////////////////////////////

    // for which_step .eq. 1, we pass in only the old base state quantities
    // for which_step .eq. 2, we pass in the old and new for averaging within mkflux
    if (which_step == 1) {
        Vector< std::array< MultiFab,AMREX_SPACEDIM > >  rho0mac_old(finest_level+1);
        Vector< std::array< MultiFab,AMREX_SPACEDIM > > rhoh0mac_old(finest_level+1);
        Vector< std::array< MultiFab,AMREX_SPACEDIM > >    h0mac_old(finest_level+1);

        if (spherical) {
<<<<<<< HEAD
            // for (int i=0; i<h0_old.size(); ++i) {
            //     h0_old[i] = rhoh0_old[i] / rho0_old[i];
            // }
            h0_old.copy(rhoh0_old / rho0_old);
=======
            auto h0_old_arr = h0_old.array();
            const auto rhoh0_old_arr = rhoh0_old.const_array();
            for (auto l = 0; l <= base_geom.max_radial_level; ++l) {
                for (auto r = 0; r < base_geom.nr_fine; ++r) {
                    h0_old_arr(l,r) = rhoh0_old_arr(l,r) / rho0_old[l+(base_geom.max_radial_level+1)*r];
                }
            }
>>>>>>> 847051d6

            for (int lev=0; lev<=finest_level; ++lev) {
                AMREX_D_TERM(rho0mac_old[lev][0].define(convert(grids[lev],nodal_flag_x), dmap[lev], 1, 1); ,
                             rho0mac_old[lev][1].define(convert(grids[lev],nodal_flag_y), dmap[lev], 1, 1); ,
                             rho0mac_old[lev][2].define(convert(grids[lev],nodal_flag_z), dmap[lev], 1, 1); );

                AMREX_D_TERM(rhoh0mac_old[lev][0].define(convert(grids[lev],nodal_flag_x), dmap[lev], 1, 1); ,
                             rhoh0mac_old[lev][1].define(convert(grids[lev],nodal_flag_y), dmap[lev], 1, 1); ,
                             rhoh0mac_old[lev][2].define(convert(grids[lev],nodal_flag_z), dmap[lev], 1, 1); );

                AMREX_D_TERM(h0mac_old[lev][0].define(convert(grids[lev],nodal_flag_x), dmap[lev], 1, 1); ,
                             h0mac_old[lev][1].define(convert(grids[lev],nodal_flag_y), dmap[lev], 1, 1); ,
                             h0mac_old[lev][2].define(convert(grids[lev],nodal_flag_z), dmap[lev], 1, 1); );
            }

            MakeS0mac(rho0_old, rho0mac_old);
            MakeS0mac(rhoh0_old, rhoh0mac_old);
            MakeS0mac(h0_old, h0mac_old);
        }

        // compute enthalpy fluxes
        MakeRhoHFlux(scalold, sflux, sedge, umac, w0mac,
                     rho0_old, rho0_edge_old, rho0mac_old,
                     rho0_old, rho0_edge_old, rho0mac_old,
                     rhoh0_old, rhoh0_edge_old, rhoh0mac_old,
                     rhoh0_old, rhoh0_edge_old, rhoh0mac_old,
                     h0mac_old, h0mac_old);
    } else if (which_step == 2) {
        Vector< std::array< MultiFab,AMREX_SPACEDIM > >  rho0mac_old(finest_level+1);
        Vector< std::array< MultiFab,AMREX_SPACEDIM > > rhoh0mac_old(finest_level+1);
        Vector< std::array< MultiFab,AMREX_SPACEDIM > >    h0mac_old(finest_level+1);
        Vector< std::array< MultiFab,AMREX_SPACEDIM > >  rho0mac_new(finest_level+1);
        Vector< std::array< MultiFab,AMREX_SPACEDIM > > rhoh0mac_new(finest_level+1);
        Vector< std::array< MultiFab,AMREX_SPACEDIM > >    h0mac_new(finest_level+1);

        if (spherical) {
<<<<<<< HEAD
            h0_old.copy(rhoh0_old / rho0_old);
            h0_new.copy(rhoh0_new / rho0_new);
=======
            auto h0_old_arr = h0_old.array();
            const auto rhoh0_old_arr = rhoh0_old.const_array();
            auto h0_new_arr = h0_new.array();
            const auto rhoh0_new_arr = rhoh0_new.const_array();
            for (auto l = 0; l <= base_geom.max_radial_level; ++l) {
                for (auto r = 0; r < base_geom.nr_fine; ++r) {
                    h0_old_arr(l,r) = rhoh0_old_arr(l,r) / rho0_old[l+(base_geom.max_radial_level+1)*r];
                    h0_new_arr(l,r) = rhoh0_new_arr(l,r) / rho0_new[l+(base_geom.max_radial_level+1)*r];
                }
            }
>>>>>>> 847051d6

            for (int lev=0; lev<=finest_level; ++lev) {
                AMREX_D_TERM(rho0mac_old[lev][0].define(convert(grids[lev],nodal_flag_x), dmap[lev], 1, 1); ,
                             rho0mac_old[lev][1].define(convert(grids[lev],nodal_flag_y), dmap[lev], 1, 1); ,
                             rho0mac_old[lev][2].define(convert(grids[lev],nodal_flag_z), dmap[lev], 1, 1); );

                AMREX_D_TERM(rhoh0mac_old[lev][0].define(convert(grids[lev],nodal_flag_x), dmap[lev], 1, 1); ,
                             rhoh0mac_old[lev][1].define(convert(grids[lev],nodal_flag_y), dmap[lev], 1, 1); ,
                             rhoh0mac_old[lev][2].define(convert(grids[lev],nodal_flag_z), dmap[lev], 1, 1); );

                AMREX_D_TERM(h0mac_old[lev][0].define(convert(grids[lev],nodal_flag_x), dmap[lev], 1, 1); ,
                             h0mac_old[lev][1].define(convert(grids[lev],nodal_flag_y), dmap[lev], 1, 1); ,
                             h0mac_old[lev][2].define(convert(grids[lev],nodal_flag_z), dmap[lev], 1, 1); );

                AMREX_D_TERM(rho0mac_new[lev][0].define(convert(grids[lev],nodal_flag_x), dmap[lev], 1, 1); ,
                             rho0mac_new[lev][1].define(convert(grids[lev],nodal_flag_y), dmap[lev], 1, 1); ,
                             rho0mac_new[lev][2].define(convert(grids[lev],nodal_flag_z), dmap[lev], 1, 1); );

                AMREX_D_TERM(rhoh0mac_new[lev][0].define(convert(grids[lev],nodal_flag_x), dmap[lev], 1, 1); ,
                             rhoh0mac_new[lev][1].define(convert(grids[lev],nodal_flag_y), dmap[lev], 1, 1); ,
                             rhoh0mac_new[lev][2].define(convert(grids[lev],nodal_flag_z), dmap[lev], 1, 1); );

                AMREX_D_TERM(h0mac_new[lev][0].define(convert(grids[lev],nodal_flag_x), dmap[lev], 1, 1); ,
                             h0mac_new[lev][1].define(convert(grids[lev],nodal_flag_y), dmap[lev], 1, 1); ,
                             h0mac_new[lev][2].define(convert(grids[lev],nodal_flag_z), dmap[lev], 1, 1); );
            }

            MakeS0mac(rho0_old, rho0mac_old);
            MakeS0mac(rhoh0_old, rhoh0mac_old);
            MakeS0mac(h0_old, h0mac_old);
            MakeS0mac(rho0_new, rho0mac_new);
            MakeS0mac(rhoh0_new, rhoh0mac_new);
            MakeS0mac(h0_new, h0mac_new);
        }

        // compute enthalpy fluxes
        MakeRhoHFlux(scalold, sflux, sedge, umac, w0mac,
                     rho0_old, rho0_edge_old, rho0mac_old,
                     rho0_new, rho0_edge_new, rho0mac_new,
                     rhoh0_old, rhoh0_edge_old, rhoh0mac_old,
                     rhoh0_new, rhoh0_edge_new, rhoh0mac_new,
                     h0mac_old, h0mac_new);
    }

    for (int lev=0; lev<=finest_level; ++lev) {
        scal_force[lev].setVal(0.,RhoH,1,1);
    }

    //////////////////////////////////
    // Subtract w0 from MAC velocities
    //////////////////////////////////

    Addw0(umac, w0mac, -1.);

    //**************************************************************************
    //     1) Create (rho h)' force at time n+1/2.
    //          (NOTE: we don't worry about filling ghost cells of the scal_force
    //                 because we only need them in valid regions...)
    //     2) Update (rho h) with conservative differencing.
    //**************************************************************************

    MakeRhoHForce(scal_force,0,thermal,umac,0,which_step);

    //////////////////////////////////
    // Add w0 to MAC velocities
    //////////////////////////////////

    Addw0(umac, w0mac, 1.);

    
    Vector<MultiFab> p0_new_cart(finest_level+1);
    for (int lev=0; lev<=finest_level; ++lev) {
        p0_new_cart[lev].define(grids[lev], dmap[lev], 1, 1);
    }

    Put1dArrayOnCart(p0_new,p0_new_cart,0,0,bcs_f,0);

    UpdateScal(scalold, scalnew, sflux, scal_force, RhoH, 1, p0_new_cart);
}


// Enthalpy advance for SDC using intra(global var)
void
Maestro::EnthalpyAdvanceSDC (int which_step,
                             Vector<MultiFab>& scalold,
                             Vector<MultiFab>& scalnew,
                             Vector<std::array< MultiFab, AMREX_SPACEDIM > >& sedge,
                             Vector<std::array< MultiFab, AMREX_SPACEDIM > >& sflux,
                             Vector<MultiFab>& scal_force,
                             Vector<std::array< MultiFab, AMREX_SPACEDIM > >& umac,
                             const Vector<std::array< MultiFab,AMREX_SPACEDIM > >& w0mac,
                             const Vector<MultiFab>& thermal)
{
    // timer for profiling
    BL_PROFILE_VAR("Maestro::EnthalpyAdvanceSDC()",EnthalpyAdvanceSDC);

    // Create cell-centered base state quantity
    BaseState<Real> h0_old(base_geom.max_radial_level+1, base_geom.nr_fine);
    BaseState<Real> h0_new(base_geom.max_radial_level+1, base_geom.nr_fine);

    // Create edge-centered base state quantities.
    // Note: rho0_edge_{old,new} and rhoh0_edge_{old,new}
    // contain edge-centered quantities created via spatial interpolation.
    BaseState<Real> rho0_edge_old(base_geom.max_radial_level+1, base_geom.nr_fine+1);
    BaseState<Real> rho0_edge_new(base_geom.max_radial_level+1, base_geom.nr_fine+1);
    BaseState<Real> rhoh0_edge_old(base_geom.max_radial_level+1, base_geom.nr_fine+1);
    BaseState<Real> rhoh0_edge_new(base_geom.max_radial_level+1, base_geom.nr_fine+1);

    if (!spherical) {
        CelltoEdge(rho0_old, rho0_edge_old);
        CelltoEdge(rho0_new, rho0_edge_new);
        CelltoEdge(rhoh0_old, rhoh0_edge_old);
        CelltoEdge(rhoh0_new, rhoh0_edge_new);
    }

    if (enthalpy_pred_type == predict_h ||
        enthalpy_pred_type == predict_hprime) {
        // convert (rho h) -> h
        ConvertRhoHToH(scalold, true);
    }

    //////////////////////////////////
    // Create scalar source term at time n
    //////////////////////////////////

    for (int lev=0; lev<=finest_level; ++lev) {
        scal_force[lev].setVal(0.,RhoH,1,1);
    }

    Vector<MultiFab> rhoh0_old_cart(finest_level+1);
    for (int lev=0; lev<=finest_level; ++lev) {
        rhoh0_old_cart[lev].define(grids[lev], dmap[lev], 1, 1);
    }

    /////////////////////////////////////////////////////////////////
    // Subtract w0 from MAC velocities (MAC velocities has w0 already).
    /////////////////////////////////////////////////////////////////

    Addw0(umac, w0mac, -1.);

    /////////////////////////////////////////////////////////////////
    // Compute forcing terms
    /////////////////////////////////////////////////////////////////

    if (enthalpy_pred_type == predict_rhohprime) {
        // make force for (rho h)'
        MakeRhoHForce(scal_force, 1, thermal, umac, 1, 1);

        Put1dArrayOnCart(rhoh0_old, rhoh0_old_cart, 0, 0, bcs_s, RhoH);

        ModifyScalForce(scal_force, scalold, umac, 
            rhoh0_edge_old, rhoh0_old_cart, RhoH, bcs_s, 0);
    } else if (enthalpy_pred_type == predict_h ||
             enthalpy_pred_type == predict_rhoh) {
        // make force for (rho h)
        MakeRhoHForce(scal_force, 1, thermal, umac, 1, 1);

        // make force for h by calling mkrhohforce then dividing by rho
        if (enthalpy_pred_type == predict_h) {
            for (int lev=0; lev<=finest_level; ++lev) {
                MultiFab::Divide(scal_force[lev],scalold[lev],Rho,RhoH,1,1);
            }
        }
    } else if (enthalpy_pred_type == predict_hprime) {
        // first compute h0_old
        // make force for hprime
        Abort("MaestroEnthalpyAdvance does not support enthalpy_pred_type == predict_hprime");
    } else if (enthalpy_pred_type == predict_T_then_rhohprime ||
             enthalpy_pred_type == predict_T_then_h ||
             enthalpy_pred_type == predict_Tprime_then_h) {
        // make force for temperature
        MakeTempForce(scal_force, scalold, thermal, umac);
    }

    // source terms for X and for tracers include reaction forcing terms
    for (int lev=0; lev<=finest_level; ++lev) {
        MultiFab::Add(scal_force[lev],intra[lev],RhoH,RhoH,1,0);
    }
    
    if (finest_level == 0) {
        // fill periodic ghost cells
        for (int lev=0; lev<=finest_level; ++lev) {
            scal_force[lev].FillBoundary(geom[lev].periodicity());
        }
    }
    // fill ghost cells behind physical boundaries
    // !!!!!! uncertain about this
    FillPatch(t_old,scal_force,scal_force,scal_force,RhoH,RhoH,1,RhoH,bcs_f);
    
    //////////////////////////////////
    // Add w0 to MAC velocities (trans velocities already have w0).
    //////////////////////////////////

    Addw0(umac, w0mac, 1.);

    //////////////////////////////////
    // Create the edge states of (rho h)' or h or T
    //////////////////////////////////

    if (enthalpy_pred_type == predict_rhohprime) {
        // convert (rho h) -> (rho h)'
        PutInPertForm(scalold, rhoh0_old, RhoH, 0, bcs_f, true);
    }

    if (enthalpy_pred_type == predict_hprime) {
        // convert h -> h'
        Abort("MaestroEnthalpyAdvance predict_hprime");
    }

    if (enthalpy_pred_type == predict_Tprime_then_h) {
        // convert T -> T'
        PutInPertForm(scalold, tempbar, Temp, 0, bcs_f, true);
    }

    // predict either T, h, or (rho h)' at the edges
    int pred_comp;
    if ( enthalpy_pred_type == predict_T_then_rhohprime ||
         enthalpy_pred_type == predict_T_then_h         ||
         enthalpy_pred_type == predict_Tprime_then_h)  {
        pred_comp = Temp;
    } else {
        pred_comp = RhoH;
    }

    if (enthalpy_pred_type == predict_rhoh) {
        // use the conservative form of the prediction
        MakeEdgeScal(scalold, sedge, umac, scal_force, 0, bcs_s, Nscal, pred_comp, pred_comp, 1, 1);
    } else {
        // use the advective form of the prediction
        MakeEdgeScal(scalold,sedge,umac,scal_force,0,bcs_s,Nscal,pred_comp,pred_comp,1,0);
    }

    if (enthalpy_pred_type == predict_rhohprime) {
        // convert (rho h)' -> (rho h)
        PutInPertForm(scalold, rhoh0_old, RhoH, RhoH, bcs_s, false);
    }

    if (enthalpy_pred_type == predict_hprime) {
        // convert h' -> h
        Abort("MaestroEnthalpyAdvance predict_hprime");
    }

    if (enthalpy_pred_type == predict_Tprime_then_h) {
        // convert T' -> T
        PutInPertForm(scalold, tempbar, Temp, Temp, bcs_s, false);
    }

    if (enthalpy_pred_type == predict_h ||
        enthalpy_pred_type == predict_hprime) {
        // convert (rho h) -> h
        ConvertRhoHToH(scalold,false);
    }

    // Compute enthalpy edge states if we were predicting temperature.  This
    // needs to be done after the state was returned to the full state.
    if ( (enthalpy_pred_type == predict_T_then_rhohprime) ||
         (enthalpy_pred_type == predict_T_then_h        ) ||
         (enthalpy_pred_type == predict_Tprime_then_h) ) {
        HfromRhoTedge(sedge, rho0_edge_old, rhoh0_edge_old, 
                      rho0_edge_new, rhoh0_edge_new);
    }

    //////////////////////////////////
    // Compute fluxes
    //////////////////////////////////

    // for which_step .eq. 1, we pass in only the old base state quantities
    // for which_step .eq. 2, we pass in the old and new for averaging within mkflux
    if (which_step == 1) {
        Vector< std::array< MultiFab,AMREX_SPACEDIM > >  rho0mac_old(finest_level+1);
        Vector< std::array< MultiFab,AMREX_SPACEDIM > > rhoh0mac_old(finest_level+1);
        Vector< std::array< MultiFab,AMREX_SPACEDIM > >    h0mac_old(finest_level+1);

        if (spherical) {
<<<<<<< HEAD
            h0_old.copy(rhoh0_old / rho0_old);
=======
            auto h0_old_arr = h0_old.array();
            const auto rhoh0_old_arr = rhoh0_old.const_array();
            for (auto l = 0; l <= base_geom.max_radial_level; ++l) {
                for (auto r = 0; r < base_geom.nr_fine; ++r) {
                    h0_old_arr(l,r) = rhoh0_old_arr(l,r) / rho0_old[l+(base_geom.max_radial_level+1)*r];
                }
            }
>>>>>>> 847051d6

            for (int lev=0; lev<=finest_level; ++lev) {
                AMREX_D_TERM(rho0mac_old[lev][0].define(convert(grids[lev],nodal_flag_x), dmap[lev], 1, 1); ,
                             rho0mac_old[lev][1].define(convert(grids[lev],nodal_flag_y), dmap[lev], 1, 1); ,
                             rho0mac_old[lev][2].define(convert(grids[lev],nodal_flag_z), dmap[lev], 1, 1); );

                AMREX_D_TERM(rhoh0mac_old[lev][0].define(convert(grids[lev],nodal_flag_x), dmap[lev], 1, 1); ,
                             rhoh0mac_old[lev][1].define(convert(grids[lev],nodal_flag_y), dmap[lev], 1, 1); ,
                             rhoh0mac_old[lev][2].define(convert(grids[lev],nodal_flag_z), dmap[lev], 1, 1); );

                AMREX_D_TERM(h0mac_old[lev][0].define(convert(grids[lev],nodal_flag_x), dmap[lev], 1, 1); ,
                             h0mac_old[lev][1].define(convert(grids[lev],nodal_flag_y), dmap[lev], 1, 1); ,
                             h0mac_old[lev][2].define(convert(grids[lev],nodal_flag_z), dmap[lev], 1, 1); );
            }

            MakeS0mac(rho0_old, rho0mac_old);
            MakeS0mac(rhoh0_old, rhoh0mac_old);
            MakeS0mac(h0_old, h0mac_old);
        }

        // compute enthalpy fluxes
        MakeRhoHFlux(scalold, sflux, sedge, umac, w0mac,
                     rho0_old, rho0_edge_old, rho0mac_old,
                     rho0_old, rho0_edge_old, rho0mac_old,
                     rhoh0_old, rhoh0_edge_old, rhoh0mac_old,
                     rhoh0_old, rhoh0_edge_old, rhoh0mac_old,
                     h0mac_old,h0mac_old);
    } else if (which_step == 2) {
        Vector< std::array< MultiFab,AMREX_SPACEDIM > >  rho0mac_old(finest_level+1);
        Vector< std::array< MultiFab,AMREX_SPACEDIM > > rhoh0mac_old(finest_level+1);
        Vector< std::array< MultiFab,AMREX_SPACEDIM > >    h0mac_old(finest_level+1);
        Vector< std::array< MultiFab,AMREX_SPACEDIM > >  rho0mac_new(finest_level+1);
        Vector< std::array< MultiFab,AMREX_SPACEDIM > > rhoh0mac_new(finest_level+1);
        Vector< std::array< MultiFab,AMREX_SPACEDIM > >    h0mac_new(finest_level+1);

        if (spherical) {
<<<<<<< HEAD
            h0_old.copy(rhoh0_old / rho0_old);
            h0_new.copy(rhoh0_new / rho0_new);
=======
            auto h0_old_arr = h0_old.array();
            const auto rhoh0_old_arr = rhoh0_old.const_array();
            auto h0_new_arr = h0_new.array();
            const auto rhoh0_new_arr = rhoh0_new.const_array();
            for (auto l = 0; l <= base_geom.max_radial_level; ++l) {
                for (auto r = 0; r < base_geom.nr_fine; ++r) {
                    h0_old_arr(l,r) = rhoh0_old_arr(l,r) / rho0_old[l+(base_geom.max_radial_level+1)*r];
                    h0_new_arr(l,r) = rhoh0_new_arr(l,r) / rho0_new[l+(base_geom.max_radial_level+1)*r];
                }
            }
>>>>>>> 847051d6

            for (int lev=0; lev<=finest_level; ++lev) {
                AMREX_D_TERM(rho0mac_old[lev][0].define(convert(grids[lev],nodal_flag_x), dmap[lev], 1, 1); ,
                             rho0mac_old[lev][1].define(convert(grids[lev],nodal_flag_y), dmap[lev], 1, 1); ,
                             rho0mac_old[lev][2].define(convert(grids[lev],nodal_flag_z), dmap[lev], 1, 1); );

                AMREX_D_TERM(rhoh0mac_old[lev][0].define(convert(grids[lev],nodal_flag_x), dmap[lev], 1, 1); ,
                             rhoh0mac_old[lev][1].define(convert(grids[lev],nodal_flag_y), dmap[lev], 1, 1); ,
                             rhoh0mac_old[lev][2].define(convert(grids[lev],nodal_flag_z), dmap[lev], 1, 1); );

                AMREX_D_TERM(h0mac_old[lev][0].define(convert(grids[lev],nodal_flag_x), dmap[lev], 1, 1); ,
                             h0mac_old[lev][1].define(convert(grids[lev],nodal_flag_y), dmap[lev], 1, 1); ,
                             h0mac_old[lev][2].define(convert(grids[lev],nodal_flag_z), dmap[lev], 1, 1); );

                AMREX_D_TERM(rho0mac_new[lev][0].define(convert(grids[lev],nodal_flag_x), dmap[lev], 1, 1); ,
                             rho0mac_new[lev][1].define(convert(grids[lev],nodal_flag_y), dmap[lev], 1, 1); ,
                             rho0mac_new[lev][2].define(convert(grids[lev],nodal_flag_z), dmap[lev], 1, 1); );

                AMREX_D_TERM(rhoh0mac_new[lev][0].define(convert(grids[lev],nodal_flag_x), dmap[lev], 1, 1); ,
                             rhoh0mac_new[lev][1].define(convert(grids[lev],nodal_flag_y), dmap[lev], 1, 1); ,
                             rhoh0mac_new[lev][2].define(convert(grids[lev],nodal_flag_z), dmap[lev], 1, 1); );

                AMREX_D_TERM(h0mac_new[lev][0].define(convert(grids[lev],nodal_flag_x), dmap[lev], 1, 1); ,
                             h0mac_new[lev][1].define(convert(grids[lev],nodal_flag_y), dmap[lev], 1, 1); ,
                             h0mac_new[lev][2].define(convert(grids[lev],nodal_flag_z), dmap[lev], 1, 1); );
            }

            MakeS0mac(rho0_old, rho0mac_old);
            MakeS0mac(rhoh0_old, rhoh0mac_old);
            MakeS0mac(h0_old, h0mac_old);
            MakeS0mac(rho0_new,  rho0mac_new);
            MakeS0mac(rhoh0_new, rhoh0mac_new);
            MakeS0mac(h0_new, h0mac_new);
        }

        // compute enthalpy fluxes
        MakeRhoHFlux(scalold, sflux, sedge, umac, w0mac,
                     rho0_old, rho0_edge_old, rho0mac_old,
                     rho0_new, rho0_edge_new, rho0mac_new,
                     rhoh0_old, rhoh0_edge_old, rhoh0mac_old,
                     rhoh0_new, rhoh0_edge_new, rhoh0mac_new,
                     h0mac_old, h0mac_new);
    }

    for (int lev=0; lev<=finest_level; ++lev) {
        scal_force[lev].setVal(0.);
    }

    //////////////////////////////////
    // Subtract w0 from MAC velocities
    //////////////////////////////////

    Addw0(umac, w0mac, -1.);

    //**************************************************************************
    //     1) Create (rho h)' force at time n+1/2.
    //          (NOTE: we don't worry about filling ghost cells of the scal_force
    //                 because we only need them in valid regions...)
    //     2) Update (rho h) with conservative differencing.
    //**************************************************************************

    MakeRhoHForce(scal_force, 0, thermal, umac, 0, which_step);

    // reaction forcing terms
    for (int lev=0; lev<=finest_level; ++lev) {
        MultiFab::Add(scal_force[lev],intra[lev],RhoH,RhoH,1,0);
    }

    //////////////////////////////////
    // Add w0 to MAC velocities
    //////////////////////////////////

    Addw0(umac,w0mac,1.);

    Vector<MultiFab> p0_new_cart(finest_level+1);
    for (int lev=0; lev<=finest_level; ++lev) {
        p0_new_cart[lev].define(grids[lev], dmap[lev], 1, 1);
    }

    Put1dArrayOnCart(p0_new, p0_new_cart, 0, 0, bcs_f, 0);

    UpdateScal(scalold, scalnew, sflux, scal_force, RhoH, 1, p0_new_cart);
}<|MERGE_RESOLUTION|>--- conflicted
+++ resolved
@@ -185,20 +185,10 @@
         Vector< std::array< MultiFab,AMREX_SPACEDIM > >    h0mac_old(finest_level+1);
 
         if (spherical) {
-<<<<<<< HEAD
             // for (int i=0; i<h0_old.size(); ++i) {
             //     h0_old[i] = rhoh0_old[i] / rho0_old[i];
             // }
             h0_old.copy(rhoh0_old / rho0_old);
-=======
-            auto h0_old_arr = h0_old.array();
-            const auto rhoh0_old_arr = rhoh0_old.const_array();
-            for (auto l = 0; l <= base_geom.max_radial_level; ++l) {
-                for (auto r = 0; r < base_geom.nr_fine; ++r) {
-                    h0_old_arr(l,r) = rhoh0_old_arr(l,r) / rho0_old[l+(base_geom.max_radial_level+1)*r];
-                }
-            }
->>>>>>> 847051d6
 
             for (int lev=0; lev<=finest_level; ++lev) {
                 AMREX_D_TERM(rho0mac_old[lev][0].define(convert(grids[lev],nodal_flag_x), dmap[lev], 1, 1); ,
@@ -235,21 +225,8 @@
         Vector< std::array< MultiFab,AMREX_SPACEDIM > >    h0mac_new(finest_level+1);
 
         if (spherical) {
-<<<<<<< HEAD
             h0_old.copy(rhoh0_old / rho0_old);
             h0_new.copy(rhoh0_new / rho0_new);
-=======
-            auto h0_old_arr = h0_old.array();
-            const auto rhoh0_old_arr = rhoh0_old.const_array();
-            auto h0_new_arr = h0_new.array();
-            const auto rhoh0_new_arr = rhoh0_new.const_array();
-            for (auto l = 0; l <= base_geom.max_radial_level; ++l) {
-                for (auto r = 0; r < base_geom.nr_fine; ++r) {
-                    h0_old_arr(l,r) = rhoh0_old_arr(l,r) / rho0_old[l+(base_geom.max_radial_level+1)*r];
-                    h0_new_arr(l,r) = rhoh0_new_arr(l,r) / rho0_new[l+(base_geom.max_radial_level+1)*r];
-                }
-            }
->>>>>>> 847051d6
 
             for (int lev=0; lev<=finest_level; ++lev) {
                 AMREX_D_TERM(rho0mac_old[lev][0].define(convert(grids[lev],nodal_flag_x), dmap[lev], 1, 1); ,
@@ -524,17 +501,7 @@
         Vector< std::array< MultiFab,AMREX_SPACEDIM > >    h0mac_old(finest_level+1);
 
         if (spherical) {
-<<<<<<< HEAD
             h0_old.copy(rhoh0_old / rho0_old);
-=======
-            auto h0_old_arr = h0_old.array();
-            const auto rhoh0_old_arr = rhoh0_old.const_array();
-            for (auto l = 0; l <= base_geom.max_radial_level; ++l) {
-                for (auto r = 0; r < base_geom.nr_fine; ++r) {
-                    h0_old_arr(l,r) = rhoh0_old_arr(l,r) / rho0_old[l+(base_geom.max_radial_level+1)*r];
-                }
-            }
->>>>>>> 847051d6
 
             for (int lev=0; lev<=finest_level; ++lev) {
                 AMREX_D_TERM(rho0mac_old[lev][0].define(convert(grids[lev],nodal_flag_x), dmap[lev], 1, 1); ,
@@ -571,21 +538,8 @@
         Vector< std::array< MultiFab,AMREX_SPACEDIM > >    h0mac_new(finest_level+1);
 
         if (spherical) {
-<<<<<<< HEAD
             h0_old.copy(rhoh0_old / rho0_old);
             h0_new.copy(rhoh0_new / rho0_new);
-=======
-            auto h0_old_arr = h0_old.array();
-            const auto rhoh0_old_arr = rhoh0_old.const_array();
-            auto h0_new_arr = h0_new.array();
-            const auto rhoh0_new_arr = rhoh0_new.const_array();
-            for (auto l = 0; l <= base_geom.max_radial_level; ++l) {
-                for (auto r = 0; r < base_geom.nr_fine; ++r) {
-                    h0_old_arr(l,r) = rhoh0_old_arr(l,r) / rho0_old[l+(base_geom.max_radial_level+1)*r];
-                    h0_new_arr(l,r) = rhoh0_new_arr(l,r) / rho0_new[l+(base_geom.max_radial_level+1)*r];
-                }
-            }
->>>>>>> 847051d6
 
             for (int lev=0; lev<=finest_level; ++lev) {
                 AMREX_D_TERM(rho0mac_old[lev][0].define(convert(grids[lev],nodal_flag_x), dmap[lev], 1, 1); ,
