#include <Maestro.H>
#include <Maestro_F.H>

using namespace amrex;

#if (AMREX_SPACEDIM == 3)
void Maestro::InitBaseStateMapSphr(
    const int lev, const MFIter& mfi,
    const GpuArray<Real, AMREX_SPACEDIM> dx_fine,
    const GpuArray<Real, AMREX_SPACEDIM> dx_lev) {
    // timer for profiling
    BL_PROFILE_VAR("Maestro::InitBaseStateMapSphr()", InitBaseStateMapSphr);

    if (!spherical) {
        Abort("init_base_state_map_sphr() does not work for planar");
    }

    if (use_exact_base_state) {
        const Box& tilebox = mfi.tilebox();
        const Array4<int> cc_to_r = cell_cc_to_r[lev].array(mfi);

        const auto probLo = geom[0].ProbLoArray();
        const auto center_p = center;

        AMREX_PARALLEL_FOR_3D(tilebox, i, j, k, {
<<<<<<< HEAD
            Real x = probLo[0] + (static_cast<Real>(i) + 0.5) * dx_lev[0] -
                     center_p[0];
            Real y = probLo[1] + (static_cast<Real>(j) + 0.5) * dx_lev[1] -
                     center_p[1];
            Real z = probLo[2] + (static_cast<Real>(k) + 0.5) * dx_lev[2] -
                     center_p[2];

            Real index =
                (x * x + y * y + z * z) / (2.0 * dx_fine[0] * dx_fine[0]) -
                0.375;
            cc_to_r(i, j, k) = round(index);
=======
            Real x = probLo[0] + (static_cast<Real>(i)+0.5)*dx_lev[0] - center_p[0];
            Real y = probLo[1] + (static_cast<Real>(j)+0.5)*dx_lev[1] - center_p[1];
            Real z = probLo[2] + (static_cast<Real>(k)+0.5)*dx_lev[2] - center_p[2];

            Real index = (x*x + y*y + z*z)/(2.0*dx_fine[0]*dx_fine[0]) - 0.375;
            cc_to_r(i,j,k) = (int)round(index);
>>>>>>> 4883f178
        })
    }
}
#endif

void Maestro::ComputeCutoffCoords(const BaseState<Real>& rho0_state) {
    // compute the coordinates of the anelastic cutoff
    bool found = false;
    int which_lev = 0;
    const auto rho0 = rho0_state.const_array();

    // find the finest level containing the anelastic cutoff density,
    // and set the anelastic cutoff coord for this level
    for (auto n = base_geom.finest_radial_level; n >= 0; --n) {
        for (auto i = 1; i <= base_geom.numdisjointchunks(n); ++i) {
            if (!found) {
                int lo = base_geom.r_start_coord(n, i);
                int hi = base_geom.r_end_coord(n, i);
                for (auto r = lo; r <= hi; ++r) {
                    if (rho0(n, r) <= anelastic_cutoff_density) {
                        base_geom.anelastic_cutoff_density_coord(n) = r;
                        which_lev = n;
                        found = true;
                        break;
                    }
                }
            }
        }
    }

    // if the anelastic cutoff density was not found anywhere, { set
    // it to above the top of the domain on the finest level
    if (!found) {
        which_lev = base_geom.finest_radial_level;
        base_geom.anelastic_cutoff_density_coord(
            base_geom.finest_radial_level) =
            base_geom.nr(base_geom.finest_radial_level);
    }

    // set the anelastic cutoff coordinate on the finer levels
    for (auto n = which_lev + 1; n <= base_geom.finest_radial_level; ++n) {
        base_geom.anelastic_cutoff_density_coord(n) =
            2 * base_geom.anelastic_cutoff_density_coord(n - 1) + 1;
    }

    // set the anelastic cutoff coordinate on the coarser levels
    for (auto n = which_lev - 1; n >= 0; --n) {
        if (base_geom.anelastic_cutoff_density_coord(n + 1) % 2 == 0) {
            base_geom.anelastic_cutoff_density_coord(n) =
                base_geom.anelastic_cutoff_density_coord(n + 1) / 2;
        } else {
            base_geom.anelastic_cutoff_density_coord(n) =
                base_geom.anelastic_cutoff_density_coord(n + 1) / 2 + 1;
        }
    }
    //!!!!!!!!!!!!!!!!!!!!!!!!!!!!!!!!!!!!!!!!!!!!!!!!!!!!!!!!!

    //!!!!!!!!!!!!!!!!!!!!!!!!!!!!!!!!!!!!!!!!!!!!!!!!!!!!!!!!!
    // compute the coordinates of the base cutoff density
    found = false;

    // find the finest level containing the base cutoff density,
    // and set the base cutoff coord for this level
    for (auto n = base_geom.finest_radial_level; n >= 0; --n) {
        for (auto i = 1; i <= base_geom.numdisjointchunks(n); ++i) {
            if (!found) {
                int lo = base_geom.r_start_coord(n, i);
                int hi = base_geom.r_end_coord(n, i);
                for (auto r = lo; r <= hi; ++r) {
                    if (rho0(n, r) <= base_cutoff_density) {
                        base_geom.base_cutoff_density_coord(n) = r;
                        which_lev = n;
                        found = true;
                        break;
                    }
                }
            }
        }
    }

    // if the base cutoff density was not found anywhere, { set
    // it to above the top of the domain on the finest level
    if (!found) {
        which_lev = base_geom.finest_radial_level;
        base_geom.base_cutoff_density_coord(base_geom.finest_radial_level) =
            base_geom.nr(base_geom.finest_radial_level);
    }

    // set the base cutoff coordinate on the finer levels
    // do n=which_lev+1,base_geom.finest_radial_level
    for (auto n = which_lev + 1; n <= base_geom.finest_radial_level; ++n) {
        base_geom.base_cutoff_density_coord(n) =
            2 * base_geom.base_cutoff_density_coord(n - 1) + 1;
    }

    // set the base cutoff coordinate on the coarser levels
    // do n=which_lev-1,0,-1
    for (auto n = which_lev - 1; n >= 0; --n) {
        if (base_geom.base_cutoff_density_coord(n + 1) % 2 == 0) {
            base_geom.base_cutoff_density_coord(n) =
                base_geom.base_cutoff_density_coord(n + 1) / 2;
        } else {
            base_geom.base_cutoff_density_coord(n) =
                base_geom.base_cutoff_density_coord(n + 1) / 2 + 1;
        }
    }
    //!!!!!!!!!!!!!!!!!!!!!!!!!!!!!!!!!!!!!!!!!!!!!!!!!!!!!!!!!

    //!!!!!!!!!!!!!!!!!!!!!!!!!!!!!!!!!!!!!!!!!!!!!!!!!!!!!!!!!
    // compute the coordinates of the burning cutoff density
    found = false;

    // find the finest level containing the burning cutoff density,
    // and set the burning cutoff coord for this level
    for (auto n = base_geom.finest_radial_level; n >= 0; --n) {
        for (auto i = 1; i <= base_geom.numdisjointchunks(n); ++i) {
            if (!found) {
                int lo = base_geom.r_start_coord(n, i);
                int hi = base_geom.r_end_coord(n, i);
                for (auto r = lo; r <= hi; ++r) {
                    if (rho0(n, r) <= burning_cutoff_density_lo) {
                        base_geom.burning_cutoff_density_lo_coord(n) = r;
                        which_lev = n;
                        found = true;
                        break;
                    }
                }
            }
        }
    }

    // if the burning cutoff density was not found anywhere, { set
    // it to above the top of the domain on the finest level
    if (!found) {
        which_lev = base_geom.finest_radial_level;
        base_geom.burning_cutoff_density_lo_coord(
            base_geom.finest_radial_level) =
            base_geom.nr(base_geom.finest_radial_level);
    }

    // set the burning cutoff coordinate on the finer levels
    // do n=which_lev+1,base_geom.finest_radial_level
    for (auto n = which_lev + 1; n <= base_geom.finest_radial_level; ++n) {
        base_geom.burning_cutoff_density_lo_coord(n) =
            2 * base_geom.burning_cutoff_density_lo_coord(n - 1) + 1;
    }

    // set the burning cutoff coordinate on the coarser levels
    // do n=which_lev-1,0,-1
    for (auto n = which_lev - 1; n >= 0; --n) {
        if (base_geom.burning_cutoff_density_lo_coord(n + 1) % 2 == 0) {
            base_geom.burning_cutoff_density_lo_coord(n) =
                base_geom.burning_cutoff_density_lo_coord(n + 1) / 2;
        } else {
            base_geom.burning_cutoff_density_lo_coord(n) =
                base_geom.burning_cutoff_density_lo_coord(n + 1) / 2 + 1;
        }
    }

    // compute the coordinates of the burning cutoff density upper limit
    found = false;

    // find the finest level containing the burning cutoff density,
    // and set the burning cutoff coord for this level
    for (auto n = base_geom.finest_radial_level; n >= 0; --n) {
        for (auto i = 1; i <= base_geom.numdisjointchunks(n); ++i) {
            if (!found) {
                int lo = base_geom.r_start_coord(n, i);
                int hi = base_geom.r_end_coord(n, i);
                for (auto r = lo; r <= hi; ++r) {
                    if (rho0(n, r) >= burning_cutoff_density_hi) {
                        base_geom.burning_cutoff_density_hi_coord(n) = r;
                        which_lev = n;
                        found = true;
                        break;
                    }
                }
            }
        }
    }

    // if the burning cutoff density was not found anywhere, { set
    // it to above the bottom of the domain
    if (!found) {
        which_lev = base_geom.finest_radial_level;
        base_geom.burning_cutoff_density_hi_coord(
            base_geom.finest_radial_level) = 0;
    }

    // set the burning cutoff coordinate on the finer levels
    for (auto n = which_lev + 1; n <= base_geom.finest_radial_level; ++n) {
        base_geom.burning_cutoff_density_hi_coord(n) = 0;
    }

    // set the burning cutoff coordinate on the coarser levels
    for (auto n = which_lev - 1; n >= 0; --n) {
        if (base_geom.burning_cutoff_density_hi_coord(n + 1) % 2 == 0) {
            base_geom.burning_cutoff_density_hi_coord(n) = 0;
        } else {
            base_geom.burning_cutoff_density_hi_coord(n) = 0;
        }
    }
}

void Maestro::RestrictBase(BaseState<Real>& s0, const bool is_cell_centered) {
    RestrictBase(s0.array(), is_cell_centered);
}

void Maestro::RestrictBase(const BaseStateArray<Real>& s0,
                           const bool is_cell_centered) {
    // timer for profiling
    BL_PROFILE_VAR("Maestro::RestrictBase()", RestrictBase);

    for (int n = base_geom.finest_radial_level; n >= 1; --n) {
        for (int i = 1; i <= base_geom.numdisjointchunks(n); ++i) {
            if (is_cell_centered) {
                // for level n, make the coarser cells underneath simply the average of the fine
                for (auto j = base_geom.r_start_coord(n, i);
                     j < base_geom.r_end_coord(n, i); j += 2) {
                    s0(n - 1, j / 2) = 0.5 * (s0(n, j) + s0(n, j + 1));
                }
            } else {
                // for level n, make the coarse edge underneath equal to the fine edge value
                for (auto j = base_geom.r_start_coord(n, i);
                     j <= base_geom.r_end_coord(n, i) + 1; j += 2) {
                    s0(n - 1, j / 2) = s0(n, j);
                }
            }
        }
    }
}

void Maestro::FillGhostBase(BaseState<Real>& s0, const bool is_cell_centered) {
    FillGhostBase(s0.array(), is_cell_centered);
}

void Maestro::FillGhostBase(const BaseStateArray<Real>& s0,
                            const bool is_cell_centered) {
    // timer for profiling
    BL_PROFILE_VAR("Maestro::FillGhostBase()", FillGhostBase);

    for (int n = base_geom.finest_radial_level; n >= 1; --n) {
        for (int i = 1; i <= base_geom.numdisjointchunks(n); ++i) {
            const int lo = base_geom.r_start_coord(n, i);
            const int hi = base_geom.r_end_coord(n, i);

            if (is_cell_centered) {
                if (lo != 0) {
                    int r_crse = lo / 2 - 1;
                    Real del =
                        0.5 * (s0(n - 1, r_crse + 1) - s0(n - 1, r_crse - 1));
                    Real dpls =
                        2.0 * (s0(n - 1, r_crse + 1) - s0(n - 1, r_crse));
                    Real dmin =
                        2.0 * (s0(n - 1, r_crse) - s0(n - 1, r_crse - 1));
                    Real slim = min(fabs(dpls), fabs(dmin));
                    slim = dpls * dmin > 0.0 ? slim : 0.0;
                    Real slope = copysign(1.0, del) * min(slim, fabs(del));
                    s0(n, lo - 1) = s0(n - 1, r_crse) + 0.25 * slope;
                    s0(n, lo - 2) = s0(n - 1, r_crse) - 0.25 * slope;

                    r_crse = lo / 2 - 2;
                    del = 0.5 * (s0(n - 1, r_crse + 1) - s0(n - 1, r_crse - 1));
                    dpls = 2.0 * (s0(n - 1, r_crse + 1) - s0(n - 1, r_crse));
                    dmin = 2.0 * (s0(n - 1, r_crse) - s0(n - 1, r_crse - 1));
                    slim = min(fabs(dpls), fabs(dmin));
                    slim = dpls * dmin > 0.0 ? slim : 0.0;
                    slope = copysign(1.0, del) * min(slim, fabs(del));
                    s0(n, lo - 3) = s0(n - 1, r_crse) + 0.25 * slope;
                    s0(n, lo - 4) = s0(n - 1, r_crse) - 0.25 * slope;
                }

                if (hi != base_geom.nr(n) - 1) {
                    int r_crse = (hi + 1) / 2;
                    Real del =
                        0.5 * (s0(n - 1, r_crse + 1) - s0(n - 1, r_crse - 1));
                    Real dpls =
                        2.0 * (s0(n - 1, r_crse + 1) - s0(n - 1, r_crse));
                    Real dmin =
                        2.0 * (s0(n - 1, r_crse) - s0(n - 1, r_crse - 1));
                    Real slim = min(fabs(dpls), fabs(dmin));
                    slim = dpls * dmin > 0.0 ? slim : 0.0;
                    Real slope = copysign(1.0, del) * min(slim, fabs(del));
                    s0(n, hi + 1) = s0(n - 1, r_crse) - 0.25 * slope;
                    s0(n, hi + 2) = s0(n - 1, r_crse) + 0.25 * slope;

                    r_crse = (hi + 1) / 2 + 1;
                    del = 0.5 * (s0(n - 1, r_crse + 1) - s0(n - 1, r_crse - 1));
                    dpls = 2.0 * (s0(n - 1, r_crse + 1) - s0(n - 1, r_crse));
                    dmin = 2.0 * (s0(n - 1, r_crse) - s0(n - 1, r_crse - 1));
                    slim = min(fabs(dpls), fabs(dmin));
                    slim = dpls * dmin > 0.0 ? slim : 0.0;
                    slope = copysign(1.0, del) * min(slim, fabs(del));
                    s0(n, hi + 3) = s0(n - 1, r_crse) - 0.25 * slope;
                    s0(n, hi + 4) = s0(n - 1, r_crse) + 0.25 * slope;
                }
            } else {
                if (lo != 0) {
                    // quadratic interpolation from the three closest points
                    s0(n, lo - 1) = -s0(n, lo + 1) / 3.0 + s0(n, lo) +
                                    s0(n - 1, lo / 2 - 1) / 3.0;
                    // copy the next ghost cell value directly in from the coarser level
                    s0(n, lo - 2) = s0(n - 1, (lo - 2) / 2);
                }

                if (hi + 1 != base_geom.nr(n)) {
                    // quadratic interpolation from the three closest points
                    s0(n, hi + 2) = -s0(n, hi) / 3.0 + s0(n, hi + 1) +
                                    s0(n - 1, (hi + 3) / 2) / 3.0;
                    // copy the next ghost cell value directly in from the coarser level
                    s0(n, hi + 3) = s0(n - 1, (hi + 3) / 2);
                }
            }
        }
    }
}<|MERGE_RESOLUTION|>--- conflicted
+++ resolved
@@ -23,7 +23,6 @@
         const auto center_p = center;
 
         AMREX_PARALLEL_FOR_3D(tilebox, i, j, k, {
-<<<<<<< HEAD
             Real x = probLo[0] + (static_cast<Real>(i) + 0.5) * dx_lev[0] -
                      center_p[0];
             Real y = probLo[1] + (static_cast<Real>(j) + 0.5) * dx_lev[1] -
@@ -34,15 +33,7 @@
             Real index =
                 (x * x + y * y + z * z) / (2.0 * dx_fine[0] * dx_fine[0]) -
                 0.375;
-            cc_to_r(i, j, k) = round(index);
-=======
-            Real x = probLo[0] + (static_cast<Real>(i)+0.5)*dx_lev[0] - center_p[0];
-            Real y = probLo[1] + (static_cast<Real>(j)+0.5)*dx_lev[1] - center_p[1];
-            Real z = probLo[2] + (static_cast<Real>(k)+0.5)*dx_lev[2] - center_p[2];
-
-            Real index = (x*x + y*y + z*z)/(2.0*dx_fine[0]*dx_fine[0]) - 0.375;
-            cc_to_r(i,j,k) = (int)round(index);
->>>>>>> 4883f178
+            cc_to_r(i, j, k) = (int)round(index);
         })
     }
 }
