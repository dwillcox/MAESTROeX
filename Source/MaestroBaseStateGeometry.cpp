#include <Maestro.H>
#include <Maestro_F.H>

using namespace amrex;

<<<<<<< HEAD
void 
Maestro::InitBaseStateGeometry(const int max_radial_level_in, 
                               const int nr_fine_in,
                               const Real dr_fine_in,
                               const int nr_irreg_in)
{
    // timer for profiling
    BL_PROFILE_VAR("Maestro::InitBaseStateGeometry()", InitBaseStateGeometry); 

    Print() << "Calling InitBaseStateGeometry()" << std::endl;

    const auto probLo = geom[0].ProbLoArray();
    const auto probHi = geom[0].ProbHiArray();

    max_radial_level = max_radial_level_in;
    finest_radial_level = max_radial_level_in; // FIXME - we want to set this after regridding
    nr_fine = nr_fine_in;
    dr_fine = dr_fine_in;
    nr_irreg = nr_irreg_in;

    dr.resize(max_radial_level+1);
    nr.resize(max_radial_level+1);

    base_cutoff_density_coord.resize(max_radial_level+1);
    anelastic_cutoff_density_coord.resize(max_radial_level+1);
    burning_cutoff_density_lo_coord.resize(max_radial_level+1);
    burning_cutoff_density_hi_coord.resize(max_radial_level+1);

    const int max_lev = max_radial_level+1;

    // compute center(:)
    if (octant) {
        for (auto i = 0; i < 3; ++i) {
            if (!(spherical == 1 && AMREX_SPACEDIM == 3 && 
                    probLo[i] == 0.0 ) ) {
                Abort("ERROR: octant requires spherical with prob_lo = 0.0");
            }
            center[i] = 0.0;
        }
    } else {
        for (auto i = 0; i < AMREX_SPACEDIM; ++i) {
            center[i] = 0.5*(probLo[i] + probHi[i]);
        }
    }

    auto nr_p = nr.array();
    auto dr_p = dr.array();
    auto r_cc_loc_p = r_cc_loc_b.array();
    auto r_edge_loc_p = r_edge_loc_b.array();
    
    // compute nr(:) and dr(:)
    nr_p(max_radial_level) = nr_fine;
    dr_p(max_radial_level) = dr_fine;

    // computes dr, nr, r_cc_loc, r_edge_loc
    if (spherical == 0) {
        // cartesian case

        // compute nr(:) and dr(:) assuming refinement ratio = 2
        for (auto n = max_radial_level-1; n >= 0; --n) {
          nr_p(n) = nr_p(n+1) / 2;
          dr_p(n) = dr_p(n+1) * 2.0;
        }

        // compute r_cc_loc, r_edge_loc
        for (auto n = 0; n <= max_radial_level; ++n) {
            for (auto i = 0; i < nr_p(n); ++i) {
                r_cc_loc_p(n,i) = probLo[AMREX_SPACEDIM-1] + (Real(i)+0.5)*dr_p(n);
            }
            for (auto i = 0; i <= nr_p(n); ++i) {
                r_edge_loc_p(n,i) = probLo[AMREX_SPACEDIM-1] + (Real(i))*dr_p(n);
            }
        }
    } else {

        // spherical case
        // compute r_cc_loc, r_edge_loc
        if (use_exact_base_state) {
            const Real* dx_fine = geom[max_level].CellSize();
            // nr_fine = nr_irreg + 1
            for (auto i = 0; i < nr_fine; ++i) {
                r_cc_loc_p(0,i) = sqrt(0.75+2.0*Real(i))*dx_fine[0];
            }
            r_edge_loc_p(0,0) = 0.0;
            for (auto i = 0; i < nr_fine; ++i) {
                r_edge_loc_p(0,i+1) = sqrt(0.75+2.0*(Real(i)+0.5))*dx_fine[0];
            }
        } else {
            for (auto i = 0; i < nr_fine; ++i) {
                r_cc_loc_p(0,i) = (Real(i)+0.5)*dr_p(0);
            }
            for (auto i = 0; i <= nr_fine; ++i) {
                r_edge_loc_p(0,i) = Real(i)*dr_p(0);
            }
        }
    }
}
=======
// void 
// Maestro::InitBaseStateGeometry(const int base_geom.max_radial_level_in, 
//                                const int base_geom.nr_fine_in,
//                                const Real dr_fine_in,
//                                const int nr_irreg_in)
// {
//     // timer for profiling
//     BL_PROFILE_VAR("Maestro::InitBaseStateGeometry()", InitBaseStateGeometry); 

//     Print() << "Calling InitBaseStateGeometry()" << std::endl;

//     const auto probLo = geom[0].ProbLoArray();
//     const auto probHi = geom[0].ProbHiArray();

//     base_geom.max_radial_level = base_geom.max_radial_level_in;
//     base_geom.finest_radial_level = base_geom.max_radial_level_in; // FIXME - we want to set this after regridding
//     base_geom.nr_fine = base_geom.nr_fine_in;
//     dr_fine = dr_fine_in;
//     nr_irreg = nr_irreg_in;

//     dr.resize(base_geom.max_radial_level+1);
//     nr.resize(base_geom.max_radial_level+1);

//     base_cutoff_density_coord.resize(base_geom.max_radial_level+1);
//     anelastic_cutoff_density_coord.resize(base_geom.max_radial_level+1);
//     burning_cutoff_density_lo_coord.resize(base_geom.max_radial_level+1);
//     burning_cutoff_density_hi_coord.resize(base_geom.max_radial_level+1);

//     const int max_lev = base_geom.max_radial_level+1;

//     // compute center(:)
//     if (octant) {
//         for (auto i = 0; i < 3; ++i) {
//             if (!(spherical == 1 && AMREX_SPACEDIM == 3 && 
//                     probLo[i] == 0.0 ) ) {
//                 Abort("ERROR: octant requires spherical with prob_lo = 0.0");
//             }
//             center[i] = 0.0;
//         }
//     } else {
//         for (auto i = 0; i < AMREX_SPACEDIM; ++i) {
//             center[i] = 0.5*(probLo[i] + probHi[i]);
//         }
//     }

//     // compute base_geom.nr(:) and dr(:)
//     base_geom.nr(base_geom.max_radial_level) = base_geom.nr_fine;
//     dr(base_geom.max_radial_level) = dr_fine;

//     // computes dr, nr, r_cc_loc, r_edge_loc
//     if (spherical == 0) {
//         // cartesian case

//         // compute base_geom.nr(:) and dr(:) assuming refinement ratio = 2
//         for (auto n = base_geom.max_radial_level-1; n >= 0; --n) {
//           base_geom.nr(n) = base_geom.nr(n+1) / 2;
//           dr(n) = dr(n+1) * 2.0;
//         }

//         // compute r_cc_loc, r_edge_loc
//         for (auto n = 0; n <= base_geom.max_radial_level; ++n) {
//             for (auto i = 0; i < base_geom.nr(n); ++i) {
//                 r_cc_loc_b(n,i) = probLo[AMREX_SPACEDIM-1] + (Real(i)+0.5)*dr(n);
//             }
//             for (auto i = 0; i <= base_geom.nr(n); ++i) {
//                 r_edge_loc_b(n,i) = probLo[AMREX_SPACEDIM-1] + (Real(i))*dr(n);
//             }
//         }
//     } else {

//         // spherical case
//         // compute r_cc_loc, r_edge_loc
//         if (use_exact_base_state) {
//             const Real* dx_fine = geom[max_level].CellSize();
//             // base_geom.nr_fine = nr_irreg + 1
//             for (auto i = 0; i < base_geom.nr_fine; ++i) {
//                 r_cc_loc_b(0,i) = sqrt(0.75+2.0*Real(i))*dx_fine[0];
//             }
//             r_edge_loc_b(0,0) = 0.0;
//             for (auto i = 0; i < base_geom.nr_fine; ++i) {
//                 r_edge_loc_b(0,i+1) = sqrt(0.75+2.0*(Real(i)+0.5))*dx_fine[0];
//             }
//         } else {
//             for (auto i = 0; i < base_geom.nr_fine; ++i) {
//                 r_cc_loc_b(0,i) = (Real(i)+0.5)*dr(0);
//             }
//             for (auto i = 0; i <= base_geom.nr_fine; ++i) {
//                 r_edge_loc_b(0,i) = Real(i)*dr(0);
//             }
//         }
//     }
// }
>>>>>>> b765b468

#if (AMREX_SPACEDIM == 3)
void 
Maestro::InitBaseStateMapSphr(const int lev, const MFIter& mfi, 
                              const GpuArray<Real,
                              AMREX_SPACEDIM> dx_fine, 
                              const GpuArray<Real,
                              AMREX_SPACEDIM> dx_lev) 
{
    // timer for profiling
    BL_PROFILE_VAR("Maestro::InitBaseStateMapSphr()", InitBaseStateMapSphr); 

    if (!spherical) {
        Abort("init_base_state_map_sphr() does not work for planar");
    }

    if (use_exact_base_state) {

        const Box& tilebox = mfi.tilebox();
        const Array4<Real> cc_to_r = cell_cc_to_r[lev].array(mfi);

        const auto probLo = geom[0].ProbLoArray();

        const auto center_p = center;

        AMREX_PARALLEL_FOR_3D(tilebox, i, j, k, {
            Real x = probLo[0] + (static_cast<Real>(i)+0.5)*dx_lev[0] - center_p[0];
            Real y = probLo[1] + (static_cast<Real>(j)+0.5)*dx_lev[1] - center_p[1];
            Real z = probLo[2] + (static_cast<Real>(k)+0.5)*dx_lev[2] - center_p[2];

            Real index = (x*x + y*y + z*z)/(2.0*dx_fine[0]*dx_fine[0]) - 0.375;
            cc_to_r(i,j,k) = round(index);
        })
    }
}
#endif

void 
Maestro::ComputeCutoffCoords(const RealVector& rho0)
{
    // compute the coordinates of the anelastic cutoff
    bool found = false;
    const int max_lev = base_geom.max_radial_level + 1;
    int which_lev = 0;

    // find the finest level containing the anelastic cutoff density,
    // and set the anelastic cutoff coord for this level
<<<<<<< HEAD
    auto anelastic_cutoff_density_coord_p = anelastic_cutoff_density_coord.array(); 
    for (auto n=finest_radial_level; n >= 0; --n) {
        for (auto i = 1; i <= numdisjointchunks.array()(n); ++i) {
            if (!found) {
                int lo = r_start_coord.array()(n,i);
                int hi = r_end_coord.array()(n,i);
                for (auto r = lo; r <= hi; ++r) {
                    if (rho0[n + max_lev*r] <= anelastic_cutoff_density) {
                        anelastic_cutoff_density_coord_p(n) = r;
=======
    for (auto n=base_geom.finest_radial_level; n >= 0; --n) {
        for (auto i = 1; i <= base_geom.numdisjointchunks(n); ++i) {
            if (!found) {
                int lo = base_geom.r_start_coord(n,i);
                int hi = base_geom.r_end_coord(n,i);
                for (auto r = lo; r <= hi; ++r) {
                    if (rho0[n + max_lev*r] <= anelastic_cutoff_density) {
                        base_geom.anelastic_cutoff_density_coord(n) = r;
>>>>>>> b765b468
                        which_lev = n;
                        found = true;
                        break;
                    }
                }
            }
        }
    }

    // if the anelastic cutoff density was not found anywhere, { set
    // it to above the top of the domain on the finest level
    if (!found) {
<<<<<<< HEAD
        which_lev = finest_radial_level;
        anelastic_cutoff_density_coord_p(finest_radial_level) = nr.array()(finest_radial_level);
    }

    // set the anelastic cutoff coordinate on the finer levels
    for (auto n = which_lev+1; n <= finest_radial_level; ++n) {
        anelastic_cutoff_density_coord_p(n) = 2*anelastic_cutoff_density_coord_p(n-1)+1;
=======
        which_lev = base_geom.finest_radial_level;
        base_geom.anelastic_cutoff_density_coord(base_geom.finest_radial_level) = base_geom.nr(base_geom.finest_radial_level);
    }

    // set the anelastic cutoff coordinate on the finer levels
    for (auto n = which_lev+1; n <= base_geom.finest_radial_level; ++n) {
        base_geom.anelastic_cutoff_density_coord(n) = 2*base_geom.anelastic_cutoff_density_coord(n-1)+1;
>>>>>>> b765b468
    }

    // set the anelastic cutoff coordinate on the coarser levels
    for (auto n = which_lev-1; n >= 0; --n) {
<<<<<<< HEAD
        if (anelastic_cutoff_density_coord_p(n+1) % 2 == 0) {
            anelastic_cutoff_density_coord_p(n) = anelastic_cutoff_density_coord_p(n+1) / 2;
        } else {
            anelastic_cutoff_density_coord_p(n) = anelastic_cutoff_density_coord_p(n+1) / 2 + 1;
=======
        if (base_geom.anelastic_cutoff_density_coord(n+1) % 2 == 0) {
            base_geom.anelastic_cutoff_density_coord(n) = base_geom.anelastic_cutoff_density_coord(n+1) / 2;
        } else {
            base_geom.anelastic_cutoff_density_coord(n) = base_geom.anelastic_cutoff_density_coord(n+1) / 2 + 1;
>>>>>>> b765b468
        }
    }
    //!!!!!!!!!!!!!!!!!!!!!!!!!!!!!!!!!!!!!!!!!!!!!!!!!!!!!!!!!

    //!!!!!!!!!!!!!!!!!!!!!!!!!!!!!!!!!!!!!!!!!!!!!!!!!!!!!!!!!
    // compute the coordinates of the base cutoff density
    found = false;

    // find the finest level containing the base cutoff density,
    // and set the base cutoff coord for this level
<<<<<<< HEAD
    auto base_cutoff_density_coord_p = base_cutoff_density_coord.array();
    for (auto n=finest_radial_level; n >= 0; --n) {
        for (auto i = 1; i <= numdisjointchunks.array()(n); ++i) {
            if (!found) {
                int lo = r_start_coord.array()(n,i);
                int hi = r_end_coord.array()(n,i);
                for (auto r = lo; r <= hi; ++r) {
                    if (rho0[n + max_lev*r] <= base_cutoff_density) {
                        base_cutoff_density_coord_p(n) = r;
=======
    for (auto n=base_geom.finest_radial_level; n >= 0; --n) {
        for (auto i = 1; i <= base_geom.numdisjointchunks(n); ++i) {
            if (!found) {
                int lo = base_geom.r_start_coord(n,i);
                int hi = base_geom.r_end_coord(n,i);
                for (auto r = lo; r <= hi; ++r) {
                    if (rho0[n + max_lev*r] <= base_cutoff_density) {
                        base_geom.base_cutoff_density_coord(n) = r;
>>>>>>> b765b468
                        which_lev = n;
                        found = true;
                        break;
                    }
                }
            }
        }
    }

    // if the base cutoff density was not found anywhere, { set
    // it to above the top of the domain on the finest level
    if (!found) {
<<<<<<< HEAD
        which_lev = finest_radial_level;
        base_cutoff_density_coord_p(finest_radial_level) = nr.array()(finest_radial_level);
    }

    // set the base cutoff coordinate on the finer levels
    // do n=which_lev+1,finest_radial_level
    for (auto n = which_lev+1; n <= finest_radial_level; ++n) {
        base_cutoff_density_coord_p(n) = 2*base_cutoff_density_coord_p(n-1)+1;
=======
        which_lev = base_geom.finest_radial_level;
        base_geom.base_cutoff_density_coord(base_geom.finest_radial_level) = base_geom.nr(base_geom.finest_radial_level);
    }

    // set the base cutoff coordinate on the finer levels
    // do n=which_lev+1,base_geom.finest_radial_level
    for (auto n = which_lev+1; n <= base_geom.finest_radial_level; ++n) {
        base_geom.base_cutoff_density_coord(n) = 2*base_geom.base_cutoff_density_coord(n-1)+1;
>>>>>>> b765b468
    }

    // set the base cutoff coordinate on the coarser levels
    // do n=which_lev-1,0,-1
    for (auto n = which_lev-1; n >= 0; --n) {
<<<<<<< HEAD
        if (base_cutoff_density_coord_p(n+1) % 2 == 0) {
            base_cutoff_density_coord_p(n) = base_cutoff_density_coord_p(n+1) / 2;
        } else {
            base_cutoff_density_coord_p(n) = base_cutoff_density_coord_p(n+1) / 2 + 1;
=======
        if (base_geom.base_cutoff_density_coord(n+1) % 2 == 0) {
            base_geom.base_cutoff_density_coord(n) = base_geom.base_cutoff_density_coord(n+1) / 2;
        } else {
            base_geom.base_cutoff_density_coord(n) = base_geom.base_cutoff_density_coord(n+1) / 2 + 1;
>>>>>>> b765b468
        }
    }
    //!!!!!!!!!!!!!!!!!!!!!!!!!!!!!!!!!!!!!!!!!!!!!!!!!!!!!!!!!

    //!!!!!!!!!!!!!!!!!!!!!!!!!!!!!!!!!!!!!!!!!!!!!!!!!!!!!!!!!
    // compute the coordinates of the burning cutoff density
    found = false;

    // find the finest level containing the burning cutoff density,
    // and set the burning cutoff coord for this level
<<<<<<< HEAD
    auto burning_cutoff_density_lo_coord_p = burning_cutoff_density_lo_coord.array();
    for (auto n=finest_radial_level; n >= 0; --n) {
        for (auto i = 1; i <= numdisjointchunks.array()(n); ++i) {
            if (!found) {
                //  do r=r_start_coord(n,i),r_end_coord(n,i)
                int lo = r_start_coord.array()(n,i);
                int hi = r_end_coord.array()(n,i);
                for (auto r = lo; r <= hi; ++r) {
                    if (rho0[n + max_lev*r] <= burning_cutoff_density_lo) {
                        burning_cutoff_density_lo_coord_p(n) = r;
=======
    for (auto n=base_geom.finest_radial_level; n >= 0; --n) {
        for (auto i = 1; i <= base_geom.numdisjointchunks(n); ++i) {
            if (!found) {
                int lo = base_geom.r_start_coord(n,i);
                int hi = base_geom.r_end_coord(n,i);
                for (auto r = lo; r <= hi; ++r) {
                    if (rho0[n + max_lev*r] <= burning_cutoff_density_lo) {
                        base_geom.burning_cutoff_density_lo_coord(n) = r;
>>>>>>> b765b468
                        which_lev = n;
                        found = true;
                        break;
                    }
                }
            }
        }
    }

    // if the burning cutoff density was not found anywhere, { set
    // it to above the top of the domain on the finest level
    if (!found) {
<<<<<<< HEAD
        which_lev = finest_radial_level;
        burning_cutoff_density_lo_coord_p(finest_radial_level) = nr.array()(finest_radial_level);
    }

    // set the burning cutoff coordinate on the finer levels
    // do n=which_lev+1,finest_radial_level
    for (auto n = which_lev+1; n <= finest_radial_level; ++n) {
        burning_cutoff_density_lo_coord_p(n) = 2*burning_cutoff_density_lo_coord_p(n-1)+1;
=======
        which_lev = base_geom.finest_radial_level;
        base_geom.burning_cutoff_density_lo_coord(base_geom.finest_radial_level) = base_geom.nr(base_geom.finest_radial_level);
    }

    // set the burning cutoff coordinate on the finer levels
    // do n=which_lev+1,base_geom.finest_radial_level
    for (auto n = which_lev+1; n <= base_geom.finest_radial_level; ++n) {
        base_geom.burning_cutoff_density_lo_coord(n) = 2*base_geom.burning_cutoff_density_lo_coord(n-1)+1;
>>>>>>> b765b468
    }

    // set the burning cutoff coordinate on the coarser levels
    // do n=which_lev-1,0,-1
    for (auto n = which_lev-1; n >= 0; --n) {
<<<<<<< HEAD
        if (burning_cutoff_density_lo_coord_p(n+1)%2 == 0) {
            burning_cutoff_density_lo_coord_p(n) = burning_cutoff_density_lo_coord_p(n+1) / 2;
        } else {
            burning_cutoff_density_lo_coord_p(n) = burning_cutoff_density_lo_coord_p(n+1) / 2 + 1;
=======
        if (base_geom.burning_cutoff_density_lo_coord(n+1)%2 == 0) {
            base_geom.burning_cutoff_density_lo_coord(n) = base_geom.burning_cutoff_density_lo_coord(n+1) / 2;
        } else {
            base_geom.burning_cutoff_density_lo_coord(n) = base_geom.burning_cutoff_density_lo_coord(n+1) / 2 + 1;
>>>>>>> b765b468
        }
    }

    // compute the coordinates of the burning cutoff density upper limit
    found = false;

    // find the finest level containing the burning cutoff density,
    // and set the burning cutoff coord for this level
<<<<<<< HEAD
    auto burning_cutoff_density_hi_coord_p = burning_cutoff_density_hi_coord.array();
    for (auto n=finest_radial_level; n >= 0; --n) {
        for (auto i = 1; i <= numdisjointchunks.array()(n); ++i) {
            if (!found) {
                //  do r=r_end_coord(n,i),r_start_coord(n,i),1
                int lo = r_start_coord.array()(n,i);
                int hi = r_end_coord.array()(n,i);
                for (auto r = lo; r <= hi; ++r) {
                    if (rho0[n + max_lev*r] >= burning_cutoff_density_hi) {
                        burning_cutoff_density_hi_coord_p(n) = r;
=======
    for (auto n=base_geom.finest_radial_level; n >= 0; --n) {
        for (auto i = 1; i <= base_geom.numdisjointchunks(n); ++i) {
            if (!found) {
                int lo = base_geom.r_start_coord(n,i);
                int hi = base_geom.r_end_coord(n,i);
                for (auto r = lo; r <= hi; ++r) {
                    if (rho0[n + max_lev*r] >= burning_cutoff_density_hi) {
                        base_geom.burning_cutoff_density_hi_coord(n) = r;
>>>>>>> b765b468
                        which_lev = n;
                        found = true;
                        break;
                    }
                }
            }
        }
    }

    // if the burning cutoff density was not found anywhere, { set
    // it to above the bottom of the domain
    if (!found) {
<<<<<<< HEAD
        which_lev = finest_radial_level;
        burning_cutoff_density_hi_coord_p(finest_radial_level) = 0;
    }

    // set the burning cutoff coordinate on the finer levels
    for (auto n = which_lev+1; n <= finest_radial_level; ++n) {
        burning_cutoff_density_hi_coord_p(n) = 0;
=======
        which_lev = base_geom.finest_radial_level;
        base_geom.burning_cutoff_density_hi_coord(base_geom.finest_radial_level) = 0;
    }

    // set the burning cutoff coordinate on the finer levels
    for (auto n = which_lev+1; n <= base_geom.finest_radial_level; ++n) {
        base_geom.burning_cutoff_density_hi_coord(n) = 0;
>>>>>>> b765b468
    }

    // set the burning cutoff coordinate on the coarser levels
    for (auto n = which_lev-1; n >= 0; --n) {
<<<<<<< HEAD
        if (burning_cutoff_density_hi_coord_p(n+1)%2 == 0) {
            burning_cutoff_density_hi_coord_p(n) = 0;
        } else {
            burning_cutoff_density_hi_coord_p(n) = 0;
=======
        if (base_geom.burning_cutoff_density_hi_coord(n+1)%2 == 0) {
            base_geom.burning_cutoff_density_hi_coord(n) = 0;
        } else {
            base_geom.burning_cutoff_density_hi_coord(n) = 0;
>>>>>>> b765b468
        }
    }
}

// void 
// Maestro::InitMultilevel(const int base_geom.finest_radial_level_in) {
//     // compute numdisjointchunks, r_start_coord, r_end_coord
//     // FIXME - right now there is one chunk at each level that spans the domain

//     // NOTE: in the Fortran r_start_coord and r_end_coord had the shapes
//     // r_start_coord(0:base_geom.finest_radial_level,1:maxchunks), so here have offset
//     // second index by 1 so it can be indexed from 0.

//     // timer for profiling
//     BL_PROFILE_VAR("Maestro::InitMultilevel()", InitMultilevel); 

//     const int max_lev = base_geom.max_radial_level+1;

//     if (spherical) {
//         base_geom.finest_radial_level = 0;
//     } else {
//         base_geom.finest_radial_level = base_geom.finest_radial_level_in;
//     }

//     numdisjointchunks.resize(base_geom.finest_radial_level+1);

//     // loop through tag_array first to determine the maximum number of chunks
//     // to use for allocating r_start_coord and r_end_coord
//     int maxchunks = 1;
//     for (auto n = 1; n <= base_geom.finest_radial_level; ++n) {

//         // initialize variables
//         bool chunk_start = false;
//         int nchunks = 0;

//         // increment nchunks at beginning of each chunk
//         // (ex. when the tagging index changes from 0 to 1)
//         for (auto r = 0; r < base_geom.nr(n-1); ++r) {
//             if (tag_array[n-1 + max_lev*r] > 0 && !chunk_start) {
//                 chunk_start = true;
//                 nchunks += 1;
//             } else if (tag_array[n-1 + max_lev*r] == 0 && chunk_start) {
//                 chunk_start = false;
//             }
//         }
//         maxchunks = max(nchunks, maxchunks);
//     }

//     r_start_coord.resize(base_geom.finest_radial_level+1, maxchunks+1);
//     r_end_coord.resize(base_geom.finest_radial_level+1, maxchunks+1);

//     if (!spherical) {

//         // coarsest grid always has 1 chunk of data
//         numdisjointchunks(0) = 1;
//         r_start_coord(0,1) = 0;
//         r_end_coord(0,1) = base_geom.nr(0)-1;

//         // for > 1 chunks (multilevel)
//         for (auto n = 1; n <= base_geom.finest_radial_level; ++n) {
//             // initialize variables
//             bool chunk_start = false;
//             numdisjointchunks(n) = 0;

//             // increment numdisjointchunks at beginning of each chunk
//             // (ex. when the tagging index changes from 0 to 1)
//             for (auto r = 0; r < base_geom.nr(n-1); ++r) {
//                 if (tag_array[n-1 + max_lev*r] > 0 && !chunk_start) {
//                     chunk_start = true;
//                     numdisjointchunks(n) += 1;
//                     r_start_coord(n,numdisjointchunks(n)) = 2*r;
//                 } else if (tag_array[n-1+max_lev*r] == 0 && chunk_start) {
//                     r_end_coord(n, numdisjointchunks(n)) = 2*r-1;
//                     chunk_start = false;
//                 } else if (r==base_geom.nr(n-1)-1 && chunk_start) {
//                     // if last chunk is at the end of array
//                     r_end_coord(n, numdisjointchunks(n)) = 2*r-1;
//                 }
//             }
//         }
//     } else {
//         numdisjointchunks(0) = 1;
//         r_start_coord(0,1) = 0;
//         r_end_coord(0,1) = base_geom.nr(0)-1;
//     }
// }

void 
Maestro::RestrictBase(RealVector& s0, bool is_cell_centered)
{
    // timer for profiling
<<<<<<< HEAD
    BL_PROFILE_VAR("Maestro::InitMultilevel()", InitMultilevel); 

    const int max_lev = max_radial_level+1;

    if (spherical) {
       finest_radial_level = 0;
    } else {
       finest_radial_level = finest_radial_level_in;
    }

    numdisjointchunks.resize(finest_radial_level+1);

    // loop through tag_array first to determine the maximum number of chunks
    // to use for allocating r_start_coord and r_end_coord
    int maxchunks = 1;
    for (auto n = 1; n <= finest_radial_level; ++n) {

        // initialize variables
        bool chunk_start = false;
        int nchunks = 0;

        // increment nchunks at beginning of each chunk
        // (ex. when the tagging index changes from 0 to 1)
        for (auto r = 0; r < nr.array()(n-1); ++r) {
            if (tag_array[n-1 + max_lev*r] > 0 && !chunk_start) {
                chunk_start = true;
                nchunks += 1;
            } else if (tag_array[n-1 + max_lev*r] == 0 && chunk_start) {
                chunk_start = false;
            }
        }
        maxchunks = max(nchunks, maxchunks);
    }

    r_start_coord.resize(finest_radial_level+1, maxchunks+1);
    r_end_coord.resize(finest_radial_level+1, maxchunks+1);

    auto numdisjointchunks_p = numdisjointchunks.array();
    auto r_start_coord_p = r_start_coord.array();
    auto r_end_coord_p = r_end_coord.array();
    
    if (!spherical) {

        // coarsest grid always has 1 chunk of data
        numdisjointchunks_p(0) = 1;
        r_start_coord_p(0,1) = 0;
        r_end_coord_p(0,1) = nr.array()(0)-1;

        // for > 1 chunks (multilevel)
        for (auto n = 1; n <= finest_radial_level; ++n) {
            // initialize variables
            bool chunk_start = false;
            numdisjointchunks_p(n) = 0;

            // increment numdisjointchunks at beginning of each chunk
            // (ex. when the tagging index changes from 0 to 1)
            for (auto r = 0; r < nr.array()(n-1); ++r) {
                if (tag_array[n-1 + max_lev*r] > 0 && !chunk_start) {
                    chunk_start = true;
                    numdisjointchunks_p(n) += 1;
                    r_start_coord_p(n,numdisjointchunks_p(n)) = 2*r;
                } else if (tag_array[n-1+max_lev*r] == 0 && chunk_start) {
                    r_end_coord_p(n, numdisjointchunks_p(n)) = 2*r-1;
                    chunk_start = false;
                } else if (r==nr.array()(n-1)-1 && chunk_start) {
                    // if last chunk is at the end of array
                    r_end_coord_p(n, numdisjointchunks_p(n)) = 2*r-1;
                }
            }
        }
    } else {
        numdisjointchunks_p(0) = 1;
        r_start_coord_p(0,1) = 0;
        r_end_coord_p(0,1) = nr.array()(0)-1;
=======
    BL_PROFILE_VAR("Maestro::RestrictBase()", RestrictBase); 

    const int max_lev = base_geom.max_radial_level + 1;

    for (int n = base_geom.finest_radial_level; n >= 1; --n) {        
        for (int i = 1; i <= base_geom.numdisjointchunks(n); ++i) {
            if (is_cell_centered) {
                // for level n, make the coarser cells underneath simply the average of the fine
                for (auto j = base_geom.r_start_coord(n,i); j < base_geom.r_end_coord(n,i); j+=2) {
                    s0[n-1 + max_lev*j/2] = 0.5 * (s0[n + max_lev*j] + s0[n + max_lev*(j+1)]);
                }
            } else {
                // for level n, make the coarse edge underneath equal to the fine edge value
                for (auto j = base_geom.r_start_coord(n,i); j <= base_geom.r_end_coord(n,i)+1; j+=2) {
                    s0[n-1 + max_lev*j/2] = s0[n + max_lev*j];
                }
            }
        }
>>>>>>> b765b468
    }
}

void 
Maestro::RestrictBase(BaseState<Real>& s0, bool is_cell_centered)
{
    RestrictBase(s0.array(), is_cell_centered);
}

void 
Maestro::RestrictBase(BaseStateArray<Real> s0, bool is_cell_centered)
{
    // timer for profiling
    BL_PROFILE_VAR("Maestro::RestrictBase()", RestrictBase); 

<<<<<<< HEAD
    const int max_lev = max_radial_level + 1;

    for (int n = finest_radial_level; n >= 1; --n) {        
        for (int i = 1; i <= numdisjointchunks.array()(n); ++i) {
            if (is_cell_centered) {
                // for level n, make the coarser cells underneath simply the average of the fine
                for (auto j = r_start_coord.array()(n,i); j < r_end_coord.array()(n,i); j+=2) {
                    s0[n-1 + max_lev*j/2] = 0.5 * (s0[n + max_lev*j] + s0[n + max_lev*(j+1)]);
                }
            } else {
                // for level n, make the coarse edge underneath equal to the fine edge value
                for (auto j = r_start_coord.array()(n,i); j <= r_end_coord.array()(n,i)+1; j+=2) {
                    s0[n-1 + max_lev*j/2] = s0[n + max_lev*j];
=======
    const int max_lev = base_geom.max_radial_level + 1;

    for (int n = base_geom.finest_radial_level; n >= 1; --n) {        
        for (int i = 1; i <= base_geom.numdisjointchunks(n); ++i) {
            if (is_cell_centered) {
                // for level n, make the coarser cells underneath simply the average of the fine
                for (auto j = base_geom.r_start_coord(n,i); j < base_geom.r_end_coord(n,i); j+=2) {
                    s0(n-1,j/2) = 0.5 * (s0(n,j) + s0(n,j+1));
                }
            } else {
                // for level n, make the coarse edge underneath equal to the fine edge value
                for (auto j = base_geom.r_start_coord(n,i); j <= base_geom.r_end_coord(n,i)+1; j+=2) {
                    s0(n-1,j/2) = s0(n,j);
>>>>>>> b765b468
                }
            }
        }
    }
}

void 
Maestro::RestrictBase(BaseState<Real>& s0, bool is_cell_centered)
{
    // timer for profiling
    BL_PROFILE_VAR("Maestro::RestrictBase()", RestrictBase); 

    const int max_lev = max_radial_level + 1;

    auto s0_p = s0.array();
    for (int n = finest_radial_level; n >= 1; --n) {        
        for (int i = 1; i <= numdisjointchunks.array()(n); ++i) {
            if (is_cell_centered) {
                // for level n, make the coarser cells underneath simply the average of the fine
                for (auto j = r_start_coord.array()(n,i); j < r_end_coord.array()(n,i); j+=2) {
                    s0_p(n-1,j/2) = 0.5 * (s0_p(n,j) + s0_p(n,j+1));
                }
            } else {
                // for level n, make the coarse edge underneath equal to the fine edge value
                for (auto j = r_start_coord.array()(n,i); j <= r_end_coord.array()(n,i)+1; j+=2) {
                    s0_p(n-1,j/2) = s0_p(n,j);
                }
            }
        }
    }
}

void 
Maestro::FillGhostBase(RealVector& s0, bool is_cell_centered)
{
    // timer for profiling
    BL_PROFILE_VAR("Maestro::FillGhostBase()", FillGhostBase); 

<<<<<<< HEAD
    const int max_lev = max_radial_level + 1;

    for (int n = finest_radial_level; n >= 1; --n) {
        for (int i = 1; i <= numdisjointchunks.array()(n); ++i) {

            const int lo = r_start_coord.array()(n,i);
            const int hi = r_end_coord.array()(n,i);
=======
    const int max_lev = base_geom.max_radial_level + 1;

    for (int n = base_geom.finest_radial_level; n >= 1; --n) {
        for (int i = 1; i <= base_geom.numdisjointchunks(n); ++i) {

            const int lo = base_geom.r_start_coord(n,i);
            const int hi = base_geom.r_end_coord(n,i);
>>>>>>> b765b468

            if (is_cell_centered) {

                if (lo != 0) {
                    int r_crse = lo/2-1;
                    Real del = 0.5*(s0[n-1+max_lev*(r_crse+1)]-s0[n-1+max_lev*(r_crse-1)]);
                    Real dpls = 2.0*(s0[n-1+max_lev*(r_crse+1)]-s0[n-1+max_lev*r_crse]);
                    Real dmin = 2.0*(s0[n-1+max_lev*r_crse]-s0[n-1+max_lev*(r_crse-1)]);
                    Real slim = min(fabs(dpls),fabs(dmin));
                    slim = dpls*dmin > 0.0 ? slim : 0.0;
                    Real slope = copysign(1.0,del)*min(slim,fabs(del));
                    s0[n+max_lev*(lo-1)] = s0[n-1+max_lev*r_crse] + 0.25*slope;
                    s0[n+max_lev*(lo-2)] = s0[n-1+max_lev*r_crse] - 0.25*slope;

                    r_crse = lo/2-2;
                    del = 0.5*(s0[n-1+max_lev*(r_crse+1)]-s0[n-1+max_lev*(r_crse-1)]);
                    dpls = 2.0*(s0[n-1+max_lev*(r_crse+1)]-s0[n-1+max_lev*r_crse]);
                    dmin = 2.0*(s0[n-1+max_lev*r_crse]-s0[n-1+max_lev*(r_crse-1)]);
                    slim = min(fabs(dpls),fabs(dmin));
                    slim = dpls*dmin > 0.0 ? slim : 0.0;
                    slope = copysign(1.0,del)*min(slim,fabs(del));
                    s0[n+max_lev*(lo-3)] = s0[n-1+max_lev*r_crse] + 0.25*slope;
                    s0[n+max_lev*(lo-4)] = s0[n-1+max_lev*r_crse] - 0.25*slope;
                }

<<<<<<< HEAD
                if (hi != nr.array()(n)-1) {
=======
                if (hi != base_geom.nr(n)-1) {
>>>>>>> b765b468
                    int r_crse = (hi+1)/2;
                    Real del = 0.5*(s0[n-1+max_lev*(r_crse+1)]-s0[n-1+max_lev*(r_crse-1)]);
                    Real dpls = 2.0*(s0[n-1+max_lev*(r_crse+1)]-s0[n-1+max_lev*r_crse]);
                    Real dmin = 2.0*(s0[n-1+max_lev*r_crse]-s0[n-1+max_lev*(r_crse-1)]);
                    Real slim = min(fabs(dpls),fabs(dmin));
                    slim = dpls*dmin > 0.0 ? slim : 0.0;
                    Real slope = copysign(1.0,del)*min(slim,fabs(del));
                    s0[n+max_lev*(hi+1)] = s0[n-1+max_lev*r_crse] - 0.25*slope;
                    s0[n+max_lev*(hi+2)] = s0[n-1+max_lev*r_crse] + 0.25*slope;

                    r_crse = (hi+1)/2+1;
                    del = 0.5*(s0[n-1+max_lev*(r_crse+1)]-s0[n-1+max_lev*(r_crse-1)]);
                    dpls = 2.0*(s0[n-1+max_lev*(r_crse+1)]-s0[n-1+max_lev*r_crse]);
                    dmin = 2.0*(s0[n-1+max_lev*r_crse]-s0[n-1+max_lev*(r_crse-1)]);
                    slim = min(fabs(dpls),fabs(dmin));
                    slim = dpls*dmin > 0.0 ? slim : 0.0;
                    slope = copysign(1.0,del)*min(slim,fabs(del));
                    s0[n+max_lev*(hi+3)] = s0[n-1+max_lev*r_crse] - 0.25*slope;
                    s0[n+max_lev*(hi+4)] = s0[n-1+max_lev*r_crse] + 0.25*slope;
                }
            } else {
                if (lo != 0) {
                    // quadratic interpolation from the three closest points
                    s0[n+max_lev*(lo-1)] = -s0[n+max_lev*(lo+1)]/3.0
                        + s0[n+max_lev*lo] + s0[n-1+max_lev*(lo/2-1)]/3.0;
                    // copy the next ghost cell value directly in from the coarser level
                    s0[n+max_lev*(lo-2)] = s0[n-1+max_lev*((lo-2)/2)];
                }

<<<<<<< HEAD
                if (hi+1 != nr.array()(n)) {
=======
                if (hi+1 != base_geom.nr(n)) {
>>>>>>> b765b468
                    // quadratic interpolation from the three closest points
                    s0[n+max_lev*(hi+2)] = -s0[n+max_lev*hi]/3.0
                        + s0[n+max_lev*(hi+1)] + s0[n-1+max_lev*((hi+3)/2)]/3.0;
                    // copy the next ghost cell value directly in from the coarser level
                    s0[n+max_lev*(hi+3)] = s0[n-1+max_lev*((hi+3)/2)];
                }
            }
        }
    }
}

void 
Maestro::FillGhostBase(BaseState<Real>& s0, bool is_cell_centered)
{
<<<<<<< HEAD
    // timer for profiling
    BL_PROFILE_VAR("Maestro::FillGhostBase()", FillGhostBase); 

    const int max_lev = max_radial_level + 1;

    auto s0_p = s0.array();
    for (int n = finest_radial_level; n >= 1; --n) {
        for (int i = 1; i <= numdisjointchunks.array()(n); ++i) {

            const int lo = r_start_coord.array()(n,i);
            const int hi = r_end_coord.array()(n,i);
=======
    FillGhostBase(s0.array(), is_cell_centered);
}

void 
Maestro::FillGhostBase(BaseStateArray<Real> s0, bool is_cell_centered)
{
    // timer for profiling
    BL_PROFILE_VAR("Maestro::FillGhostBase()", FillGhostBase); 

    const int max_lev = base_geom.max_radial_level + 1;

    for (int n = base_geom.finest_radial_level; n >= 1; --n) {
        for (int i = 1; i <= base_geom.numdisjointchunks(n); ++i) {

            const int lo = base_geom.r_start_coord(n,i);
            const int hi = base_geom.r_end_coord(n,i);
>>>>>>> b765b468

            if (is_cell_centered) {

                if (lo != 0) {
                    int r_crse = lo/2-1;
<<<<<<< HEAD
                    Real del = 0.5*(s0_p(n-1,r_crse+1)-s0_p(n-1,r_crse-1));
                    Real dpls = 2.0*(s0_p(n-1,r_crse+1)-s0_p(n-1,r_crse));
                    Real dmin = 2.0*(s0_p(n-1,r_crse)-s0_p(n-1,r_crse-1));
                    Real slim = min(fabs(dpls),fabs(dmin));
                    slim = dpls*dmin > 0.0 ? slim : 0.0;
                    Real slope = copysign(1.0,del)*min(slim,fabs(del));
                    s0_p(n,lo-1) = s0_p(n-1,r_crse) + 0.25*slope;
                    s0_p(n,lo-2) = s0_p(n-1,r_crse) - 0.25*slope;

                    r_crse = lo/2-2;
                    del = 0.5*(s0_p(n-1,r_crse+1)-s0_p(n-1,r_crse-1));
                    dpls = 2.0*(s0_p(n-1,r_crse+1)-s0_p(n-1,r_crse));
                    dmin = 2.0*(s0_p(n-1,r_crse)-s0_p(n-1,r_crse-1));
                    slim = min(fabs(dpls),fabs(dmin));
                    slim = dpls*dmin > 0.0 ? slim : 0.0;
                    slope = copysign(1.0,del)*min(slim,fabs(del));
                    s0_p(n,lo-3) = s0_p(n-1,r_crse) + 0.25*slope;
                    s0_p(n,lo-4) = s0_p(n-1,r_crse) - 0.25*slope;
                }

                if (hi != nr.array()(n)-1) {
                    int r_crse = (hi+1)/2;
                    Real del = 0.5*(s0_p(n-1,r_crse+1)-s0_p(n-1,r_crse-1));
                    Real dpls = 2.0*(s0_p(n-1,r_crse+1)-s0_p(n-1,r_crse));
                    Real dmin = 2.0*(s0_p(n-1,r_crse)-s0_p(n-1,r_crse-1));
                    Real slim = min(fabs(dpls),fabs(dmin));
                    slim = dpls*dmin > 0.0 ? slim : 0.0;
                    Real slope = copysign(1.0,del)*min(slim,fabs(del));
                    s0_p(n,hi+1) = s0_p(n-1,r_crse) - 0.25*slope;
                    s0_p(n,hi+2) = s0_p(n-1,r_crse) + 0.25*slope;

                    r_crse = (hi+1)/2+1;
                    del = 0.5*(s0_p(n-1,r_crse+1)-s0_p(n-1,r_crse-1));
                    dpls = 2.0*(s0_p(n-1,r_crse+1)-s0_p(n-1,r_crse));
                    dmin = 2.0*(s0_p(n-1,r_crse)-s0_p(n-1,r_crse-1));
                    slim = min(fabs(dpls),fabs(dmin));
                    slim = dpls*dmin > 0.0 ? slim : 0.0;
                    slope = copysign(1.0,del)*min(slim,fabs(del));
                    s0_p(n,hi+3) = s0_p(n-1,r_crse) - 0.25*slope;
                    s0_p(n,hi+4) = s0_p(n-1,r_crse) + 0.25*slope;
=======
                    Real del = 0.5*(s0(n-1,r_crse+1)-s0(n-1,r_crse-1));
                    Real dpls = 2.0*(s0(n-1,r_crse+1)-s0(n-1,r_crse));
                    Real dmin = 2.0*(s0(n-1,r_crse)-s0(n-1,r_crse-1));
                    Real slim = min(fabs(dpls),fabs(dmin));
                    slim = dpls*dmin > 0.0 ? slim : 0.0;
                    Real slope = copysign(1.0,del)*min(slim,fabs(del));
                    s0(n,lo-1) = s0(n-1,r_crse) + 0.25*slope;
                    s0(n,lo-2) = s0(n-1,r_crse) - 0.25*slope;

                    r_crse = lo/2-2;
                    del = 0.5*(s0(n-1,r_crse+1)-s0(n-1,r_crse-1));
                    dpls = 2.0*(s0(n-1,r_crse+1)-s0(n-1,r_crse));
                    dmin = 2.0*(s0(n-1,r_crse)-s0(n-1,r_crse-1));
                    slim = min(fabs(dpls),fabs(dmin));
                    slim = dpls*dmin > 0.0 ? slim : 0.0;
                    slope = copysign(1.0,del)*min(slim,fabs(del));
                    s0(n,lo-3) = s0(n-1,r_crse) + 0.25*slope;
                    s0(n,lo-4) = s0(n-1,r_crse) - 0.25*slope;
                }

                if (hi != base_geom.nr(n)-1) {
                    int r_crse = (hi+1)/2;
                    Real del = 0.5*(s0(n-1,r_crse+1)-s0(n-1,r_crse-1));
                    Real dpls = 2.0*(s0(n-1,r_crse+1)-s0(n-1,r_crse));
                    Real dmin = 2.0*(s0(n-1,r_crse)-s0(n-1,r_crse-1));
                    Real slim = min(fabs(dpls),fabs(dmin));
                    slim = dpls*dmin > 0.0 ? slim : 0.0;
                    Real slope = copysign(1.0,del)*min(slim,fabs(del));
                    s0(n,hi+1) = s0(n-1,r_crse) - 0.25*slope;
                    s0(n,hi+2) = s0(n-1,r_crse) + 0.25*slope;

                    r_crse = (hi+1)/2+1;
                    del = 0.5*(s0(n-1,r_crse+1)-s0(n-1,r_crse-1));
                    dpls = 2.0*(s0(n-1,r_crse+1)-s0(n-1,r_crse));
                    dmin = 2.0*(s0(n-1,r_crse)-s0(n-1,r_crse-1));
                    slim = min(fabs(dpls),fabs(dmin));
                    slim = dpls*dmin > 0.0 ? slim : 0.0;
                    slope = copysign(1.0,del)*min(slim,fabs(del));
                    s0(n,hi+3) = s0(n-1,r_crse) - 0.25*slope;
                    s0(n,hi+4) = s0(n-1,r_crse) + 0.25*slope;
>>>>>>> b765b468
                }
            } else {
                if (lo != 0) {
                    // quadratic interpolation from the three closest points
<<<<<<< HEAD
                    s0_p(n,lo-1) = -s0_p(n,lo+1)/3.0
                        + s0_p(n,lo) + s0_p(n-1,lo/2-1)/3.0;
                    // copy the next ghost cell value directly in from the coarser level
                    s0_p(n,lo-2) = s0_p(n-1,(lo-2)/2);
                }

                if (hi+1 != nr.array()(n)) {
                    // quadratic interpolation from the three closest points
                    s0_p(n,hi+2) = -s0_p(n,hi)/3.0
                        + s0_p(n,hi+1) + s0_p(n-1,(hi+3)/2)/3.0;
                    // copy the next ghost cell value directly in from the coarser level
                    s0_p(n,hi+3) = s0_p(n-1,(hi+3)/2);
=======
                    s0(n,lo-1) = -s0(n,lo+1)/3.0
                        + s0(n,lo) + s0(n-1,lo/2-1)/3.0;
                    // copy the next ghost cell value directly in from the coarser level
                    s0(n,lo-2) = s0(n-1,(lo-2)/2);
                }

                if (hi+1 != base_geom.nr(n)) {
                    // quadratic interpolation from the three closest points
                    s0(n,hi+2) = -s0(n,hi)/3.0
                        + s0(n,hi+1) + s0(n-1,(hi+3)/2)/3.0;
                    // copy the next ghost cell value directly in from the coarser level
                    s0(n,hi+3) = s0(n-1,(hi+3)/2);
>>>>>>> b765b468
                }
            }
        }
    }
}<|MERGE_RESOLUTION|>--- conflicted
+++ resolved
@@ -3,105 +3,6 @@
 
 using namespace amrex;
 
-<<<<<<< HEAD
-void 
-Maestro::InitBaseStateGeometry(const int max_radial_level_in, 
-                               const int nr_fine_in,
-                               const Real dr_fine_in,
-                               const int nr_irreg_in)
-{
-    // timer for profiling
-    BL_PROFILE_VAR("Maestro::InitBaseStateGeometry()", InitBaseStateGeometry); 
-
-    Print() << "Calling InitBaseStateGeometry()" << std::endl;
-
-    const auto probLo = geom[0].ProbLoArray();
-    const auto probHi = geom[0].ProbHiArray();
-
-    max_radial_level = max_radial_level_in;
-    finest_radial_level = max_radial_level_in; // FIXME - we want to set this after regridding
-    nr_fine = nr_fine_in;
-    dr_fine = dr_fine_in;
-    nr_irreg = nr_irreg_in;
-
-    dr.resize(max_radial_level+1);
-    nr.resize(max_radial_level+1);
-
-    base_cutoff_density_coord.resize(max_radial_level+1);
-    anelastic_cutoff_density_coord.resize(max_radial_level+1);
-    burning_cutoff_density_lo_coord.resize(max_radial_level+1);
-    burning_cutoff_density_hi_coord.resize(max_radial_level+1);
-
-    const int max_lev = max_radial_level+1;
-
-    // compute center(:)
-    if (octant) {
-        for (auto i = 0; i < 3; ++i) {
-            if (!(spherical == 1 && AMREX_SPACEDIM == 3 && 
-                    probLo[i] == 0.0 ) ) {
-                Abort("ERROR: octant requires spherical with prob_lo = 0.0");
-            }
-            center[i] = 0.0;
-        }
-    } else {
-        for (auto i = 0; i < AMREX_SPACEDIM; ++i) {
-            center[i] = 0.5*(probLo[i] + probHi[i]);
-        }
-    }
-
-    auto nr_p = nr.array();
-    auto dr_p = dr.array();
-    auto r_cc_loc_p = r_cc_loc_b.array();
-    auto r_edge_loc_p = r_edge_loc_b.array();
-    
-    // compute nr(:) and dr(:)
-    nr_p(max_radial_level) = nr_fine;
-    dr_p(max_radial_level) = dr_fine;
-
-    // computes dr, nr, r_cc_loc, r_edge_loc
-    if (spherical == 0) {
-        // cartesian case
-
-        // compute nr(:) and dr(:) assuming refinement ratio = 2
-        for (auto n = max_radial_level-1; n >= 0; --n) {
-          nr_p(n) = nr_p(n+1) / 2;
-          dr_p(n) = dr_p(n+1) * 2.0;
-        }
-
-        // compute r_cc_loc, r_edge_loc
-        for (auto n = 0; n <= max_radial_level; ++n) {
-            for (auto i = 0; i < nr_p(n); ++i) {
-                r_cc_loc_p(n,i) = probLo[AMREX_SPACEDIM-1] + (Real(i)+0.5)*dr_p(n);
-            }
-            for (auto i = 0; i <= nr_p(n); ++i) {
-                r_edge_loc_p(n,i) = probLo[AMREX_SPACEDIM-1] + (Real(i))*dr_p(n);
-            }
-        }
-    } else {
-
-        // spherical case
-        // compute r_cc_loc, r_edge_loc
-        if (use_exact_base_state) {
-            const Real* dx_fine = geom[max_level].CellSize();
-            // nr_fine = nr_irreg + 1
-            for (auto i = 0; i < nr_fine; ++i) {
-                r_cc_loc_p(0,i) = sqrt(0.75+2.0*Real(i))*dx_fine[0];
-            }
-            r_edge_loc_p(0,0) = 0.0;
-            for (auto i = 0; i < nr_fine; ++i) {
-                r_edge_loc_p(0,i+1) = sqrt(0.75+2.0*(Real(i)+0.5))*dx_fine[0];
-            }
-        } else {
-            for (auto i = 0; i < nr_fine; ++i) {
-                r_cc_loc_p(0,i) = (Real(i)+0.5)*dr_p(0);
-            }
-            for (auto i = 0; i <= nr_fine; ++i) {
-                r_edge_loc_p(0,i) = Real(i)*dr_p(0);
-            }
-        }
-    }
-}
-=======
 // void 
 // Maestro::InitBaseStateGeometry(const int base_geom.max_radial_level_in, 
 //                                const int base_geom.nr_fine_in,
@@ -194,7 +95,6 @@
 //         }
 //     }
 // }
->>>>>>> b765b468
 
 #if (AMREX_SPACEDIM == 3)
 void 
@@ -242,18 +142,7 @@
 
     // find the finest level containing the anelastic cutoff density,
     // and set the anelastic cutoff coord for this level
-<<<<<<< HEAD
-    auto anelastic_cutoff_density_coord_p = anelastic_cutoff_density_coord.array(); 
-    for (auto n=finest_radial_level; n >= 0; --n) {
-        for (auto i = 1; i <= numdisjointchunks.array()(n); ++i) {
-            if (!found) {
-                int lo = r_start_coord.array()(n,i);
-                int hi = r_end_coord.array()(n,i);
-                for (auto r = lo; r <= hi; ++r) {
-                    if (rho0[n + max_lev*r] <= anelastic_cutoff_density) {
-                        anelastic_cutoff_density_coord_p(n) = r;
-=======
-    for (auto n=base_geom.finest_radial_level; n >= 0; --n) {
+    for (auto n = base_geom.finest_radial_level; n >= 0; --n) {
         for (auto i = 1; i <= base_geom.numdisjointchunks(n); ++i) {
             if (!found) {
                 int lo = base_geom.r_start_coord(n,i);
@@ -261,7 +150,6 @@
                 for (auto r = lo; r <= hi; ++r) {
                     if (rho0[n + max_lev*r] <= anelastic_cutoff_density) {
                         base_geom.anelastic_cutoff_density_coord(n) = r;
->>>>>>> b765b468
                         which_lev = n;
                         found = true;
                         break;
@@ -274,15 +162,6 @@
     // if the anelastic cutoff density was not found anywhere, { set
     // it to above the top of the domain on the finest level
     if (!found) {
-<<<<<<< HEAD
-        which_lev = finest_radial_level;
-        anelastic_cutoff_density_coord_p(finest_radial_level) = nr.array()(finest_radial_level);
-    }
-
-    // set the anelastic cutoff coordinate on the finer levels
-    for (auto n = which_lev+1; n <= finest_radial_level; ++n) {
-        anelastic_cutoff_density_coord_p(n) = 2*anelastic_cutoff_density_coord_p(n-1)+1;
-=======
         which_lev = base_geom.finest_radial_level;
         base_geom.anelastic_cutoff_density_coord(base_geom.finest_radial_level) = base_geom.nr(base_geom.finest_radial_level);
     }
@@ -290,22 +169,14 @@
     // set the anelastic cutoff coordinate on the finer levels
     for (auto n = which_lev+1; n <= base_geom.finest_radial_level; ++n) {
         base_geom.anelastic_cutoff_density_coord(n) = 2*base_geom.anelastic_cutoff_density_coord(n-1)+1;
->>>>>>> b765b468
     }
 
     // set the anelastic cutoff coordinate on the coarser levels
     for (auto n = which_lev-1; n >= 0; --n) {
-<<<<<<< HEAD
-        if (anelastic_cutoff_density_coord_p(n+1) % 2 == 0) {
-            anelastic_cutoff_density_coord_p(n) = anelastic_cutoff_density_coord_p(n+1) / 2;
-        } else {
-            anelastic_cutoff_density_coord_p(n) = anelastic_cutoff_density_coord_p(n+1) / 2 + 1;
-=======
         if (base_geom.anelastic_cutoff_density_coord(n+1) % 2 == 0) {
             base_geom.anelastic_cutoff_density_coord(n) = base_geom.anelastic_cutoff_density_coord(n+1) / 2;
         } else {
             base_geom.anelastic_cutoff_density_coord(n) = base_geom.anelastic_cutoff_density_coord(n+1) / 2 + 1;
->>>>>>> b765b468
         }
     }
     //!!!!!!!!!!!!!!!!!!!!!!!!!!!!!!!!!!!!!!!!!!!!!!!!!!!!!!!!!
@@ -316,18 +187,7 @@
 
     // find the finest level containing the base cutoff density,
     // and set the base cutoff coord for this level
-<<<<<<< HEAD
-    auto base_cutoff_density_coord_p = base_cutoff_density_coord.array();
-    for (auto n=finest_radial_level; n >= 0; --n) {
-        for (auto i = 1; i <= numdisjointchunks.array()(n); ++i) {
-            if (!found) {
-                int lo = r_start_coord.array()(n,i);
-                int hi = r_end_coord.array()(n,i);
-                for (auto r = lo; r <= hi; ++r) {
-                    if (rho0[n + max_lev*r] <= base_cutoff_density) {
-                        base_cutoff_density_coord_p(n) = r;
-=======
-    for (auto n=base_geom.finest_radial_level; n >= 0; --n) {
+    for (auto n = base_geom.finest_radial_level; n >= 0; --n) {
         for (auto i = 1; i <= base_geom.numdisjointchunks(n); ++i) {
             if (!found) {
                 int lo = base_geom.r_start_coord(n,i);
@@ -335,7 +195,6 @@
                 for (auto r = lo; r <= hi; ++r) {
                     if (rho0[n + max_lev*r] <= base_cutoff_density) {
                         base_geom.base_cutoff_density_coord(n) = r;
->>>>>>> b765b468
                         which_lev = n;
                         found = true;
                         break;
@@ -348,16 +207,6 @@
     // if the base cutoff density was not found anywhere, { set
     // it to above the top of the domain on the finest level
     if (!found) {
-<<<<<<< HEAD
-        which_lev = finest_radial_level;
-        base_cutoff_density_coord_p(finest_radial_level) = nr.array()(finest_radial_level);
-    }
-
-    // set the base cutoff coordinate on the finer levels
-    // do n=which_lev+1,finest_radial_level
-    for (auto n = which_lev+1; n <= finest_radial_level; ++n) {
-        base_cutoff_density_coord_p(n) = 2*base_cutoff_density_coord_p(n-1)+1;
-=======
         which_lev = base_geom.finest_radial_level;
         base_geom.base_cutoff_density_coord(base_geom.finest_radial_level) = base_geom.nr(base_geom.finest_radial_level);
     }
@@ -366,23 +215,15 @@
     // do n=which_lev+1,base_geom.finest_radial_level
     for (auto n = which_lev+1; n <= base_geom.finest_radial_level; ++n) {
         base_geom.base_cutoff_density_coord(n) = 2*base_geom.base_cutoff_density_coord(n-1)+1;
->>>>>>> b765b468
     }
 
     // set the base cutoff coordinate on the coarser levels
     // do n=which_lev-1,0,-1
     for (auto n = which_lev-1; n >= 0; --n) {
-<<<<<<< HEAD
-        if (base_cutoff_density_coord_p(n+1) % 2 == 0) {
-            base_cutoff_density_coord_p(n) = base_cutoff_density_coord_p(n+1) / 2;
-        } else {
-            base_cutoff_density_coord_p(n) = base_cutoff_density_coord_p(n+1) / 2 + 1;
-=======
         if (base_geom.base_cutoff_density_coord(n+1) % 2 == 0) {
             base_geom.base_cutoff_density_coord(n) = base_geom.base_cutoff_density_coord(n+1) / 2;
         } else {
             base_geom.base_cutoff_density_coord(n) = base_geom.base_cutoff_density_coord(n+1) / 2 + 1;
->>>>>>> b765b468
         }
     }
     //!!!!!!!!!!!!!!!!!!!!!!!!!!!!!!!!!!!!!!!!!!!!!!!!!!!!!!!!!
@@ -393,19 +234,7 @@
 
     // find the finest level containing the burning cutoff density,
     // and set the burning cutoff coord for this level
-<<<<<<< HEAD
-    auto burning_cutoff_density_lo_coord_p = burning_cutoff_density_lo_coord.array();
-    for (auto n=finest_radial_level; n >= 0; --n) {
-        for (auto i = 1; i <= numdisjointchunks.array()(n); ++i) {
-            if (!found) {
-                //  do r=r_start_coord(n,i),r_end_coord(n,i)
-                int lo = r_start_coord.array()(n,i);
-                int hi = r_end_coord.array()(n,i);
-                for (auto r = lo; r <= hi; ++r) {
-                    if (rho0[n + max_lev*r] <= burning_cutoff_density_lo) {
-                        burning_cutoff_density_lo_coord_p(n) = r;
-=======
-    for (auto n=base_geom.finest_radial_level; n >= 0; --n) {
+    for (auto n = base_geom.finest_radial_level; n >= 0; --n) {
         for (auto i = 1; i <= base_geom.numdisjointchunks(n); ++i) {
             if (!found) {
                 int lo = base_geom.r_start_coord(n,i);
@@ -413,7 +242,6 @@
                 for (auto r = lo; r <= hi; ++r) {
                     if (rho0[n + max_lev*r] <= burning_cutoff_density_lo) {
                         base_geom.burning_cutoff_density_lo_coord(n) = r;
->>>>>>> b765b468
                         which_lev = n;
                         found = true;
                         break;
@@ -426,16 +254,6 @@
     // if the burning cutoff density was not found anywhere, { set
     // it to above the top of the domain on the finest level
     if (!found) {
-<<<<<<< HEAD
-        which_lev = finest_radial_level;
-        burning_cutoff_density_lo_coord_p(finest_radial_level) = nr.array()(finest_radial_level);
-    }
-
-    // set the burning cutoff coordinate on the finer levels
-    // do n=which_lev+1,finest_radial_level
-    for (auto n = which_lev+1; n <= finest_radial_level; ++n) {
-        burning_cutoff_density_lo_coord_p(n) = 2*burning_cutoff_density_lo_coord_p(n-1)+1;
-=======
         which_lev = base_geom.finest_radial_level;
         base_geom.burning_cutoff_density_lo_coord(base_geom.finest_radial_level) = base_geom.nr(base_geom.finest_radial_level);
     }
@@ -444,23 +262,15 @@
     // do n=which_lev+1,base_geom.finest_radial_level
     for (auto n = which_lev+1; n <= base_geom.finest_radial_level; ++n) {
         base_geom.burning_cutoff_density_lo_coord(n) = 2*base_geom.burning_cutoff_density_lo_coord(n-1)+1;
->>>>>>> b765b468
     }
 
     // set the burning cutoff coordinate on the coarser levels
     // do n=which_lev-1,0,-1
     for (auto n = which_lev-1; n >= 0; --n) {
-<<<<<<< HEAD
-        if (burning_cutoff_density_lo_coord_p(n+1)%2 == 0) {
-            burning_cutoff_density_lo_coord_p(n) = burning_cutoff_density_lo_coord_p(n+1) / 2;
-        } else {
-            burning_cutoff_density_lo_coord_p(n) = burning_cutoff_density_lo_coord_p(n+1) / 2 + 1;
-=======
         if (base_geom.burning_cutoff_density_lo_coord(n+1)%2 == 0) {
             base_geom.burning_cutoff_density_lo_coord(n) = base_geom.burning_cutoff_density_lo_coord(n+1) / 2;
         } else {
             base_geom.burning_cutoff_density_lo_coord(n) = base_geom.burning_cutoff_density_lo_coord(n+1) / 2 + 1;
->>>>>>> b765b468
         }
     }
 
@@ -469,18 +279,6 @@
 
     // find the finest level containing the burning cutoff density,
     // and set the burning cutoff coord for this level
-<<<<<<< HEAD
-    auto burning_cutoff_density_hi_coord_p = burning_cutoff_density_hi_coord.array();
-    for (auto n=finest_radial_level; n >= 0; --n) {
-        for (auto i = 1; i <= numdisjointchunks.array()(n); ++i) {
-            if (!found) {
-                //  do r=r_end_coord(n,i),r_start_coord(n,i),1
-                int lo = r_start_coord.array()(n,i);
-                int hi = r_end_coord.array()(n,i);
-                for (auto r = lo; r <= hi; ++r) {
-                    if (rho0[n + max_lev*r] >= burning_cutoff_density_hi) {
-                        burning_cutoff_density_hi_coord_p(n) = r;
-=======
     for (auto n=base_geom.finest_radial_level; n >= 0; --n) {
         for (auto i = 1; i <= base_geom.numdisjointchunks(n); ++i) {
             if (!found) {
@@ -489,7 +287,6 @@
                 for (auto r = lo; r <= hi; ++r) {
                     if (rho0[n + max_lev*r] >= burning_cutoff_density_hi) {
                         base_geom.burning_cutoff_density_hi_coord(n) = r;
->>>>>>> b765b468
                         which_lev = n;
                         found = true;
                         break;
@@ -502,15 +299,6 @@
     // if the burning cutoff density was not found anywhere, { set
     // it to above the bottom of the domain
     if (!found) {
-<<<<<<< HEAD
-        which_lev = finest_radial_level;
-        burning_cutoff_density_hi_coord_p(finest_radial_level) = 0;
-    }
-
-    // set the burning cutoff coordinate on the finer levels
-    for (auto n = which_lev+1; n <= finest_radial_level; ++n) {
-        burning_cutoff_density_hi_coord_p(n) = 0;
-=======
         which_lev = base_geom.finest_radial_level;
         base_geom.burning_cutoff_density_hi_coord(base_geom.finest_radial_level) = 0;
     }
@@ -518,22 +306,14 @@
     // set the burning cutoff coordinate on the finer levels
     for (auto n = which_lev+1; n <= base_geom.finest_radial_level; ++n) {
         base_geom.burning_cutoff_density_hi_coord(n) = 0;
->>>>>>> b765b468
     }
 
     // set the burning cutoff coordinate on the coarser levels
     for (auto n = which_lev-1; n >= 0; --n) {
-<<<<<<< HEAD
-        if (burning_cutoff_density_hi_coord_p(n+1)%2 == 0) {
-            burning_cutoff_density_hi_coord_p(n) = 0;
-        } else {
-            burning_cutoff_density_hi_coord_p(n) = 0;
-=======
         if (base_geom.burning_cutoff_density_hi_coord(n+1)%2 == 0) {
             base_geom.burning_cutoff_density_hi_coord(n) = 0;
         } else {
             base_geom.burning_cutoff_density_hi_coord(n) = 0;
->>>>>>> b765b468
         }
     }
 }
@@ -625,82 +405,6 @@
 Maestro::RestrictBase(RealVector& s0, bool is_cell_centered)
 {
     // timer for profiling
-<<<<<<< HEAD
-    BL_PROFILE_VAR("Maestro::InitMultilevel()", InitMultilevel); 
-
-    const int max_lev = max_radial_level+1;
-
-    if (spherical) {
-       finest_radial_level = 0;
-    } else {
-       finest_radial_level = finest_radial_level_in;
-    }
-
-    numdisjointchunks.resize(finest_radial_level+1);
-
-    // loop through tag_array first to determine the maximum number of chunks
-    // to use for allocating r_start_coord and r_end_coord
-    int maxchunks = 1;
-    for (auto n = 1; n <= finest_radial_level; ++n) {
-
-        // initialize variables
-        bool chunk_start = false;
-        int nchunks = 0;
-
-        // increment nchunks at beginning of each chunk
-        // (ex. when the tagging index changes from 0 to 1)
-        for (auto r = 0; r < nr.array()(n-1); ++r) {
-            if (tag_array[n-1 + max_lev*r] > 0 && !chunk_start) {
-                chunk_start = true;
-                nchunks += 1;
-            } else if (tag_array[n-1 + max_lev*r] == 0 && chunk_start) {
-                chunk_start = false;
-            }
-        }
-        maxchunks = max(nchunks, maxchunks);
-    }
-
-    r_start_coord.resize(finest_radial_level+1, maxchunks+1);
-    r_end_coord.resize(finest_radial_level+1, maxchunks+1);
-
-    auto numdisjointchunks_p = numdisjointchunks.array();
-    auto r_start_coord_p = r_start_coord.array();
-    auto r_end_coord_p = r_end_coord.array();
-    
-    if (!spherical) {
-
-        // coarsest grid always has 1 chunk of data
-        numdisjointchunks_p(0) = 1;
-        r_start_coord_p(0,1) = 0;
-        r_end_coord_p(0,1) = nr.array()(0)-1;
-
-        // for > 1 chunks (multilevel)
-        for (auto n = 1; n <= finest_radial_level; ++n) {
-            // initialize variables
-            bool chunk_start = false;
-            numdisjointchunks_p(n) = 0;
-
-            // increment numdisjointchunks at beginning of each chunk
-            // (ex. when the tagging index changes from 0 to 1)
-            for (auto r = 0; r < nr.array()(n-1); ++r) {
-                if (tag_array[n-1 + max_lev*r] > 0 && !chunk_start) {
-                    chunk_start = true;
-                    numdisjointchunks_p(n) += 1;
-                    r_start_coord_p(n,numdisjointchunks_p(n)) = 2*r;
-                } else if (tag_array[n-1+max_lev*r] == 0 && chunk_start) {
-                    r_end_coord_p(n, numdisjointchunks_p(n)) = 2*r-1;
-                    chunk_start = false;
-                } else if (r==nr.array()(n-1)-1 && chunk_start) {
-                    // if last chunk is at the end of array
-                    r_end_coord_p(n, numdisjointchunks_p(n)) = 2*r-1;
-                }
-            }
-        }
-    } else {
-        numdisjointchunks_p(0) = 1;
-        r_start_coord_p(0,1) = 0;
-        r_end_coord_p(0,1) = nr.array()(0)-1;
-=======
     BL_PROFILE_VAR("Maestro::RestrictBase()", RestrictBase); 
 
     const int max_lev = base_geom.max_radial_level + 1;
@@ -719,7 +423,6 @@
                 }
             }
         }
->>>>>>> b765b468
     }
 }
 
@@ -735,21 +438,6 @@
     // timer for profiling
     BL_PROFILE_VAR("Maestro::RestrictBase()", RestrictBase); 
 
-<<<<<<< HEAD
-    const int max_lev = max_radial_level + 1;
-
-    for (int n = finest_radial_level; n >= 1; --n) {        
-        for (int i = 1; i <= numdisjointchunks.array()(n); ++i) {
-            if (is_cell_centered) {
-                // for level n, make the coarser cells underneath simply the average of the fine
-                for (auto j = r_start_coord.array()(n,i); j < r_end_coord.array()(n,i); j+=2) {
-                    s0[n-1 + max_lev*j/2] = 0.5 * (s0[n + max_lev*j] + s0[n + max_lev*(j+1)]);
-                }
-            } else {
-                // for level n, make the coarse edge underneath equal to the fine edge value
-                for (auto j = r_start_coord.array()(n,i); j <= r_end_coord.array()(n,i)+1; j+=2) {
-                    s0[n-1 + max_lev*j/2] = s0[n + max_lev*j];
-=======
     const int max_lev = base_geom.max_radial_level + 1;
 
     for (int n = base_geom.finest_radial_level; n >= 1; --n) {        
@@ -763,33 +451,6 @@
                 // for level n, make the coarse edge underneath equal to the fine edge value
                 for (auto j = base_geom.r_start_coord(n,i); j <= base_geom.r_end_coord(n,i)+1; j+=2) {
                     s0(n-1,j/2) = s0(n,j);
->>>>>>> b765b468
-                }
-            }
-        }
-    }
-}
-
-void 
-Maestro::RestrictBase(BaseState<Real>& s0, bool is_cell_centered)
-{
-    // timer for profiling
-    BL_PROFILE_VAR("Maestro::RestrictBase()", RestrictBase); 
-
-    const int max_lev = max_radial_level + 1;
-
-    auto s0_p = s0.array();
-    for (int n = finest_radial_level; n >= 1; --n) {        
-        for (int i = 1; i <= numdisjointchunks.array()(n); ++i) {
-            if (is_cell_centered) {
-                // for level n, make the coarser cells underneath simply the average of the fine
-                for (auto j = r_start_coord.array()(n,i); j < r_end_coord.array()(n,i); j+=2) {
-                    s0_p(n-1,j/2) = 0.5 * (s0_p(n,j) + s0_p(n,j+1));
-                }
-            } else {
-                // for level n, make the coarse edge underneath equal to the fine edge value
-                for (auto j = r_start_coord.array()(n,i); j <= r_end_coord.array()(n,i)+1; j+=2) {
-                    s0_p(n-1,j/2) = s0_p(n,j);
                 }
             }
         }
@@ -802,15 +463,6 @@
     // timer for profiling
     BL_PROFILE_VAR("Maestro::FillGhostBase()", FillGhostBase); 
 
-<<<<<<< HEAD
-    const int max_lev = max_radial_level + 1;
-
-    for (int n = finest_radial_level; n >= 1; --n) {
-        for (int i = 1; i <= numdisjointchunks.array()(n); ++i) {
-
-            const int lo = r_start_coord.array()(n,i);
-            const int hi = r_end_coord.array()(n,i);
-=======
     const int max_lev = base_geom.max_radial_level + 1;
 
     for (int n = base_geom.finest_radial_level; n >= 1; --n) {
@@ -818,7 +470,6 @@
 
             const int lo = base_geom.r_start_coord(n,i);
             const int hi = base_geom.r_end_coord(n,i);
->>>>>>> b765b468
 
             if (is_cell_centered) {
 
@@ -844,11 +495,7 @@
                     s0[n+max_lev*(lo-4)] = s0[n-1+max_lev*r_crse] - 0.25*slope;
                 }
 
-<<<<<<< HEAD
-                if (hi != nr.array()(n)-1) {
-=======
                 if (hi != base_geom.nr(n)-1) {
->>>>>>> b765b468
                     int r_crse = (hi+1)/2;
                     Real del = 0.5*(s0[n-1+max_lev*(r_crse+1)]-s0[n-1+max_lev*(r_crse-1)]);
                     Real dpls = 2.0*(s0[n-1+max_lev*(r_crse+1)]-s0[n-1+max_lev*r_crse]);
@@ -878,11 +525,7 @@
                     s0[n+max_lev*(lo-2)] = s0[n-1+max_lev*((lo-2)/2)];
                 }
 
-<<<<<<< HEAD
-                if (hi+1 != nr.array()(n)) {
-=======
                 if (hi+1 != base_geom.nr(n)) {
->>>>>>> b765b468
                     // quadratic interpolation from the three closest points
                     s0[n+max_lev*(hi+2)] = -s0[n+max_lev*hi]/3.0
                         + s0[n+max_lev*(hi+1)] + s0[n-1+max_lev*((hi+3)/2)]/3.0;
@@ -897,28 +540,15 @@
 void 
 Maestro::FillGhostBase(BaseState<Real>& s0, bool is_cell_centered)
 {
-<<<<<<< HEAD
+    FillGhostBase(s0.array(), is_cell_centered);
+}
+
+void 
+Maestro::FillGhostBase(BaseStateArray<Real> s0, bool is_cell_centered)
+{
     // timer for profiling
     BL_PROFILE_VAR("Maestro::FillGhostBase()", FillGhostBase); 
 
-    const int max_lev = max_radial_level + 1;
-
-    auto s0_p = s0.array();
-    for (int n = finest_radial_level; n >= 1; --n) {
-        for (int i = 1; i <= numdisjointchunks.array()(n); ++i) {
-
-            const int lo = r_start_coord.array()(n,i);
-            const int hi = r_end_coord.array()(n,i);
-=======
-    FillGhostBase(s0.array(), is_cell_centered);
-}
-
-void 
-Maestro::FillGhostBase(BaseStateArray<Real> s0, bool is_cell_centered)
-{
-    // timer for profiling
-    BL_PROFILE_VAR("Maestro::FillGhostBase()", FillGhostBase); 
-
     const int max_lev = base_geom.max_radial_level + 1;
 
     for (int n = base_geom.finest_radial_level; n >= 1; --n) {
@@ -926,54 +556,11 @@
 
             const int lo = base_geom.r_start_coord(n,i);
             const int hi = base_geom.r_end_coord(n,i);
->>>>>>> b765b468
 
             if (is_cell_centered) {
 
                 if (lo != 0) {
                     int r_crse = lo/2-1;
-<<<<<<< HEAD
-                    Real del = 0.5*(s0_p(n-1,r_crse+1)-s0_p(n-1,r_crse-1));
-                    Real dpls = 2.0*(s0_p(n-1,r_crse+1)-s0_p(n-1,r_crse));
-                    Real dmin = 2.0*(s0_p(n-1,r_crse)-s0_p(n-1,r_crse-1));
-                    Real slim = min(fabs(dpls),fabs(dmin));
-                    slim = dpls*dmin > 0.0 ? slim : 0.0;
-                    Real slope = copysign(1.0,del)*min(slim,fabs(del));
-                    s0_p(n,lo-1) = s0_p(n-1,r_crse) + 0.25*slope;
-                    s0_p(n,lo-2) = s0_p(n-1,r_crse) - 0.25*slope;
-
-                    r_crse = lo/2-2;
-                    del = 0.5*(s0_p(n-1,r_crse+1)-s0_p(n-1,r_crse-1));
-                    dpls = 2.0*(s0_p(n-1,r_crse+1)-s0_p(n-1,r_crse));
-                    dmin = 2.0*(s0_p(n-1,r_crse)-s0_p(n-1,r_crse-1));
-                    slim = min(fabs(dpls),fabs(dmin));
-                    slim = dpls*dmin > 0.0 ? slim : 0.0;
-                    slope = copysign(1.0,del)*min(slim,fabs(del));
-                    s0_p(n,lo-3) = s0_p(n-1,r_crse) + 0.25*slope;
-                    s0_p(n,lo-4) = s0_p(n-1,r_crse) - 0.25*slope;
-                }
-
-                if (hi != nr.array()(n)-1) {
-                    int r_crse = (hi+1)/2;
-                    Real del = 0.5*(s0_p(n-1,r_crse+1)-s0_p(n-1,r_crse-1));
-                    Real dpls = 2.0*(s0_p(n-1,r_crse+1)-s0_p(n-1,r_crse));
-                    Real dmin = 2.0*(s0_p(n-1,r_crse)-s0_p(n-1,r_crse-1));
-                    Real slim = min(fabs(dpls),fabs(dmin));
-                    slim = dpls*dmin > 0.0 ? slim : 0.0;
-                    Real slope = copysign(1.0,del)*min(slim,fabs(del));
-                    s0_p(n,hi+1) = s0_p(n-1,r_crse) - 0.25*slope;
-                    s0_p(n,hi+2) = s0_p(n-1,r_crse) + 0.25*slope;
-
-                    r_crse = (hi+1)/2+1;
-                    del = 0.5*(s0_p(n-1,r_crse+1)-s0_p(n-1,r_crse-1));
-                    dpls = 2.0*(s0_p(n-1,r_crse+1)-s0_p(n-1,r_crse));
-                    dmin = 2.0*(s0_p(n-1,r_crse)-s0_p(n-1,r_crse-1));
-                    slim = min(fabs(dpls),fabs(dmin));
-                    slim = dpls*dmin > 0.0 ? slim : 0.0;
-                    slope = copysign(1.0,del)*min(slim,fabs(del));
-                    s0_p(n,hi+3) = s0_p(n-1,r_crse) - 0.25*slope;
-                    s0_p(n,hi+4) = s0_p(n-1,r_crse) + 0.25*slope;
-=======
                     Real del = 0.5*(s0(n-1,r_crse+1)-s0(n-1,r_crse-1));
                     Real dpls = 2.0*(s0(n-1,r_crse+1)-s0(n-1,r_crse));
                     Real dmin = 2.0*(s0(n-1,r_crse)-s0(n-1,r_crse-1));
@@ -1014,25 +601,10 @@
                     slope = copysign(1.0,del)*min(slim,fabs(del));
                     s0(n,hi+3) = s0(n-1,r_crse) - 0.25*slope;
                     s0(n,hi+4) = s0(n-1,r_crse) + 0.25*slope;
->>>>>>> b765b468
                 }
             } else {
                 if (lo != 0) {
                     // quadratic interpolation from the three closest points
-<<<<<<< HEAD
-                    s0_p(n,lo-1) = -s0_p(n,lo+1)/3.0
-                        + s0_p(n,lo) + s0_p(n-1,lo/2-1)/3.0;
-                    // copy the next ghost cell value directly in from the coarser level
-                    s0_p(n,lo-2) = s0_p(n-1,(lo-2)/2);
-                }
-
-                if (hi+1 != nr.array()(n)) {
-                    // quadratic interpolation from the three closest points
-                    s0_p(n,hi+2) = -s0_p(n,hi)/3.0
-                        + s0_p(n,hi+1) + s0_p(n-1,(hi+3)/2)/3.0;
-                    // copy the next ghost cell value directly in from the coarser level
-                    s0_p(n,hi+3) = s0_p(n-1,(hi+3)/2);
-=======
                     s0(n,lo-1) = -s0(n,lo+1)/3.0
                         + s0(n,lo) + s0(n-1,lo/2-1)/3.0;
                     // copy the next ghost cell value directly in from the coarser level
@@ -1045,7 +617,6 @@
                         + s0(n,hi+1) + s0(n-1,(hi+3)/2)/3.0;
                     // copy the next ghost cell value directly in from the coarser level
                     s0(n,hi+3) = s0(n-1,(hi+3)/2);
->>>>>>> b765b468
                 }
             }
         }
