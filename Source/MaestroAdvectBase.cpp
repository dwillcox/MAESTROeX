#include <Maestro.H>
#include <Maestro_F.H>

using namespace amrex;

void 
Maestro::AdvectBaseDens(RealVector& rho0_predicted_edge)
{
    // timer for profiling
    BL_PROFILE_VAR("Maestro::AdvectBaseDens()", AdvectBaseDens); 

    if (spherical == 0) {
        AdvectBaseDensPlanar(rho0_predicted_edge);
        RestrictBase(rho0_new, true);
        FillGhostBase(rho0_new, true);
    } else {
        AdvectBaseDensSphr(rho0_predicted_edge);
    }

}

void 
Maestro::AdvectBaseDensPlanar(RealVector& rho0_predicted_edge)
{
    // timer for profiling
    BL_PROFILE_VAR("Maestro::AdvectBaseDensPlanar()", AdvectBaseDensPlanar); 

    RealVector force_vec((max_radial_level+1)*nr_fine);

    // zero the new density so we don't leave a non-zero density in fine radial
    // regions that no longer have a corresponding full state
    std::fill(rho0_new.begin(), rho0_new.end(), 0.0);

    get_r_start_coord(r_start_coord.dataPtr());
    get_r_end_coord(r_end_coord.dataPtr());
    get_numdisjointchunks(numdisjointchunks.dataPtr());

    const int max_lev = max_radial_level+1;

    // Predict rho_0 to vertical edges

    for (int n = 0; n <= max_radial_level; ++n) {

        Real * AMREX_RESTRICT force = force_vec.dataPtr();
        Real * AMREX_RESTRICT rho0_old_p = rho0_old.dataPtr(); 
        Real * AMREX_RESTRICT w0_p = w0.dataPtr();  

        const Real dr_lev = dr[n];

        for (int i = 1; i <= numdisjointchunks[n]; ++i) {

            int lo = r_start_coord[n + max_lev*i];
            int hi = r_end_coord[n + max_lev*i];

            AMREX_PARALLEL_FOR_1D(hi-lo+1, j, {
                int r = j + lo;
                int p = n+max_lev*r;

                force[p] = -rho0_old_p[p] * (w0_p[n+max_lev*(r+1)] - w0_p[p]) / dr_lev;
            });
        }
    }

    MakeEdgeState1d(rho0_old, rho0_predicted_edge, force_vec);

    for (int n = 0; n <= max_radial_level; ++n) {

        Real * AMREX_RESTRICT edge = rho0_predicted_edge.dataPtr();
        Real * AMREX_RESTRICT rho0_old_p = rho0_old.dataPtr(); 
        Real * AMREX_RESTRICT rho0_new_p = rho0_new.dataPtr(); 
        Real * AMREX_RESTRICT w0_p = w0.dataPtr();  

        const Real dr_lev = dr[n];
        const Real dt_loc = dt;
        
        for (int i = 1; i <= numdisjointchunks[n]; ++i) {

            int lo = r_start_coord[n + max_lev*i];
            int hi = r_end_coord[n + max_lev*i];

            AMREX_PARALLEL_FOR_1D(hi-lo+1, j, {
                int r = j + lo;
                int p = n+max_lev*r;

                rho0_new_p[p] = rho0_old_p[p] 
                    - dt_loc/dr_lev * (edge[n+max_lev*(r+1)]*w0_p[n+max_lev*(r+1)] - edge[p]*w0_p[p]);
            });
        }
    }
}

void 
Maestro::AdvectBaseDensSphr(RealVector& rho0_predicted_edge)
{
    // timer for profiling
    BL_PROFILE_VAR("Maestro::AdvectBaseDensSphr()", AdvectBaseDensSphr);

<<<<<<< HEAD
    const Real dr_loc = dr_fine * pow(2.0, max_radial_level);
    const Real dtdr = dt / dr_loc;
=======
    const Real dr0 = dr[0];
    const Real dtdr = dt / dr0;
>>>>>>> 8426a5ce
    RealVector force_vec(nr_fine);
    const int max_lev = max_radial_level+1;

    // Predict rho_0 to vertical edges
    Real * AMREX_RESTRICT force = force_vec.dataPtr();
    Real * AMREX_RESTRICT rho0_old_p = rho0_old.dataPtr(); 
    Real * AMREX_RESTRICT rho0_new_p = rho0_new.dataPtr();
    Real * AMREX_RESTRICT w0_p = w0.dataPtr(); 
    Real * AMREX_RESTRICT r_cc_loc_p = r_cc_loc.dataPtr();
    Real * AMREX_RESTRICT r_edge_loc_p = r_edge_loc.dataPtr();
    Real * AMREX_RESTRICT edge = rho0_predicted_edge.dataPtr();

    AMREX_PARALLEL_FOR_1D(nr_fine, r, {
        int p = max_lev*r;
<<<<<<< HEAD
        force[p] = -rho0_old_p[p] * (w0_p[max_lev*(r+1)] - w0_p[p]) / dr_loc - 
=======
        force[p] = -rho0_old_p[p] * (w0_p[max_lev*(r+1)] - w0_p[p]) / dr0 - 
>>>>>>> 8426a5ce
            rho0_old_p[p]*(w0_p[p] + w0_p[max_lev*(r+1)])/r_cc_loc_p[p];
    });

    MakeEdgeState1d(rho0_old, rho0_predicted_edge, force_vec);

    AMREX_PARALLEL_FOR_1D(nr_fine, r, {
        int p = max_lev*r;
        rho0_new_p[p] = rho0_old_p[p] - dtdr/(r_cc_loc_p[p]*r_cc_loc_p[p]) * 
            (r_edge_loc_p[max_lev*(r+1)]*r_edge_loc_p[max_lev*(r+1)] * edge[max_lev*(r+1)] * w0_p[max_lev*(r+1)] - 
            r_edge_loc_p[p]*r_edge_loc_p[p] * edge[p] * w0_p[p]);
    });
}

void 
Maestro::AdvectBaseEnthalpy(RealVector& rhoh0_predicted_edge)
{
    // timer for profiling
    BL_PROFILE_VAR("Maestro::AdvectBaseEnthalpy()", AdvectBaseEnthalpy); 

    if (spherical == 0) {
        AdvectBaseEnthalpyPlanar(rhoh0_predicted_edge);
        RestrictBase(rhoh0_new, true);
        FillGhostBase(rhoh0_new, true);
    } else {
        AdvectBaseEnthalpySphr(rhoh0_predicted_edge);
    }
}

void 
Maestro::AdvectBaseEnthalpyPlanar(RealVector& rhoh0_predicted_edge)
{
    // timer for profiling
    BL_PROFILE_VAR("Maestro::AdvectBaseEnthalpyPlanar()", AdvectBaseEnthalpyPlanar); 

    RealVector force_vec((max_radial_level+1)*nr_fine);

    // zero the new enthalpy so we don't leave a non-zero enthalpy in fine radial
    // regions that no longer have a corresponding full state
    std::fill(rhoh0_new.begin(), rhoh0_new.end(), 0);

    const int max_lev = max_radial_level+1;

    // Update (rho h)_0

    for (int n = 0; n <= max_radial_level; ++n) {

        Real * AMREX_RESTRICT force = force_vec.dataPtr();
        Real * AMREX_RESTRICT rhoh0_old_p = rhoh0_old.dataPtr(); 
        Real * AMREX_RESTRICT w0_p = w0.dataPtr();  
        Real * AMREX_RESTRICT psi_p = psi.dataPtr();  

        const Real dr_lev = dr[n];

        for (int i = 1; i <= numdisjointchunks[n]; ++i) {

            int lo = r_start_coord[n + max_lev*i];
            int hi = r_end_coord[n + max_lev*i];

            // here we predict (rho h)_0 on the edges
            AMREX_PARALLEL_FOR_1D(hi-lo+1, j, {
                int r = j + lo;
                int p = n+max_lev*r;
                force[p] = -rhoh0_old_p[p] * (w0_p[n+max_lev*(r+1)] - w0_p[p]) / dr_lev 
                    + psi_p[p];
            });
        }
    }

    MakeEdgeState1d(rhoh0_old, rhoh0_predicted_edge, force_vec);

    for (int n = 0; n <= max_radial_level; ++n) {

        Real * AMREX_RESTRICT edge = rhoh0_predicted_edge.dataPtr();
        Real * AMREX_RESTRICT rhoh0_old_p = rhoh0_old.dataPtr(); 
        Real * AMREX_RESTRICT rhoh0_new_p = rhoh0_new.dataPtr(); 
        Real * AMREX_RESTRICT w0_p = w0.dataPtr();  
        Real * AMREX_RESTRICT psi_p = psi.dataPtr(); 

        const Real dr_lev = dr[n];
        const Real dt_loc = dt;

        for (int i = 1; i <= numdisjointchunks[n]; ++i) {

            int lo = r_start_coord[n + max_lev*i];
            int hi = r_end_coord[n + max_lev*i];

            // update (rho h)_0
            AMREX_PARALLEL_FOR_1D(hi-lo+1, j, {
                int r = j + lo;
                int p = n+max_lev*r;
                rhoh0_new_p[p] = rhoh0_old_p[p] 
                    - dt_loc/dr_lev * (edge[n+max_lev*(r+1)]*w0_p[n+max_lev*(r+1)] - edge[p]*w0_p[p]) + dt_loc * psi_p[p];
            });
        }
    }
}

void 
Maestro::AdvectBaseEnthalpySphr(RealVector& rhoh0_predicted_edge)
{
    // timer for profiling
    BL_PROFILE_VAR("Maestro::AdvectBaseEnthalpySphr()", AdvectBaseEnthalpySphr);

<<<<<<< HEAD
    const Real dr_loc = dr_fine * pow(2.0, max_radial_level);
    const Real dtdr = dt / dr_loc;
=======
    const Real dr0 = dr[0];
    const Real dtdr = dt / dr0;
>>>>>>> 8426a5ce
    const Real dt_loc = dt;

    const int max_lev = max_radial_level + 1;
    RealVector force_vec(nr_fine);

    // predict (rho h)_0 on the edges
    Real * AMREX_RESTRICT force = force_vec.dataPtr();
    Real * AMREX_RESTRICT rhoh0_old_p = rhoh0_old.dataPtr(); 
    Real * AMREX_RESTRICT rhoh0_new_p = rhoh0_new.dataPtr();
    Real * AMREX_RESTRICT w0_p = w0.dataPtr(); 
    Real * AMREX_RESTRICT r_cc_loc_p = r_cc_loc.dataPtr();
    Real * AMREX_RESTRICT r_edge_loc_p = r_edge_loc.dataPtr();
    Real * AMREX_RESTRICT edge = rhoh0_predicted_edge.dataPtr();
    Real * AMREX_RESTRICT psi_p = psi.dataPtr(); 

    AMREX_PARALLEL_FOR_1D(nr_fine, r, {
        int p = max_lev*r;

<<<<<<< HEAD
        force[p] = -rhoh0_old_p[p] * (w0_p[max_lev*(r+1)] - w0_p[p]) / dr_loc - 
=======
        force[p] = -rhoh0_old_p[p] * (w0_p[max_lev*(r+1)] - w0_p[p]) / dr0 - 
>>>>>>> 8426a5ce
            rhoh0_old_p[p]*(w0_p[p] + w0_p[max_lev*(r+1)])/r_cc_loc_p[p] + psi_p[p];
    });

    MakeEdgeState1d(rhoh0_old, rhoh0_predicted_edge, force_vec);

    AMREX_PARALLEL_FOR_1D(nr_fine, r, {
        int p = max_lev*r;
        rhoh0_new_p[p] = rhoh0_old_p[p] - dtdr/(r_cc_loc_p[p]*r_cc_loc_p[p]) * 
            (r_edge_loc_p[max_lev*(r+1)]*r_edge_loc_p[max_lev*(r+1)] * edge[max_lev*(r+1)] * w0_p[max_lev*(r+1)] - 
            r_edge_loc_p[p]*r_edge_loc_p[p] * edge[p] * w0_p[p]) + 
            dt_loc * psi_p[p];
    });
}<|MERGE_RESOLUTION|>--- conflicted
+++ resolved
@@ -95,13 +95,8 @@
     // timer for profiling
     BL_PROFILE_VAR("Maestro::AdvectBaseDensSphr()", AdvectBaseDensSphr);
 
-<<<<<<< HEAD
-    const Real dr_loc = dr_fine * pow(2.0, max_radial_level);
-    const Real dtdr = dt / dr_loc;
-=======
     const Real dr0 = dr[0];
     const Real dtdr = dt / dr0;
->>>>>>> 8426a5ce
     RealVector force_vec(nr_fine);
     const int max_lev = max_radial_level+1;
 
@@ -116,11 +111,7 @@
 
     AMREX_PARALLEL_FOR_1D(nr_fine, r, {
         int p = max_lev*r;
-<<<<<<< HEAD
-        force[p] = -rho0_old_p[p] * (w0_p[max_lev*(r+1)] - w0_p[p]) / dr_loc - 
-=======
         force[p] = -rho0_old_p[p] * (w0_p[max_lev*(r+1)] - w0_p[p]) / dr0 - 
->>>>>>> 8426a5ce
             rho0_old_p[p]*(w0_p[p] + w0_p[max_lev*(r+1)])/r_cc_loc_p[p];
     });
 
@@ -224,13 +215,8 @@
     // timer for profiling
     BL_PROFILE_VAR("Maestro::AdvectBaseEnthalpySphr()", AdvectBaseEnthalpySphr);
 
-<<<<<<< HEAD
-    const Real dr_loc = dr_fine * pow(2.0, max_radial_level);
-    const Real dtdr = dt / dr_loc;
-=======
     const Real dr0 = dr[0];
     const Real dtdr = dt / dr0;
->>>>>>> 8426a5ce
     const Real dt_loc = dt;
 
     const int max_lev = max_radial_level + 1;
@@ -249,11 +235,7 @@
     AMREX_PARALLEL_FOR_1D(nr_fine, r, {
         int p = max_lev*r;
 
-<<<<<<< HEAD
-        force[p] = -rhoh0_old_p[p] * (w0_p[max_lev*(r+1)] - w0_p[p]) / dr_loc - 
-=======
         force[p] = -rhoh0_old_p[p] * (w0_p[max_lev*(r+1)] - w0_p[p]) / dr0 - 
->>>>>>> 8426a5ce
             rhoh0_old_p[p]*(w0_p[p] + w0_p[max_lev*(r+1)])/r_cc_loc_p[p] + psi_p[p];
     });
 
