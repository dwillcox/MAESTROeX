--- conflicted
+++ resolved
@@ -8,6 +8,8 @@
 {
     // timer for profiling
     BL_PROFILE_VAR("Maestro::AdvectBaseDens()", AdvectBaseDens); 
+    
+    rho0_predicted_edge.setVal(0.0);
 
     if (!spherical) {
         AdvectBaseDensPlanar(rho0_predicted_edge);
@@ -99,18 +101,10 @@
     Real * AMREX_RESTRICT w0_p = w0.dataPtr(); 
     const auto r_cc_loc_p = r_cc_loc_b;
     const auto r_edge_loc_p = r_edge_loc_b;
-<<<<<<< HEAD
 
     AMREX_PARALLEL_FOR_1D(nr_fine, r, {
         int p = max_lev*r;
         force(r) = -rho0_old_p[p] * (w0_p[max_lev*(r+1)] - w0_p[p]) / dr0 - 
-=======
-    Real * AMREX_RESTRICT edge = rho0_predicted_edge.dataPtr();
-
-    AMREX_PARALLEL_FOR_1D(nr_fine, r, {
-        int p = max_lev*r;
-        force[p] = -rho0_old_p[p] * (w0_p[max_lev*(r+1)] - w0_p[p]) / dr0 - 
->>>>>>> af6e5be8
             rho0_old_p[p]*(w0_p[p] + w0_p[max_lev*(r+1)])/r_cc_loc_p(0,r);
     });
 
@@ -119,13 +113,8 @@
     AMREX_PARALLEL_FOR_1D(nr_fine, r, {
         int p = max_lev*r;
         rho0_new_p[p] = rho0_old_p[p] - dtdr/(r_cc_loc_p(0,r)*r_cc_loc_p(0,r)) * 
-<<<<<<< HEAD
             (r_edge_loc_p(0,r+1)*r_edge_loc_p(0,r+1) * rho0_predicted_edge(0,r+1) * w0_p[max_lev*(r+1)] - 
             r_edge_loc_p(0,r)*r_edge_loc_p(0,r) * rho0_predicted_edge(0,r) * w0_p[p]);
-=======
-            (r_edge_loc_p(0,r+1)*r_edge_loc_p(0,r+1) * edge[max_lev*(r+1)] * w0_p[max_lev*(r+1)] - 
-            r_edge_loc_p(0,r)*r_edge_loc_p(0,r) * edge[p] * w0_p[p]);
->>>>>>> af6e5be8
     });
 }
 
@@ -134,6 +123,8 @@
 {
     // timer for profiling
     BL_PROFILE_VAR("Maestro::AdvectBaseEnthalpy()", AdvectBaseEnthalpy); 
+    
+    rhoh0_predicted_edge.setVal(0.0);
 
     if (spherical == 0) {
         AdvectBaseEnthalpyPlanar(rhoh0_predicted_edge);
@@ -227,7 +218,6 @@
     // predict (rho h)_0 on the edges
     const Real * AMREX_RESTRICT rhoh0_old_p = rhoh0_old.dataPtr(); 
     Real * AMREX_RESTRICT rhoh0_new_p = rhoh0_new.dataPtr();
-<<<<<<< HEAD
     const Real * AMREX_RESTRICT w0_p = w0.dataPtr(); 
     const auto& r_cc_loc_p = r_cc_loc_b;
     const auto& r_edge_loc_p = r_edge_loc_b;
@@ -237,261 +227,6 @@
         int p = max_lev*r;
         force(r) = -rhoh0_old_p[p] * (w0_p[max_lev*(r+1)] - w0_p[p]) / dr0 - 
             rhoh0_old_p[p]*(w0_p[p] + w0_p[max_lev*(r+1)])/r_cc_loc_p(0,r) + psi_p(0,r);
-=======
-    Real * AMREX_RESTRICT w0_p = w0.dataPtr(); 
-    const auto r_cc_loc_p = r_cc_loc_b;
-    const auto r_edge_loc_p = r_edge_loc_b;
-    Real * AMREX_RESTRICT edge = rhoh0_predicted_edge.dataPtr();
-    Real * AMREX_RESTRICT psi_p = psi.dataPtr(); 
-
-    AMREX_PARALLEL_FOR_1D(nr_fine, r, {
-        int p = max_lev*r;
-        force[p] = -rhoh0_old_p[p] * (w0_p[max_lev*(r+1)] - w0_p[p]) / dr0 - 
-            rhoh0_old_p[p]*(w0_p[p] + w0_p[max_lev*(r+1)])/r_cc_loc_p(0,r) + psi_p[p];
-    });
-
-    MakeEdgeState1d(rhoh0_old, rhoh0_predicted_edge, force_vec);
-
-    AMREX_PARALLEL_FOR_1D(nr_fine, r, {
-        int p = max_lev*r;
-
-        rhoh0_new_p[p] = rhoh0_old_p[p] - dtdr/(r_cc_loc_p(0,r)*r_cc_loc_p(0,r)) * 
-            (r_edge_loc_p(0,r+1)*r_edge_loc_p(0,r+1) * edge[max_lev*(r+1)] * w0_p[max_lev*(r+1)] - 
-            r_edge_loc_p(0,r)*r_edge_loc_p(0,r) * edge[p] * w0_p[p]) + 
-            dt_loc * psi_p[p];
-    });
-}
-
-
-void 
-Maestro::AdvectBaseDens(BaseState<Real>& rho0_predicted_edge)
-{
-    // timer for profiling
-    BL_PROFILE_VAR("Maestro::AdvectBaseDens()", AdvectBaseDens); 
-    
-    rho0_predicted_edge.setVal(0.0);
-
-    if (spherical == 0) {
-        AdvectBaseDensPlanar(rho0_predicted_edge);
-        RestrictBase(rho0_new, true);
-        FillGhostBase(rho0_new, true);
-    } else {
-        AdvectBaseDensSphr(rho0_predicted_edge);
-    }
-}
-
-void 
-Maestro::AdvectBaseDensPlanar(BaseState<Real>& rho0_predicted_edge)
-{
-    // timer for profiling
-    BL_PROFILE_VAR("Maestro::AdvectBaseDensPlanar()", AdvectBaseDensPlanar); 
-
-    RealVector force_vec((max_radial_level+1)*nr_fine);
-
-    // zero the new density so we don't leave a non-zero density in fine radial
-    // regions that no longer have a corresponding full state
-    std::fill(rho0_new.begin(), rho0_new.end(), 0.0);
-
-    const int max_lev = max_radial_level+1;
-
-    // Predict rho_0 to vertical edges
-
-    for (int n = 0; n <= max_radial_level; ++n) {
-
-        Real * AMREX_RESTRICT force = force_vec.dataPtr();
-        Real * AMREX_RESTRICT rho0_old_p = rho0_old.dataPtr(); 
-        Real * AMREX_RESTRICT w0_p = w0.dataPtr();  
-
-        const Real dr_lev = dr(n);
-
-        for (int i = 1; i <= numdisjointchunks(n); ++i) {
-
-            int lo = r_start_coord(n,i);
-            int hi = r_end_coord(n,i);
-
-            AMREX_PARALLEL_FOR_1D(hi-lo+1, j, {
-                int r = j + lo;
-                int p = n+max_lev*r;
-
-                force[p] = -rho0_old_p[p] * (w0_p[n+max_lev*(r+1)] - w0_p[p]) / dr_lev;
-            });
-        }
-    }
-
-    MakeEdgeState1d(rho0_old, rho0_predicted_edge, force_vec);
-
-    for (int n = 0; n <= max_radial_level; ++n) {
-
-        Real * AMREX_RESTRICT rho0_old_p = rho0_old.dataPtr(); 
-        Real * AMREX_RESTRICT rho0_new_p = rho0_new.dataPtr(); 
-        Real * AMREX_RESTRICT w0_p = w0.dataPtr();  
-
-        const Real dr_lev = dr(n);
-        const Real dt_loc = dt;
-        
-        for (int i = 1; i <= numdisjointchunks(n); ++i) {
-
-            int lo = r_start_coord(n,i);
-            int hi = r_end_coord(n,i);
-
-            AMREX_PARALLEL_FOR_1D(hi-lo+1, j, {
-                int r = j + lo;
-                int p = n+max_lev*r;
-
-                rho0_new_p[p] = rho0_old_p[p] 
-                    - dt_loc/dr_lev * (rho0_predicted_edge(n,r+1)*w0_p[n+max_lev*(r+1)] - rho0_predicted_edge(n,r)*w0_p[p]);
-            });
-        }
-    }
-}
-
-void 
-Maestro::AdvectBaseDensSphr(BaseState<Real>& rho0_predicted_edge)
-{
-    // timer for profiling
-    BL_PROFILE_VAR("Maestro::AdvectBaseDensSphr()", AdvectBaseDensSphr);
-
-    const Real dr0 = dr(0);
-    const Real dtdr = dt / dr0;
-    RealVector force_vec(nr_fine);
-    const int max_lev = max_radial_level+1;
-
-    // Predict rho_0 to vertical edges
-    Real * AMREX_RESTRICT force = force_vec.dataPtr();
-    Real * AMREX_RESTRICT rho0_old_p = rho0_old.dataPtr(); 
-    Real * AMREX_RESTRICT rho0_new_p = rho0_new.dataPtr();
-    Real * AMREX_RESTRICT w0_p = w0.dataPtr(); 
-    const auto r_cc_loc_p = r_cc_loc_b;
-    const auto r_edge_loc_p = r_edge_loc_b;
-
-    AMREX_PARALLEL_FOR_1D(nr_fine, r, {
-        int p = max_lev*r;
-        force[p] = -rho0_old_p[p] * (w0_p[max_lev*(r+1)] - w0_p[p]) / dr0 - 
-            rho0_old_p[p]*(w0_p[p] + w0_p[max_lev*(r+1)])/r_cc_loc_p(0,r);
-    });
-
-    MakeEdgeState1d(rho0_old, rho0_predicted_edge, force_vec);
-
-    AMREX_PARALLEL_FOR_1D(nr_fine, r, {
-        int p = max_lev*r;
-        rho0_new_p[p] = rho0_old_p[p] - dtdr/(r_cc_loc_p(0,r)*r_cc_loc_p(0,r)) * 
-            (r_edge_loc_p(0,r+1)*r_edge_loc_p(0,r+1) * rho0_predicted_edge(0,r+1) * w0_p[max_lev*(r+1)] - 
-            r_edge_loc_p(0,r)*r_edge_loc_p(0,r) * rho0_predicted_edge(0,r) * w0_p[p]);
-    });
-}
-
-void 
-Maestro::AdvectBaseEnthalpy(BaseState<Real>& rhoh0_predicted_edge)
-{
-    // timer for profiling
-    BL_PROFILE_VAR("Maestro::AdvectBaseEnthalpy()", AdvectBaseEnthalpy); 
-    
-    rhoh0_predicted_edge.setVal(0.0);
-
-    if (spherical == 0) {
-        AdvectBaseEnthalpyPlanar(rhoh0_predicted_edge);
-        RestrictBase(rhoh0_new, true);
-        FillGhostBase(rhoh0_new, true);
-    } else {
-        AdvectBaseEnthalpySphr(rhoh0_predicted_edge);
-    }
-}
-
-void 
-Maestro::AdvectBaseEnthalpyPlanar(BaseState<Real>& rhoh0_predicted_edge)
-{
-    // timer for profiling
-    BL_PROFILE_VAR("Maestro::AdvectBaseEnthalpyPlanar()", AdvectBaseEnthalpyPlanar); 
-
-    RealVector force_vec((max_radial_level+1)*nr_fine);
-
-    // zero the new enthalpy so we don't leave a non-zero enthalpy in fine radial
-    // regions that no longer have a corresponding full state
-    std::fill(rhoh0_new.begin(), rhoh0_new.end(), 0);
-
-    const int max_lev = max_radial_level+1;
-
-    // Update (rho h)_0
-
-    for (int n = 0; n <= max_radial_level; ++n) {
-
-        Real * AMREX_RESTRICT force = force_vec.dataPtr();
-        Real * AMREX_RESTRICT rhoh0_old_p = rhoh0_old.dataPtr(); 
-        Real * AMREX_RESTRICT w0_p = w0.dataPtr();  
-        Real * AMREX_RESTRICT psi_p = psi.dataPtr();  
-
-        const Real dr_lev = dr(n);
-
-        for (int i = 1; i <= numdisjointchunks(n); ++i) {
-
-            int lo = r_start_coord(n,i);
-            int hi = r_end_coord(n,i);
-
-            // here we predict (rho h)_0 on the edges
-            AMREX_PARALLEL_FOR_1D(hi-lo+1, j, {
-                int r = j + lo;
-                int p = n+max_lev*r;
-                force[p] = -rhoh0_old_p[p] * (w0_p[n+max_lev*(r+1)] - w0_p[p]) / dr_lev 
-                    + psi_p[p];
-            });
-        }
-    }
-
-    MakeEdgeState1d(rhoh0_old, rhoh0_predicted_edge, force_vec);
-
-    for (int n = 0; n <= max_radial_level; ++n) {
-
-        Real * AMREX_RESTRICT rhoh0_old_p = rhoh0_old.dataPtr(); 
-        Real * AMREX_RESTRICT rhoh0_new_p = rhoh0_new.dataPtr(); 
-        Real * AMREX_RESTRICT w0_p = w0.dataPtr();  
-        Real * AMREX_RESTRICT psi_p = psi.dataPtr(); 
-
-        const Real dr_lev = dr(n);
-        const Real dt_loc = dt;
-
-        for (int i = 1; i <= numdisjointchunks(n); ++i) {
-
-            int lo = r_start_coord(n,i);
-            int hi = r_end_coord(n,i);
-
-            // update (rho h)_0
-            AMREX_PARALLEL_FOR_1D(hi-lo+1, j, {
-                int r = j + lo;
-                int p = n+max_lev*r;
-                rhoh0_new_p[p] = rhoh0_old_p[p] 
-                    - dt_loc/dr_lev * (rhoh0_predicted_edge(n,r+1)*w0_p[n+max_lev*(r+1)] - rhoh0_predicted_edge(n,r)*w0_p[p]) + dt_loc * psi_p[p];
-            });
-        }
-    }
-}
-
-void 
-Maestro::AdvectBaseEnthalpySphr(BaseState<Real>& rhoh0_predicted_edge)
-{
-    // timer for profiling
-    BL_PROFILE_VAR("Maestro::AdvectBaseEnthalpySphr()", AdvectBaseEnthalpySphr);
-
-    const Real dr0 = dr(0);
-    const Real dtdr = dt / dr0;
-    const Real dt_loc = dt;
-
-    const int max_lev = max_radial_level + 1;
-    RealVector force_vec(nr_fine);
-
-    // predict (rho h)_0 on the edges
-    Real * AMREX_RESTRICT force = force_vec.dataPtr();
-    Real * AMREX_RESTRICT rhoh0_old_p = rhoh0_old.dataPtr(); 
-    Real * AMREX_RESTRICT rhoh0_new_p = rhoh0_new.dataPtr();
-    Real * AMREX_RESTRICT w0_p = w0.dataPtr(); 
-    const auto r_cc_loc_p = r_cc_loc_b;
-    const auto r_edge_loc_p = r_edge_loc_b;
-    Real * AMREX_RESTRICT psi_p = psi.dataPtr(); 
-
-    AMREX_PARALLEL_FOR_1D(nr_fine, r, {
-        int p = max_lev*r;
-        force[p] = -rhoh0_old_p[p] * (w0_p[max_lev*(r+1)] - w0_p[p]) / dr0 - 
-            rhoh0_old_p[p]*(w0_p[p] + w0_p[max_lev*(r+1)])/r_cc_loc_p(0,r) + psi_p[p];
->>>>>>> af6e5be8
     });
 
     MakeEdgeState1d(rhoh0_old, rhoh0_predicted_edge, force);
@@ -502,10 +237,6 @@
         rhoh0_new_p[p] = rhoh0_old_p[p] - dtdr/(r_cc_loc_p(0,r)*r_cc_loc_p(0,r)) * 
             (r_edge_loc_p(0,r+1)*r_edge_loc_p(0,r+1) * rhoh0_predicted_edge(0,r+1) * w0_p[max_lev*(r+1)] - 
             r_edge_loc_p(0,r)*r_edge_loc_p(0,r) * rhoh0_predicted_edge(0,r) * w0_p[p]) + 
-<<<<<<< HEAD
             dt_loc * psi_p(0,r);
-=======
-            dt_loc * psi_p[p];
->>>>>>> af6e5be8
     });
 }