--- conflicted
+++ resolved
@@ -123,13 +123,8 @@
       public member functions
     */
 
-<<<<<<< HEAD
-    BaseState(){};
-
-    // BaseState(const int num_levs, const int length=1, const int ncomp=1);
-=======
-    BaseState() : nlev(0), len(0), nvar(0) {}
->>>>>>> 4883f178
+    BaseState()
+	: nlev(0), len(0), nvar(0) {}
 
     explicit BaseState(const int num_levs, const int length = 1,
                        const int ncomp = 1, const T val = T());
@@ -186,7 +181,6 @@
     /// set the comp'th component to some scalar value
     void setVal(const int comp, const T& val);
 
-<<<<<<< HEAD
     /// number of levels in base
     AMREX_GPU_HOST_DEVICE AMREX_FORCE_INLINE int nLevels() const {
         return nlev;
@@ -197,19 +191,6 @@
 
     /// number of components
     AMREX_GPU_HOST_DEVICE AMREX_FORCE_INLINE int nComp() const { return nvar; };
-=======
-    /// number of levels in base 
-    AMREX_GPU_HOST_DEVICE AMREX_FORCE_INLINE 
-    int nLevels() const noexcept { return nlev; };
-
-    /// number of cells in base
-    AMREX_GPU_HOST_DEVICE AMREX_FORCE_INLINE
-    int length() const noexcept { return len; };
-
-    /// number of components
-    AMREX_GPU_HOST_DEVICE AMREX_FORCE_INLINE
-    int nComp() const noexcept { return nvar; };
->>>>>>> 4883f178
 
     /// deep copy
     void copy(const BaseState<T>& src);
@@ -447,13 +428,7 @@
 }
 
 template <class T>
-<<<<<<< HEAD
-void BaseState<T>::toVector(amrex::Vector<T>& vec) {
-=======
-void
-BaseState<T>::toVector(amrex::Vector<T>& vec) const
-{
->>>>>>> 4883f178
+void BaseState<T>::toVector(amrex::Vector<T>& vec) const {
     for (auto l = 0; l < nlev; ++l) {
         for (auto r = 0; r < len; ++r) {
             for (auto comp = 0; comp < nvar; ++comp) {
@@ -465,13 +440,7 @@
 }
 
 template <class T>
-<<<<<<< HEAD
-void BaseState<T>::toVector(amrex::Gpu::ManagedVector<T>& vec) {
-=======
-void
-BaseState<T>::toVector(amrex::Gpu::ManagedVector<T>& vec) const
-{
->>>>>>> 4883f178
+void BaseState<T>::toVector(amrex::Gpu::ManagedVector<T>& vec) const {
     for (auto l = 0; l < nlev; ++l) {
         for (auto r = 0; r < len; ++r) {
             for (auto comp = 0; comp < nvar; ++comp) {
