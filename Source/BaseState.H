#ifndef BaseState_H_
#define BaseState_H_

#ifdef _OPENMP
#include <omp.h>
#endif

#include <AMReX_AmrCore.H>
#include <AMReX_MultiFab.H>

template <class T> class BaseState;

template <typename T>
struct BaseStateArray
{
    T* AMREX_RESTRICT dptr;

    int nlev;
    int len;
    int nvar;

    /// default constructor
    AMREX_GPU_HOST_DEVICE
    constexpr BaseStateArray () noexcept 
        : dptr(nullptr), nlev(0), len(0), nvar(0) {}

    /// copy constructor
    AMREX_GPU_HOST_DEVICE
    constexpr BaseStateArray(BaseStateArray<T> const& rhs) noexcept 
        : dptr(rhs.dptr), nlev(rhs.nlev), len(rhs.len), nvar(rhs.nvar) 
        {}

    /// initialize from pointer 
    AMREX_GPU_HOST_DEVICE
    constexpr BaseStateArray(T* ptr, const int num_levs=1, const int length=1, const int ncomp=1) noexcept
        : dptr(ptr), nlev(num_levs), len(length), nvar(ncomp)
        {}

    AMREX_GPU_HOST_DEVICE
    void init(T* ptr, const int num_levs=1, const int length=1, const int ncomp=1) noexcept {
        dptr = ptr;
        nlev = num_levs;
        len = length;
        nvar = ncomp;
    }

    void init(BaseState<T>& base_state) noexcept {
        dptr = base_state.dataPtr();
        nlev = base_state.nLevels();
        len = base_state.length();
        nvar = base_state.nComp();
    }

    AMREX_GPU_HOST_DEVICE
    explicit operator bool() const noexcept { return dptr != nullptr; }

    /// access elements. If only 2 arguments are passed in, component is set to 0
    AMREX_GPU_HOST_DEVICE AMREX_FORCE_INLINE
    T& operator() (const int lev, const int i, const int n=0) const noexcept {
        AMREX_ASSERT(lev >= 0);
        AMREX_ASSERT(i < this->len && i >= 0);
        AMREX_ASSERT(n < this->nvar && n >= 0);

        return dptr[(lev*len + i)*nvar + n];
    }

    /// if access using only one index, then this ignores the underlying data structure. Useful for e.g. applying the same operation to all data.
    AMREX_GPU_HOST_DEVICE AMREX_FORCE_INLINE
    T& operator() (const int i) const noexcept {
        return dptr[i];
    }

    AMREX_GPU_HOST_DEVICE AMREX_FORCE_INLINE
    T& operator[] (int i) noexcept {
        AMREX_ASSERT(i >= 0 && i < nlev*len*nvar);

        return dptr[i];
    }

    AMREX_GPU_HOST_DEVICE AMREX_FORCE_INLINE
    const T& operator[] (const int i) const noexcept {
        AMREX_ASSERT(i >= 0 && i < nlev*len*nvar);

        return dptr[i];
    }

    AMREX_GPU_HOST_DEVICE AMREX_FORCE_INLINE
    T* ptr (int lev, int i=0, int n=0) const noexcept {
        return dptr + (lev*len + i)*nvar + n;
    }

    AMREX_GPU_HOST_DEVICE AMREX_FORCE_INLINE
    T* dataPtr () noexcept { return this->dptr; } 

    /// number of levels in base 
    AMREX_GPU_HOST_DEVICE AMREX_FORCE_INLINE 
    int nLevels() const noexcept { return nlev; }

    /// number of cells in base
    AMREX_GPU_HOST_DEVICE AMREX_FORCE_INLINE
    int length() const noexcept { return len; }

    /// number of componenets
    AMREX_GPU_HOST_DEVICE AMREX_FORCE_INLINE
    int nComp() const noexcept { return nvar; }
};

/// create a BaseStateArray
template <typename T>
AMREX_GPU_HOST_DEVICE AMREX_FORCE_INLINE
BaseStateArray<T>
makeBaseStateArray (T* dptr, const int num_levs=1, const int length=1, const int ncomp=1) noexcept 
{
    return BaseStateArray<T>{dptr, num_levs, length, ncomp};
}

template <class T>
class BaseState
{
public:

    /*
      public member functions
    */

    BaseState() {};

<<<<<<< HEAD
    BaseState(const int num_levs, const int length=1, const int ncomp=1);
=======
    // BaseState(const int num_levs, const int length=1, const int ncomp=1);

    explicit BaseState(const int num_levs, const int length=1, const int ncomp=1, const T val=T());
>>>>>>> 7cfdbe59
    
    /// create a BaseState object from an existing Fortran-friendly base state
    BaseState(const amrex::Gpu::ManagedVector<T>& src, const int num_levs, const int length=1, const int ncomp=1);

    BaseState(const amrex::Vector<T>& src, const int num_levs, const int length=1, const int ncomp=1);

    /// copy constructor. This makes a deep copy of the src.
    BaseState(const BaseState<T>& src);

    /// return a BaseStateArray object to allow for accessing 
    /// the underlying data
    AMREX_FORCE_INLINE
    BaseStateArray<T const> array () const noexcept 
    {
        return makeBaseStateArray<T const>(base_data.dataPtr(), nlev, len, nvar);
    } 

    /// return a BaseStateArray object to allow for accessing 
    /// the underlying data
    AMREX_FORCE_INLINE
    BaseStateArray<T> array () noexcept 
    {
        return makeBaseStateArray<T>(base_data.dataPtr(), nlev, len, nvar);
    } 

    AMREX_FORCE_INLINE
    BaseStateArray<const T> const_array () const noexcept
    {
        return makeBaseStateArray<const T>(base_data.dataPtr(), nlev, len, nvar);
    }

    /// return ith element of underlying data array
    AMREX_FORCE_INLINE
    T array (const int i) noexcept 
    {
        BaseStateArray<T> arr = makeBaseStateArray<T>(base_data.dataPtr(), nlev, len, nvar);
        return arr(i);
    }

    /// allocate memory for the BaseState
    void define(const int num_levs, const int length=1, const int ncomp=1, const T val=T());

    void resize(const int num_levs, const int length=1, const int ncomp=1, const T val=T());

    void resize(const int num_levs, const int length=1, const int ncomp=1);

    /// set to some scalar value 
    void setVal(const T& val);

    /// set the comp'th component to some scalar value
    void setVal(const int comp, const T& val);

    /// number of levels in base 
    AMREX_GPU_HOST_DEVICE AMREX_FORCE_INLINE 
    int nLevels() const { return nlev; };

    /// number of cells in base
    AMREX_GPU_HOST_DEVICE AMREX_FORCE_INLINE
    int length() const { return len; };

    /// number of components
    AMREX_GPU_HOST_DEVICE AMREX_FORCE_INLINE
    int nComp() const { return nvar; };

    /// deep copy 
    void copy(const BaseState<T>& src);
    void copy(const BaseStateArray<T> src);
    void copy(const amrex::Gpu::ManagedVector<T>& src);
    void copy(const amrex::Vector<T>& src);

    void toVector(amrex::Vector<T>& vec);
    void toVector(amrex::Gpu::ManagedVector<T>& vec);

    /// swap the data with src
    void swap(BaseState<T>& src);

    T* dataPtr () noexcept { return base_data.dataPtr(); };

    AMREX_GPU_HOST_DEVICE AMREX_FORCE_INLINE
    T* dataPtr () const noexcept { return this->dptr; }

    /// scalar addition to the whole base state 
    template <class U>
    friend BaseState<U> operator+ (const U val, const BaseState<U>& p);
    BaseState<T>& operator+= (const T val);

    /// element-wise addition 
    template <class U>
    friend BaseState<U> operator+ (const BaseState<U>& lhs, const BaseState<U>& rhs);
    BaseState<T>& operator+= (const BaseState<T>& rhs);

    /// scalar subtraction from the whole base state 
    template <class U>
    friend BaseState<U> operator- (const U val, const BaseState<U>& p);
    BaseState<T>& operator-= (const T val);

    /// element-wise subtraction
    template <class U>
    friend BaseState<U> operator- (const BaseState<U>& lhs, const BaseState<U>& rhs);
    BaseState<T>& operator-= (const BaseState<T>& rhs);

    /// scalar multiplication of the whole base state 
    template <class U>
    friend BaseState<U> operator* (const U val, const BaseState<U>& p);
    BaseState<T>& operator*= (const T val);

    /// element-wise multiplication 
    template <class U>
    friend BaseState<U> operator* (const BaseState<U>& lhs, const BaseState<U>& rhs);
    BaseState<T>& operator*= (const BaseState<T>& rhs);

    /// scalar division of the whole base state 
    template <class U>
    friend BaseState<U> operator/ (const U val, const BaseState<U>& p);
    BaseState<T> operator/ (const T val);
    BaseState<T>& operator/= (const T val);
    BaseState<T> operator/ (const T val) const noexcept;

    /// element-wise division 
    template <class U>
    friend BaseState<U> operator/ (const BaseState<U>& lhs, const BaseState<U>& rhs);
    BaseState<T>& operator/= (const BaseState<T>& rhs);

    /// comparison operator
    template <class U>
    friend bool operator==(const BaseState<U>& lhs, const BaseState<U>& rhs);

    /// comparison operator
    template <class U>
    friend bool operator!=(const BaseState<U>& lhs, const BaseState<U>& rhs);

protected:

    amrex::Gpu::ManagedVector<T> base_data;

    int nlev;
    int len; 
    int nvar; 
};

template <class T>
BaseState<T>::BaseState(const int num_levs, const int length, const int ncomp, const T val) 
: nlev(num_levs), len(length), nvar(ncomp)
{
    base_data.resize(nlev*len*nvar);
    base_data.shrink_to_fit();
<<<<<<< HEAD
=======
    std::fill(base_data.begin(), base_data.end(), val);
>>>>>>> 7cfdbe59
}

template <class T>
BaseState<T>::BaseState(const amrex::Gpu::ManagedVector<T>& src, const int num_levs, const int length, const int ncomp)
: nlev(num_levs), len(length), nvar(ncomp)
{
    base_data.resize(nlev*len*nvar);
    base_data.shrink_to_fit();
    // need to switch from Fortran array-ordering to C++ ordering
    for (auto l = 0; l < nlev; ++l) {
        for (auto r = 0; r < len; ++r) {
            for (auto n = 0; n < nvar; ++n) {
                base_data[n + nvar*(r + len*l)] = src[l + nlev*(r + len*n)];
            }
        }
    }
}

template <class T>
BaseState<T>::BaseState(const amrex::Vector<T>& src, const int num_levs, const int length, const int ncomp)
: nlev(num_levs), len(length), nvar(ncomp)
{
    base_data.resize(nlev*len*nvar);
    base_data.shrink_to_fit();
    // need to switch from Fortran array-ordering to C++ ordering
    for (auto l = 0; l < nlev; ++l) {
        for (auto r = 0; r < len; ++r) {
            for (auto n = 0; n < nvar; ++n) {
                base_data[n + nvar*(r + len*l)] = src[l + nlev*(r + len*n)];
            }
        }
    }
}

template <class T>
BaseState<T>::BaseState(const BaseState<T>& src) 
: nlev(src.nLevels()), len(src.length()), nvar(src.nComp())
{
    base_data.resize(nlev*len*nvar);
    base_data.shrink_to_fit();
    BaseStateArray<T> base_arr = this->array();
    const BaseStateArray<const T> src_arr = src.array();
    for (auto l = 0; l < nlev; ++l) {
        for (auto r = 0; r < len; ++r) {
            for (auto n = 0; n < nvar; ++n) {
                base_arr(l,r,n) = src_arr(l,r,n);
            }
        }
    }
}

template <class T>
void
BaseState<T>::define(const int num_levs, const int length, const int ncomp, const T val)
{
    nlev = num_levs;
    len = length;
    nvar = ncomp;

    base_data.resize(nlev*length*nvar);
    base_data.shrink_to_fit();
<<<<<<< HEAD
=======
    std::fill(base_data.begin(), base_data.end(), val);
>>>>>>> 7cfdbe59
}

template <class T>
void
<<<<<<< HEAD
BaseState<T>::resize(const int num_levs, const int length, const int ncomp)
=======
BaseState<T>::resize(const int num_levs, const int length, const int ncomp, const T val)
>>>>>>> 7cfdbe59
{
    if (base_data.size() > 0) {
        base_data.resize(0);
    }
    this->define(num_levs, length, ncomp);
}

template <class T>
void
BaseState<T>::setVal(const T& val)
{
    BaseStateArray<T> base_arr = this->array();
    AMREX_PARALLEL_FOR_1D(nvar*len*nlev, i, {
        base_arr(i) = val;
    });

    amrex::Gpu::synchronize();
}

template <class T>
void
BaseState<T>::setVal(const int comp, const T& val)
{
    BaseStateArray<T> base_arr = this->array();
    AMREX_PARALLEL_FOR_1D(len*nlev, i, {
        base_arr(0,i,comp) = val;
    });

    amrex::Gpu::synchronize();
}

template <class T>
void
BaseState<T>::copy(const BaseState<T>& src)
{
    AMREX_ASSERT(nlev == src.nlev);
    AMREX_ASSERT(nvar == src.nvar);
    AMREX_ASSERT(len == src.len);

    for (auto l = 0; l < nlev; ++l) {
        for (auto r = 0; r < len; ++r) {
            for (auto comp = 0; comp < nvar; ++comp) {
                base_data[comp + nvar*(r + len*l)] = src.base_data[comp + nvar*(r + len*l)];
            } 
        }
    }
}

template <class T>
void
BaseState<T>::copy(const BaseStateArray<T> src)
{
    AMREX_ASSERT(nlev == src.nlev);
    AMREX_ASSERT(nvar == src.nvar);
    AMREX_ASSERT(len == src.len);

    for (auto l = 0; l < nlev; ++l) {
        for (auto r = 0; r < len; ++r) {
            for (auto comp = 0; comp < nvar; ++comp) {
                base_data[comp + nvar*(r + len*l)] = src(l, r, comp);
            } 
        }
    }
}

template <class T>
void
BaseState<T>::copy(const amrex::Gpu::ManagedVector<T>& src)
{
    for (auto l = 0; l < nlev; ++l) {
        for (auto r = 0; r < len; ++r) {
            for (auto comp = 0; comp < nvar; ++comp) {
                base_data[comp + nvar*(r + len*l)] = src[l + nlev*(r + len*comp)];
            } 
        }
    }
}

template <class T>
void
BaseState<T>::copy(const amrex::Vector<T>& src)
{
    for (auto l = 0; l < nlev; ++l) {
        for (auto r = 0; r < len; ++r) {
            for (auto comp = 0; comp < nvar; ++comp) {
                base_data[comp + nvar*(r + len*l)] = src[l + nlev*(r + len*comp)];
            } 
        }
    }
}

template <class T>
void
BaseState<T>::toVector(amrex::Vector<T>& vec)
{
    for (auto l = 0; l < nlev; ++l) {
        for (auto r = 0; r < len; ++r) {
            for (auto comp = 0; comp < nvar; ++comp) {
                vec[l + nlev*(r + len*comp)] = base_data[comp+nvar*(r + len*l)];
            }
        }
    }
}

template <class T>
void
BaseState<T>::toVector(amrex::Gpu::ManagedVector<T>& vec)
{
    for (auto l = 0; l < nlev; ++l) {
        for (auto r = 0; r < len; ++r) {
            for (auto comp = 0; comp < nvar; ++comp) {
                vec[l + nlev*(r + len*comp)] = base_data[comp+nvar*(r + len*l)];
            }
        }
    }
}

template <class T>
void
BaseState<T>::swap(BaseState<T>& src)
{
    AMREX_ASSERT(nlev == src.nlev);
    AMREX_ASSERT(nvar == src.nvar);
    AMREX_ASSERT(len == src.len);

    auto arr = this->array();
    auto src_arr = src.array();

    AMREX_PARALLEL_FOR_1D(len*nlev*nvar, i, {
        T temp = arr(i);
        arr(i) = src_arr(i);
        src_arr(i) = temp;
    });

    amrex::Gpu::synchronize();
}

template <class T>
BaseState<T>
operator+ (const T val, const BaseState<T>& p) {
    // make a deep copy
    BaseState<T> s(p);
    s += val;
    return s;
}

template <class T>
BaseState<T>&
BaseState<T>::operator+= (const T val) {
    BaseStateArray<T> base_arr = this->array();
    AMREX_PARALLEL_FOR_1D(nvar*len*nlev, i, {
        base_arr(i) += val;
    });
    amrex::Gpu::synchronize();
    return *this;
}

template <class T>
BaseState<T>
operator+ (const BaseState<T>& lhs, const BaseState<T>& rhs) {
    // make a deep copy
    BaseState<T> s(lhs);
    s += rhs;
    return s;
}

template <class T>
BaseState<T>&
BaseState<T>::operator+= (const BaseState<T>& rhs) {
    AMREX_ASSERT(nlev == rhs.nlev);
    AMREX_ASSERT(nvar == rhs.nvar);
    AMREX_ASSERT(len == rhs.len);

    BaseStateArray<T> base_arr = this->array();
    const BaseStateArray<const T> rhs_arr = rhs.array();
    AMREX_PARALLEL_FOR_1D(nvar*len*nlev, i, {
        base_arr(i) += rhs_arr(i);
    });
    amrex::Gpu::synchronize();
    return *this;
}

template <class T>
BaseState<T>
operator- (const T val, const BaseState<T>& p) {
    // make a deep copy
    BaseState<T> s(p);
    s -= val;
    return s;
}

template <class T>
BaseState<T>&
BaseState<T>::operator-= (const T val) {
    BaseStateArray<T> base_arr = this->array();
    AMREX_PARALLEL_FOR_1D(nvar*len*nlev, i, {
        base_arr(i) -= val;
    });
    amrex::Gpu::synchronize();
    return *this;
}

template <class T>
BaseState<T>
operator- (const BaseState<T>& lhs, const BaseState<T>& rhs) {
    // make a deep copy
    BaseState<T> s(lhs);
    s -= rhs;
    return s;
}

template <class T>
BaseState<T>&
BaseState<T>::operator-= (const BaseState<T>& rhs) {
    AMREX_ASSERT(nlev == rhs.nlev);
    AMREX_ASSERT(nvar == rhs.nvar);
    AMREX_ASSERT(len == rhs.len);

    BaseStateArray<T> base_arr = this->array();
    const BaseStateArray<const T> rhs_arr = rhs.array();
    AMREX_PARALLEL_FOR_1D(nvar*len*nlev, i, {
        base_arr(i) -= rhs_arr(i);
    });
    amrex::Gpu::synchronize();
    return *this;
}


template <class T>
BaseState<T>
operator* (const T val, const BaseState<T>& p) {
    // make a deep copy
    BaseState<T> s(p);
    s *= val;
    return s;
}

template <class T>
BaseState<T>&
BaseState<T>::operator*= (const T val) {
    BaseStateArray<T> base_arr = this->array();
    AMREX_PARALLEL_FOR_1D(nvar*len*nlev, i, {
        base_arr(i) *= val;
    });
    amrex::Gpu::synchronize();
    return *this;
}

template <class T>
BaseState<T>
operator* (const BaseState<T>& lhs, const BaseState<T>& rhs) {
    // make a deep copy
    BaseState<T> s(lhs);
    s *= rhs;
    return s;
}

template <class T>
BaseState<T>&
BaseState<T>::operator*= (const BaseState<T>& rhs) {
    AMREX_ASSERT(nlev == rhs.nlev);
    AMREX_ASSERT(nvar == rhs.nvar);
    AMREX_ASSERT(len == rhs.len);

    BaseStateArray<T> base_arr = this->array();
    const BaseStateArray<const T> rhs_arr = rhs.array();
    AMREX_PARALLEL_FOR_1D(nvar*len*nlev, i, {
        base_arr(i) *= rhs_arr(i);
    });
    amrex::Gpu::synchronize();
    return *this;
}

template <class T>
BaseState<T>
operator/ (const T val, const BaseState<T>& p) {
    // make a deep copy
    BaseState<T> s(p);
    s /= val;
    return s;
}

template <class T>
BaseState<T>
BaseState<T>::operator/ (const T val) {
    // make a deep copy
    BaseState<T> s(*this);
    s /= val;
    return s;
}

template <class T>
BaseState<T>&
BaseState<T>::operator/= (const T val) {
    BaseStateArray<T> base_arr = this->array();
    AMREX_PARALLEL_FOR_1D(nvar*len*nlev, i, {
        base_arr(i) /= val;
    });
    amrex::Gpu::synchronize();
    return *this;
}

template <class T>
BaseState<T>
BaseState<T>::operator/ (const T val) const noexcept{
    BaseState<T> s(nlev, len, nvar);
    BaseStateArray<T> base_arr = s.array();
    AMREX_PARALLEL_FOR_1D(nvar*len*nlev, i, {
        base_arr(i) = base_data[i] / val;
    });
    amrex::Gpu::synchronize();
    return s;
}

template <class T>
BaseState<T>
operator/ (const BaseState<T>& lhs, const BaseState<T>& rhs) {
    // make a deep copy
    BaseState<T> s(lhs);
    s /= rhs;
    return s;
}

template <class T>
BaseState<T>&
BaseState<T>::operator/= (const BaseState<T>& rhs) {
    AMREX_ASSERT(nlev == rhs.nlev);
    AMREX_ASSERT(nvar == rhs.nvar);
    AMREX_ASSERT(len == rhs.len);

    BaseStateArray<T> base_arr = this->array();
    const BaseStateArray<const T> rhs_arr = rhs.array();
    AMREX_PARALLEL_FOR_1D(nvar*len*nlev, i, {
        base_arr(i) /= rhs_arr(i);
    });
    amrex::Gpu::synchronize();
    return *this;
}

template <class T>
bool
operator== (const BaseState<T>& lhs, const BaseState<T>& rhs) {
    AMREX_ASSERT(lhs.nlev == rhs.nlev);
    AMREX_ASSERT(lhs.nvar == rhs.nvar);
    AMREX_ASSERT(lhs.len == rhs.len);

    const BaseStateArray<const T> lhs_arr = lhs.array();
    const BaseStateArray<const T> rhs_arr = rhs.array();

    for (auto i = 0; i < lhs.nvar*lhs.len*lhs.nlev; ++i) {
        if (lhs_arr(i) != rhs_arr(i)) {
            return false;
        }
    }
    return true;
}

template <class T>
bool
operator!= (const BaseState<T>& lhs, const BaseState<T>& rhs) {
    AMREX_ASSERT(lhs.nlev == rhs.nlev);
    AMREX_ASSERT(lhs.nvar == rhs.nvar);
    AMREX_ASSERT(lhs.len == rhs.len);

    const BaseStateArray<const T> lhs_arr = lhs.array();
    const BaseStateArray<const T> rhs_arr = rhs.array();

    for (auto i = 0; i < lhs.nvar*lhs.len*lhs.nlev; ++i) {
        if (lhs_arr(i) != rhs_arr(i)) {
            return true;
        }
    }
    return false;
}
#endif<|MERGE_RESOLUTION|>--- conflicted
+++ resolved
@@ -125,13 +125,9 @@
 
     BaseState() {};
 
-<<<<<<< HEAD
-    BaseState(const int num_levs, const int length=1, const int ncomp=1);
-=======
     // BaseState(const int num_levs, const int length=1, const int ncomp=1);
 
     explicit BaseState(const int num_levs, const int length=1, const int ncomp=1, const T val=T());
->>>>>>> 7cfdbe59
     
     /// create a BaseState object from an existing Fortran-friendly base state
     BaseState(const amrex::Gpu::ManagedVector<T>& src, const int num_levs, const int length=1, const int ncomp=1);
@@ -176,8 +172,6 @@
 
     void resize(const int num_levs, const int length=1, const int ncomp=1, const T val=T());
 
-    void resize(const int num_levs, const int length=1, const int ncomp=1);
-
     /// set to some scalar value 
     void setVal(const T& val);
 
@@ -278,10 +272,7 @@
 {
     base_data.resize(nlev*len*nvar);
     base_data.shrink_to_fit();
-<<<<<<< HEAD
-=======
     std::fill(base_data.begin(), base_data.end(), val);
->>>>>>> 7cfdbe59
 }
 
 template <class T>
@@ -343,19 +334,12 @@
 
     base_data.resize(nlev*length*nvar);
     base_data.shrink_to_fit();
-<<<<<<< HEAD
-=======
     std::fill(base_data.begin(), base_data.end(), val);
->>>>>>> 7cfdbe59
-}
-
-template <class T>
-void
-<<<<<<< HEAD
-BaseState<T>::resize(const int num_levs, const int length, const int ncomp)
-=======
+}
+
+template <class T>
+void
 BaseState<T>::resize(const int num_levs, const int length, const int ncomp, const T val)
->>>>>>> 7cfdbe59
 {
     if (base_data.size() > 0) {
         base_data.resize(0);
