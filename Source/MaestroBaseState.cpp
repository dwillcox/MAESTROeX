--- conflicted
+++ resolved
@@ -22,10 +22,6 @@
 
     const int npts_model = input_model.npts_model;
     const Real TINY = 1.e-10;
-<<<<<<< HEAD
-=======
-    const int max_lev = base_geom.max_radial_level + 1;
->>>>>>> 2a69452f
     const int n = lev;
     const auto& dr = base_geom.dr;
 
@@ -39,6 +35,7 @@
     auto p0_init_arr = p0_init.array();
     auto tempbar_arr = tempbar.array();
     auto tempbar_init_arr = tempbar_init.array();
+    auto s0_init_arr = s0_init.array();
 
     // irregular base state dr 
     BaseState<Real> model_dr_irreg(npts_model);
@@ -63,11 +60,7 @@
 
         Real mod_dr = 0.0;
         if (use_exact_base_state) {
-<<<<<<< HEAD
-            mod_dr = r_cc_loc(lev,0) < model_dr_irreg[0] ? remainder(model_dr_irreg[0], r_cc_loc(lev,0)) : remainder(r_cc_loc(lev,0), model_dr_irreg[0]);
-=======
             mod_dr = base_geom.r_cc_loc(lev,0) < model_dr_irreg[0] ? remainder(model_dr_irreg[0], base_geom.r_cc_loc(lev,0)) : remainder(base_geom.r_cc_loc(lev,0), model_dr_irreg[0]);
->>>>>>> 2a69452f
         } else {
             mod_dr = dr(n) < model_dr ? 
                 remainder(model_dr, dr(n)) : remainder(dr(n), model_dr);
@@ -87,22 +80,14 @@
 
     Real starting_rad = spherical ? 0.0 : geom[0].ProbLo(AMREX_SPACEDIM-1);
 
-<<<<<<< HEAD
-    Real rho_above_cutoff = base_cutoff_density;
-    Real rhoh_above_cutoff = base_cutoff_density;
-    RealVector spec_above_cutoff(NumSpec, 1.0/NumSpec);
-    Real temp_above_cutoff = 0.0;
-    Real p_above_cutoff = 0.0;
-=======
-    Real rho_above_cutoff = s0_init[n+max_lev*base_geom.nr_fine*Rho];
-    Real rhoh_above_cutoff = s0_init[n+max_lev*base_geom.nr_fine*RhoH];
+    Real rho_above_cutoff = s0_init_arr(n,0,Rho);
+    Real rhoh_above_cutoff = s0_init_arr(n,0,RhoH);
     RealVector spec_above_cutoff(NumSpec);
     for (auto comp = 0; comp < NumSpec; ++comp) {
-        spec_above_cutoff[comp] = s0_init[n+max_lev*base_geom.nr_fine*(FirstSpec+comp)];
+        spec_above_cutoff[comp] = s0_init_arr(n,0,FirstSpec+comp);
     } 
-    Real temp_above_cutoff = s0_init[n+max_lev*base_geom.nr_fine*Temp];
+    Real temp_above_cutoff = s0_init_arr(n,0,Temp);
     Real p_above_cutoff = p0_init_arr(n,0);
->>>>>>> 2a69452f
 
     for (auto r = 0; r < base_geom.nr(n); ++r) {
 
@@ -116,23 +101,13 @@
         // model constant
         if (rloc > base_cutoff_density_loc) {
 
-<<<<<<< HEAD
-            s0_init(n,r,Rho) = rho_above_cutoff;
-            s0_init(n,r,RhoH) = rhoh_above_cutoff;
-            for (auto comp = 0; comp < NumSpec; ++comp) {
-                s0_init(n,r,FirstSpec+comp) = spec_above_cutoff[comp];
-            }
-            p0_init(n,r) = p_above_cutoff;
-            s0_init(n,r,Temp) = temp_above_cutoff;
-=======
-            s0_init[n+max_lev*(r+base_geom.nr_fine*Rho)] = rho_above_cutoff;
-            s0_init[n+max_lev*(r+base_geom.nr_fine*RhoH)] = rhoh_above_cutoff;
-            for (auto comp = 0; comp < NumSpec; ++comp) {
-                s0_init[n+max_lev*(r+base_geom.nr_fine*(FirstSpec+comp))] = spec_above_cutoff[comp];
+            s0_init_arr(n,r,Rho) = rho_above_cutoff;
+            s0_init_arr(n,r,RhoH) = rhoh_above_cutoff;
+            for (auto comp = 0; comp < NumSpec; ++comp) {
+                s0_init_arr(n,r,FirstSpec+comp) = spec_above_cutoff[comp];
             }
             p0_init_arr(n,r) = p_above_cutoff;
-            s0_init[n+max_lev*(r+base_geom.nr_fine*Temp)] = temp_above_cutoff;
->>>>>>> 2a69452f
+            s0_init_arr(n,r,Temp) = temp_above_cutoff;
 
         } else {
 
@@ -167,31 +142,17 @@
             // (rho,T) --> p,h
             eos(eos_input_rt, eos_state);
 
-<<<<<<< HEAD
-            s0_init(n,r,Rho) = d_ambient;
-            s0_init(n,r,RhoH) = d_ambient * eos_state.h;
-            for (auto comp = 0; comp < NumSpec; ++comp) {
-                s0_init(n,r,FirstSpec+comp) = 
+            s0_init_arr(n,r,Rho) = d_ambient;
+            s0_init_arr(n,r,RhoH) = d_ambient * eos_state.h;
+            for (auto comp = 0; comp < NumSpec; ++comp) {
+                s0_init_arr(n,r,FirstSpec+comp) = 
                     d_ambient * xn_ambient[comp];
             }
-            p0_init(n,r) = eos_state.p; // p_ambient !
-            s0_init(n,r,Temp) = t_ambient;
+            p0_init_arr(n,r) = eos_state.p; // p_ambient !
+            s0_init_arr(n,r,Temp) = t_ambient;
 
             // keep track of the height where we drop below the cutoff density
-            if (s0_init(n,r,Rho) <= base_cutoff_density && 
-=======
-            s0_init[n+max_lev*(r+base_geom.nr_fine*Rho)] = d_ambient;
-            s0_init[n+max_lev*(r+base_geom.nr_fine*RhoH)] = d_ambient * eos_state.h;
-            for (auto comp = 0; comp < NumSpec; ++comp) {
-                s0_init[n+max_lev*(r+base_geom.nr_fine*(FirstSpec+comp))] = 
-                    d_ambient * xn_ambient[comp];
-            }
-            p0_init_arr(n,r) = eos_state.p; // p_ambient !
-            s0_init[n+max_lev*(r+base_geom.nr_fine*Temp)] = t_ambient;
-
-            // keep track of the height where we drop below the cutoff density
-            if (s0_init[n+max_lev*(r+base_geom.nr_fine*Rho)] <= base_cutoff_density && 
->>>>>>> 2a69452f
+            if (s0_init_arr(n,r,Rho) <= base_cutoff_density && 
                 base_cutoff_density_loc == 1.e99) {
 
                 Print() << ' ' << std::endl;
@@ -200,45 +161,25 @@
 
                 base_cutoff_density_loc = rloc;
 
-<<<<<<< HEAD
-                rho_above_cutoff = s0_init(n,r,Rho);
-                rhoh_above_cutoff = s0_init(n,r,RhoH);
+                rho_above_cutoff = s0_init_arr(n,r,Rho);
+                rhoh_above_cutoff = s0_init_arr(n,r,RhoH);
                 for (auto comp = 0; comp < NumSpec; ++comp) {
                     spec_above_cutoff[comp] = 
-                        s0_init(n,r,FirstSpec+comp);
+                        s0_init_arr(n,r,FirstSpec+comp);
                 }
-                temp_above_cutoff = s0_init(n,r,Temp);
-                p_above_cutoff = p0_init(n,r);
-=======
-                rho_above_cutoff = s0_init[n+max_lev*(r+base_geom.nr_fine*Rho)];
-                rhoh_above_cutoff = s0_init[n+max_lev*(r+base_geom.nr_fine*RhoH)];
-                for (auto comp = 0; comp < NumSpec; ++comp) {
-                    spec_above_cutoff[comp] = 
-                        s0_init[n+max_lev*(r+base_geom.nr_fine*(FirstSpec+comp))];
-                }
-                temp_above_cutoff = s0_init[n+max_lev*(r+base_geom.nr_fine*Temp)];
+                temp_above_cutoff = s0_init_arr(n,r,Temp);
                 p_above_cutoff = p0_init_arr(n,r);
->>>>>>> 2a69452f
             }
         }
     }
 
     // copy s0_init and p0_init into rho0, rhoh0, p0, and tempbar
-<<<<<<< HEAD
-    for (auto r = 0; r < nr_fine; ++r) {
-        rho0(lev,r) = s0_init(lev,r,Rho);
-        rhoh0(lev,r) = s0_init(lev,r,RhoH);
-        tempbar(lev,r) = s0_init(lev,r,Temp);
-        tempbar_init(lev,r) = s0_init(lev,r,Temp);
-        p0(lev,r) = p0_init(lev,r);
-=======
-    for (auto i = 0; i < base_geom.nr_fine; ++i) {
-        rho0_arr(lev,i) = s0_init[lev+max_lev*(i+base_geom.nr_fine*Rho)];
-        rhoh0_arr(lev,i) = s0_init[lev+max_lev*(i+base_geom.nr_fine*RhoH)];
-        tempbar_arr(lev,i) = s0_init[lev+max_lev*(i+base_geom.nr_fine*Temp)];
-        tempbar_init_arr(lev,i) = s0_init[lev+max_lev*(i+base_geom.nr_fine*Temp)];
-        p0_arr(lev,i) = p0_init_arr(lev,i);
->>>>>>> 2a69452f
+    for (auto r = 0; r < base_geom.nr_fine; ++r) {
+        rho0(lev,r) = s0_init_arr(lev,r,Rho);
+        rhoh0(lev,r) = s0_init_arr(lev,r,RhoH);
+        tempbar_arr(lev,r) = s0_init_arr(lev,r,Temp);
+        tempbar_init_arr(lev,r) = s0_init_arr(lev,r,Temp);
+        p0(lev,r) = p0_init_arr(lev,r);
     }
 
     // check whether we are in HSE
@@ -246,25 +187,14 @@
     Real mencl = 0.0;
 
     if (use_exact_base_state) {
-<<<<<<< HEAD
-        Real dr_irreg = r_edge_loc(n,1) - r_edge_loc(n,0); // edge-to-edge
+        Real dr_irreg = base_geom.r_edge_loc(n,1) - base_geom.r_edge_loc(n,0); // edge-to-edge
 
         if (spherical || do_2d_planar_octant) {
-            mencl = 4.0/3.0 * M_PI * dr_irreg*dr_irreg*dr_irreg * s0_init(n,0,Rho);
+            mencl = 4.0/3.0 * M_PI * dr_irreg*dr_irreg*dr_irreg * s0_init_arr(n,0,Rho);
         }
     } else {
         if (spherical || do_2d_planar_octant) {
-            mencl = 4.0/3.0 * M_PI * dr(n)*dr(n)*dr(n) * s0_init(n,0,Rho);
-=======
-        Real dr_irreg = base_geom.r_edge_loc(n,1) - base_geom.r_edge_loc(n,0); // edge-to-edge
-
-        if (spherical || do_2d_planar_octant) {
-            mencl = 4.0/3.0 * M_PI * dr_irreg*dr_irreg*dr_irreg * s0_init[n+max_lev*base_geom.nr_fine*Rho];
-        }
-    } else {
-        if (spherical || do_2d_planar_octant) {
-            mencl = 4.0/3.0 * M_PI * dr(n)*dr(n)*dr(n) * s0_init[n+max_lev*base_geom.nr_fine*Rho];
->>>>>>> 2a69452f
+            mencl = 4.0/3.0 * M_PI * dr(n)*dr(n)*dr(n) * s0_init_arr(n,0,Rho);
         }
     }
 
@@ -278,15 +208,9 @@
         if (rloc < base_cutoff_density_loc) {
 
             Real r_r = starting_rad;
-<<<<<<< HEAD
-            r_r += use_exact_base_state ? r_edge_loc(n,r+1) : Real(r+1) * dr(n);
-            Real r_l = starting_rad;
-            r_l += use_exact_base_state ? r_edge_loc(n,r) : Real(r) * dr(n);
-=======
             r_r += use_exact_base_state ? base_geom.r_edge_loc(n,r+1) : Real(r+1) * dr(n);
             Real r_l = starting_rad;
             r_l += use_exact_base_state ? base_geom.r_edge_loc(n,r) : Real(r) * dr(n);
->>>>>>> 2a69452f
 
             Real g = 0.0;
 
@@ -294,11 +218,7 @@
                 g = -Gconst * mencl / (r_l*r_l);
                 mencl += 4.0/3.0 * M_PI * dr(n) * 
                     (r_l*r_l+r_l*r_r+r_r*r_r) * 
-<<<<<<< HEAD
-                    s0_init(n,r,Rho);
-=======
-                    s0_init[n+max_lev*(r+base_geom.nr_fine*Rho)];
->>>>>>> 2a69452f
+                    s0_init_arr(n,r,Rho);
             } else {
                 if (!do_planar_invsq_grav) {
                     g = grav_const;
@@ -310,29 +230,16 @@
             Real dpdr = 0.0;
             Real rhog = 0.0;
             if (use_exact_base_state) {
-<<<<<<< HEAD
-                Real dr_irreg = r_cc_loc(n,r) - r_cc_loc(n,r-1);
-                dpdr = (p0_init(n,r) - p0_init(n,r-1))/dr_irreg;
-
-                Real rfrac = (r_edge_loc(n,r) - r_cc_loc(n,r-1)) / dr_irreg; 
-                rhog = ((1.0-rfrac) * s0_init(n,r,Rho) +  
-                        rfrac * s0_init(n,r-1,Rho)) * g;
-            } else {
-                dpdr = (p0_init(n,r) - p0_init(n,r-1))/dr(n);
-                rhog = 0.5 * (s0_init(n,r,Rho) +  
-                              s0_init(n,r-1,Rho)) * g;
-=======
                 Real dr_irreg = base_geom.r_cc_loc(n,r) - base_geom.r_cc_loc(n,r-1);
                 dpdr = (p0_init_arr(n,r) - p0_init_arr(n,r-1))/dr_irreg;
 
                 Real rfrac = (base_geom.r_edge_loc(n,r) - base_geom.r_cc_loc(n,r-1)) / dr_irreg; 
-                rhog = ((1.0-rfrac) * s0_init[n+max_lev*(r+base_geom.nr_fine*Rho)] +  
-                        rfrac * s0_init[n+max_lev*(r-1+base_geom.nr_fine*Rho)]) * g;
+                rhog = ((1.0-rfrac) * s0_init_arr(n,r,Rho) +  
+                        rfrac * s0_init_arr(n,r-1,Rho)) * g;
             } else {
                 dpdr = (p0_init_arr(n,r) - p0_init_arr(n,r-1))/dr(n);
-                rhog = 0.5 * (s0_init[n+max_lev*(r+base_geom.nr_fine*Rho)] +  
-                              s0_init[n+max_lev*(r-1+base_geom.nr_fine*Rho)]) * g;
->>>>>>> 2a69452f
+                rhog = 0.5 * (s0_init_arr(n,r,Rho) +  
+                              s0_init_arr(n,r-1,Rho)) * g;
             }
 
             if (print_init_hse_diag) {
