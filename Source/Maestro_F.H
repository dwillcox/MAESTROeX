--- conflicted
+++ resolved
@@ -12,32 +12,6 @@
     void runtime_pretty_print(int* jobinfo_file_name, const int* jobinfo_file_length);
 
     //////////////////////
-<<<<<<< HEAD
-    // in advect_base.F90
-    void advect_base_dens(const amrex::Real* w0,
-                          const amrex::Real* rho0_old,
-                                amrex::Real* rho0_new,
-                                amrex::Real* rho0_predicted_edge,
-                          const amrex::Real dt,
-                          const amrex::Real* r_cc_loc,
-                          const amrex::Real* r_edge_loc,
-                          const int lev);
-
-    void advect_base_enthalpy(const amrex::Real* w0,
-                              const amrex::Real* rho0_old,
-                              const amrex::Real* rhoh0_old,
-                                    amrex::Real* rhoh0_new,
-                              const amrex::Real* rho0_predicted_edge,
-                              const amrex::Real* psi,
-                              const amrex::Real dt,
-                              const amrex::Real* r_cc_loc,
-                              const amrex::Real* r_edge_loc,
-                              const int lev);
-    //////////////////////
-
-    //////////////////////
-=======
->>>>>>> c7071214
     // in average.f90
     void average(const int* lev, const int* lo, const int* hi,
                  const amrex::Real* phi, const int* p_lo, const int* p_hi,
