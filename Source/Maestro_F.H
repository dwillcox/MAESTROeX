#ifndef _Maestro_F_H_
#define _Maestro_F_H_
#include <AMReX_BLFort.H>

#ifdef __cplusplus
extern "C"
{
#endif

    // these are interfaces to fortran subroutines

    void runtime_pretty_print(int* jobinfo_file_name, const int* jobinfo_file_length);

    //////////////////////
    // in advect_base.F90
    void advect_base_dens(const amrex::Real* w0,
<<<<<<< HEAD
			  const amrex::Real* rho0_old,
			        amrex::Real* rho0_new,
			        amrex::Real* rho0_predicted_edge,
			  const amrex::Real dt,
			  const amrex::Real* r_cc_loc,
			  const amrex::Real* r_edge_loc,
              const int lev);

    void advect_base_enthalpy(const amrex::Real* w0,
			      const amrex::Real* rho0_old,
			      const amrex::Real* rhoh0_old,
			            amrex::Real* rhoh0_new,
			      const amrex::Real* rho0_predicted_edge,
			      const amrex::Real* psi,
			      const amrex::Real dt,
			      const amrex::Real* r_cc_loc,
			      const amrex::Real* r_edge_loc,
                  const int lev);
=======
                          const amrex::Real* rho0_old,
                                amrex::Real* rho0_new,
                                amrex::Real* rho0_predicted_edge,
                          const amrex::Real dt,
                          const amrex::Real* r_cc_loc,
                          const amrex::Real* r_edge_loc);

    void advect_base_enthalpy(const amrex::Real* w0,
                              const amrex::Real* rho0_old,
                              const amrex::Real* rhoh0_old,
                                    amrex::Real* rhoh0_new,
                              const amrex::Real* rho0_predicted_edge,
                              const amrex::Real* psi,
                              const amrex::Real dt,
                              const amrex::Real* r_cc_loc,
                              const amrex::Real* r_edge_loc);
>>>>>>> cd3794d6
    //////////////////////

    //////////////////////
    // in average.f90
    void average(const int* lev, const int* lo, const int* hi,
                 const amrex::Real* phi, const int* p_lo, const int* p_hi,
                 amrex::Real* phisum);

    void divide_phisum_by_ncell(amrex::Real* phisum, int* ncell, const int lev);

    void average_sphr_irreg(const int* lev, const int* lo, const int* hi,
                            const amrex::Real* phi, const int* p_lo, const int* p_hi,
                            amrex::Real* phisum, int* ncell,
                            const amrex::Real* cc_to_r, const int* ccr_lo, const int* ccr_hi);

    void divide_phisum_by_ncell_irreg(amrex::Real* phisum, int* ncell, const int lev);

    void average_sphr(amrex::Real* phisum, amrex::Real* phibar,
                      int* ncell, amrex::Real* radii, const int* finest_level);

    void sum_phi_3d_sphr(const int* lev, const int* lo, const int* hi,
                         const amrex::Real* phi, const int* p_lo, const int* p_hi,
                         amrex::Real* phisum,
                         const amrex::Real* radii, const int* finest_level,
                         const amrex::Real* dx, int* ncell,
                         const int* mask, const int* m_lo, const int* m_hi,
                         const int* use_mask);

    void compute_radii_sphr(const int* lev, amrex::Real* radii, const int* finest_level,
                            const amrex::Real* dx);
    //////////////////////

    //////////////////////
    // in base_state_geometry.f90

    void init_base_state_geometry(const int* max_radial_level_in,
                                  const int* nr_fine_in,
                                  const amrex::Real* dr_fine_in,
                                  amrex::Real* r_cc_loc,
                                  amrex::Real* r_edge_loc,
                                  const amrex::Real* dx_fine,
                                  int* nr_irreg_in);

    void init_base_state_map_sphr(const int* lo, const int* hi,
                  amrex::Real* cc_to_r, const int* c_lo, const int* c_hi,
                                  const amrex::Real* dx_fine,
                                  const amrex::Real* dx_lev);

    void compute_cutoff_coords(const amrex::Real* rho0);

    void init_multilevel(const int* tag_array,
                         const int* finest_radial_level_in);

    void destroy_base_state_geometry();
    
    void get_base_cutoff_density (const amrex::Real* base_cutoff_density_in);
    void get_base_cutoff_density_coord (const int* lev, int* base_cutoff_density_coord_in);
    void get_buoyancy_cutoff_factor (const amrex::Real* buoyancy_cutoff_factor_in);
    void get_numdisjointchunks(int* nchunks);
    void get_r_start_coord(int* coord);
    void get_r_end_coord(int* coord);

    //////////////////////

    //////////////////////
    // in bc_fill_nd.F90

    void scalarfill (amrex::Real* phi, const int* phi_lo, const int* phi_hi,
                     const int* domlo, const int* domhi,
                     const amrex::Real* dx, const amrex::Real* gridlo,
                     const amrex::Real* time, const int* bc, const int icomp);
    
    void velfill (amrex::Real* vel, const int* vel_lo, const int* vel_hi,
                  const int* domlo, const int* domhi,
                  const amrex::Real* dx, const amrex::Real* gridlo,
                  const amrex::Real* time, const int* bc, const int icomp);

    //////////////////////

    //////////////////////
    // in burner.F90
    void burner_init();
    //////////////////////

    //////////////////////
    // in burner_loop.f90
#ifndef SDC
    void burner_loop(const int* lo, const int* hi,
                     const int lev,
                     const amrex::Real* s_in,     const int* i_lo, const int* i_hi,
                           amrex::Real* s_out,    const int* o_lo, const int* o_hi,
                     const amrex::Real* rho_Hext, const int* e_lo, const int* e_hi,
                           amrex::Real* rho_odot, const int* r_lo, const int* r_hi,
                           amrex::Real* rho_Hnuc, const int* n_lo, const int* n_hi,
                     const amrex::Real* tempbar_init_in,
                     const amrex::Real dt_in, const amrex::Real time_in, 
                     const int* mask, const int* m_lo, const int* m_hi,
                     const int use_mask);

    void burner_loop_sphr(const int* lo, const int* hi,
                          const amrex::Real* s_in,     const int* i_lo, const int* i_hi,
                                amrex::Real* s_out,    const int* o_lo, const int* o_hi,
                          const amrex::Real* rho_Hext, const int* e_lo, const int* e_hi,
                                amrex::Real* rho_odot, const int* r_lo, const int* r_hi,
                                amrex::Real* rho_Hnuc, const int* n_lo, const int* n_hi,
                          const amrex::Real* tempbar_init_cart, const int* t_lo, const int* t_hi,
                          const amrex::Real dt_in, const amrex::Real time_in, 
                          const int* mask, const int* m_lo, const int* m_hi,
                          const int use_mask);
    
#else
    void burner_loop(const int* lo, const int* hi,
                         const int lev,
                         const amrex::Real* s_in,     const int* i_lo, const int* i_hi,
                               amrex::Real* s_out,    const int* o_lo, const int* o_hi,
                         const amrex::Real* source, const int* s_lo, const int* s_hi,
                         const amrex::Real* p0_in,
                         const amrex::Real dt_in,
                         const amrex::Real time_in,
                         const int* mask, const int* m_lo, const int* m_hi,
                         const int use_mask);

    void burner_loop_sphr(const int* lo, const int* hi,
                              const amrex::Real* s_in,     const int* i_lo, const int* i_hi,
                                    amrex::Real* s_out,    const int* o_lo, const int* o_hi,
                              const amrex::Real* source, const int* s_lo, const int* s_hi,
                              const amrex::Real* p0_cart, const int* t_lo, const int* t_hi,
                              const amrex::Real dt_in,
                              const amrex::Real time_in,
                              const int* mask, const int* m_lo, const int* m_hi,
                              const int use_mask);
#endif
    
    void instantaneous_reaction_rates(const int* lo, const int* hi,
                                      amrex::Real* rho_omegadot, const int* o_lo, const int* o_hi,
                                      amrex::Real* rho_Hext, const int* h_lo, const int* h_hi,
                                      const amrex::Real* scal, const int* s_lo, const int* s_hi);
    //////////////////////

    //////////////////////
    // in cell_to_edge.f90
    void cell_to_edge(const amrex::Real* s0_cell, amrex::Real* s0_edge);

    //////////////////////

    //////////////////////
    // in compute_dt.F90
    void estdt(const int lev, amrex::Real* dt, amrex::Real* umax,
               const int* lo, const int* hi,
               const amrex::Real* dx,
               const amrex::Real* scal,  const int* s_lo, const int* s_hi, const int* nc_s,
               const amrex::Real* u,     const int* u_lo, const int* u_hi, const int* nc_u,
               const amrex::Real* force, const int* f_lo, const int* f_hi, const int* nc_f,
               const amrex::Real* divu,  const int* d_lo, const int* d_hi,
               const amrex::Real* dSdt,  const int* t_lo, const int* t_hi,
               const amrex::Real* w0_cart, const int* w_lo, const int* w_hi,
               const amrex::Real* p0_cart, const int* p_lo, const int* p_hi,
               const amrex::Real* gamma1bar_cart, const int* g_lo, const int* g_hi);

    void estdt_sphr(amrex::Real* dt, amrex::Real* umax,
                    const int* lo, const int* hi, const amrex::Real* dx,
                    const amrex::Real* scal, const int* s_lo, const int* s_hi, const int* nc_s,
                    const amrex::Real* u, const int* u_lo, const int* u_hi, const int* nc_u,
                    const amrex::Real* force, const int* f_lo, const int* f_hi, const int* nc_f,
                    const amrex::Real* divu, const int* d_lo, const int* d_hi,
                    const amrex::Real* dSdt, const int* t_lo, const int* t_hi,
                    const amrex::Real* w0_cart, const int* w_lo, const int* w_hi,
                    const amrex::Real* w0macx, const int* x_lo, const int* x_hi,
                    const amrex::Real* w0macy, const int* y_lo, const int* y_hi,
                    const amrex::Real* w0macz, const int* z_lo, const int* z_hi,
                    const amrex::Real* gp0_cart, const int* g_lo, const int* g_hi);

    void firstdt(const int lev, amrex::Real* dt, amrex::Real* umax,
                 const int* lo, const int* hi,
                 const amrex::Real* dx,
                 const amrex::Real* scal,  const int* s_lo, const int* s_hi, const int* nc_s,
                 const amrex::Real* u,     const int* u_lo, const int* u_hi, const int* nc_u,
                 const amrex::Real* force, const int* f_lo, const int* f_hi, const int* nc_f,
                 const amrex::Real* divu,  const int* d_lo, const int* d_hi,
                 const amrex::Real* p0_cart, const int* p_lo, const int* p_hi,
                 const amrex::Real* gamma1bar_cart, const int* g_lo, const int* g_hi);

    void firstdt_sphr(amrex::Real* dt, amrex::Real* umax,
                      const int* lo, const int* hi,
                      const amrex::Real* dx,
                      const amrex::Real* scal,  const int* s_lo, const int* s_hi, const int* nc_s,
                      const amrex::Real* u,     const int* u_lo, const int* u_hi, const int* nc_u,
                      const amrex::Real* force, const int* f_lo, const int* f_hi, const int* nc_f,
                      const amrex::Real* divu,  const int* d_lo, const int* d_hi,
                      const amrex::Real* gp0_cart, const int* g_lo, const int* g_hi);

    void estdt_divu(amrex::Real* gp0,
                      const amrex::Real* p0, const amrex::Real* gamma1bar,
                      const amrex::Real* r_cc_loc, const amrex::Real* r_edge_loc);
    //////////////////////

    //////////////////////
    // in compute_grad_phi.F90
    void compute_grad_phi_rad(const amrex::Real* phi,
                              amrex::Real* gphi_rad);
    //////////////////////

    //////////////////////
    // in debug.F90
    void print_base_cc(const amrex::Real* base, const int lev);
    void print_base_edge(const amrex::Real* base, const int lev);

    void print_mf(const int* lev, const int* lo, const int* hi,
                  const amrex::Real* mf,
                  const int* m_lo, const int* m_hi, const int* nc_m);

    void print_edge(const int* lev, const int* lo, const int* hi,
                    const amrex::Real* mf,
                    const int* m_lo, const int* m_hi, const int* nc_m);
    //////////////////////

    //////////////////////
    // in diag.F90

    void diag(const int* lev, const int* lo, const int* hi,
              const amrex::Real* scal, const int* s_lo, const int* s_hi, const int* nc_s,
              const amrex::Real* rho_Hnuc, const int* hn_lo, const int* hn_hi,
              const amrex::Real* rho_Hext, const int* he_lo, const int* he_hi,
              const amrex::Real* u, const int* u_lo, const int* u_hi,
              const amrex::Real* w0, const amrex::Real* dx,
              amrex::Real* T_max, amrex::Real* coord_Tmax, amrex::Real* vel_Tmax,
              amrex::Real* enuc_max, amrex::Real* coord_enucmax, amrex::Real* vel_enucmax,                                                                                                           
              amrex::Real* kin_ener, amrex::Real* int_ener, amrex::Real* nuc_ener,
              amrex::Real* U_max, amrex::Real* Mach_max,
              const int* mask, const int* m_lo, const int* m_hi,
              const int* use_mask);
               
    void diag_sphr(const int* lev, const int* lo, const int* hi,
              const amrex::Real* scal, const int* s_lo, const int* s_hi, const int* nc_s,
              const amrex::Real* rho_Hnuc, const int* hn_lo, const int* hn_hi,
              const amrex::Real* rho_Hext, const int* he_lo, const int* he_hi,
              const amrex::Real* u, const int* u_lo, const int* u_hi,
              const amrex::Real* w0macx, const int* x_lo, const int* x_hi,
              const amrex::Real* w0macy, const int* y_lo, const int* y_hi,
              const amrex::Real* w0macz, const int* z_lo, const int* z_hi,
              const amrex::Real* w0r, const int* wr_lo, const int* wr_hi,
              const amrex::Real* dx,
              const amrex::Real* normal, const int* n_lo, const int* n_hi,
              amrex::Real* T_max, amrex::Real* coord_Tmax, amrex::Real* vel_Tmax,
              amrex::Real* enuc_max, amrex::Real* coord_enucmax, amrex::Real* vel_enucmax,
              amrex::Real* kin_ener, amrex::Real* int_ener, amrex::Real* nuc_ener,
              amrex::Real* U_max, amrex::Real* Mach_max,
              int* ncenter, amrex::Real* T_center, amrex::Real* vel_center,
              const int* mask, const int* m_lo, const int* m_hi,
              const int* use_mask);
               
    void diag_grav_energy(amrex::Real* grav_ener,
                          const amrex::Real* rho0,
                          const amrex::Real* r_cc_loc, const amrex::Real* r_edge_loc);
               
    void diag_grav_energy_sphr(amrex::Real* grav_ener,
                          const amrex::Real* rho0,
                          const amrex::Real* r_cc_loc, const amrex::Real* r_edge_loc);

    //////////////////////

    //////////////////////
    // in enforce_HSE.f90
    void enforce_HSE(const amrex::Real* rho0,
                           amrex::Real* p0,
                     const amrex::Real* grav_cell,
                             const amrex::Real* r_cc_loc,
                     const amrex::Real* r_edge_loc);
    //////////////////////

    //////////////////////
    // in fill_umac_ghost.f90
    void fill_umac_ghost(const int* domlo, const int* domhi,
                         const int* lo, const int* hi,
                         amrex::Real* umac, const int* umac_lo, const int* umac_hi,
                         amrex::Real* vmac, const int* vmac_lo, const int* vmac_hi,
#if (AMREX_SPACEDIM == 3)
                         amrex::Real* wmac, const int* wmac_lo, const int* wmac_hi,
#endif
                         const int* phys_bc);

    void PC_EDGE_INTERP(const int* flo, const int* fhi,
                        const int* nc, const int* ratio, const int* dir,
                        amrex::Real* crse, const int* c_lo, const int* c_hi, const int* nc_c,
                        amrex::Real* fine, const int* f_lo, const int* f_hi, const int* nc_f);

    void EDGE_INTERP(const int* flo, const int* fhi,
                     const int* nc, const int* ratio, const int* dir,
                     amrex::Real* fine, const int* f_lo, const int* f_hi, const int* nc_f);
    //////////////////////

    //////////////////////
    // in fill_3d_data.F90
    void put_1d_array_on_cart(const int* lo, const int* hi, const int lev,
                              amrex::Real* s0_cart,
                              const int* s0_cart_lo, const int* s0_cart_hi, const int nc_s,
                              const amrex::Real* s0, const int is_input_edge_centered,
                              const int is_output_a_vector);

    void put_1d_array_on_cart_sphr(const int* lo, const int* hi,
                                   amrex::Real* s0_cart,
                                   const int* s0_cart_lo, const int* s0_cart_hi, const int nc_s,
                                   const amrex::Real* s0, const amrex::Real* dx,
                                   const int is_input_edge_centered,
                                   const int is_output_a_vector,
                                   const amrex::Real* r_cc_loc, const amrex::Real* r_edge_loc,
                                   const amrex::Real* cc_to_r, const int* ccr_lo, const int* ccr_hi);

    void addw0(const int* lo, const int* hi, const int lev, 
               amrex::Real* uedge, const int* u_lo, const int* u_hi,
               amrex::Real* w0, const amrex::Real mult);

    void addw0_sphr(const int* lo, const int* hi,
                    amrex::Real* umac, const int* u_lo, const int* u_hi,
                    const amrex::Real* w0mac, const int* x_lo, const int* x_hi,
                    const amrex::Real mult);

    void make_w0mac_sphr(const int* lo, const int* hi, const int idir,
                         const amrex::Real* w0,
                         amrex::Real* w0macx, const int* x_lo, const int* x_hi,
                         amrex::Real* w0_cart, const int* w0_lo, const int* w0_hi, const int nc_w0,
                         amrex::Real* w0_nodal, const int* wn_lo, const int* wn_hi,
                         const amrex::Real* dx,
                         const amrex::Real* r_edge_loc);

    void make_w0mac_nodal(const int* lo, const int* hi,
                         const amrex::Real* w0,
                         amrex::Real* w0_nodal, const int* w0_lo, const int* w0_hi, 
                         const amrex::Real* dx);

    void make_s0mac_sphr(const int* lo, const int* hi, const int idir,
                         const amrex::Real* s0,
                         amrex::Real* s0mac, const int* x_lo, const int* x_hi,
                         amrex::Real* s0_cart, const int* s0_lo, const int* s0_hi,
                         const amrex::Real* dx,
                         const amrex::Real* r_cc_loc);

    void make_s0mac_sphr_irreg(const int* lo, const int* hi, const int idir,
                               const amrex::Real* s0,
                               amrex::Real* s0mac, const int* x_lo, const int* x_hi,
                               amrex::Real* s0_cart, const int* s0_lo, const int* s0_hi,
                               const amrex::Real* dx,
                               const amrex::Real* r_cc_loc);

    void make_normal(const int* lo, const int* hi,
                               amrex::Real* normal, const int* n_lo, const int* n_hi,
                     const amrex::Real* dx);

    void put_data_on_faces(const int* lo, const int* hi, const int idir,
                           const amrex::Real* scc, const int* cc_lo, const int* cc_hi,
                           amrex::Real* face, const int* x_lo, const int* x_hi,
                           const int harmonic_avg);
    //////////////////////

    //////////////////////
    // in initdata.f90
    void initdata(const int* lev,
                  const amrex::Real* time,
                  const int* lo, const int* hi,
                  const amrex::Real* scal, const int* scal_lo, const int* scal_hi, const int* nc_s,
                  const amrex::Real* vel,  const int* vel_lo,  const int* vel_hi,  const int* nc_v,
                  const amrex::Real* s0_init,
                  const amrex::Real* p0_init,
                  const amrex::Real* dx);

    void initdata_sphr(const amrex::Real* time,
                       const int* lo, const int* hi,
                       const amrex::Real* scal, const int* scal_lo, const int* scal_hi, const int* nc_s,
                       const amrex::Real* vel,  const int* vel_lo,  const int* vel_hi,  const int* nc_v,
                       const amrex::Real* s0_init,
                       const amrex::Real* p0_init,
                       const amrex::Real* dx,
                       const amrex::Real* r_cc_loc, const amrex::Real* r_edge_loc,
                       const amrex::Real* cell_cc_to_r, const int* ccr_lo, const int* ccr_hi);
    //////////////////////

    //////////////////////
    // in maestro_init.f90

    void maestro_network_init();
    void maestro_extern_init();
    void maestro_conductivity_init();
    void get_num_spec(int* nspec);
    void get_spec_names(int* spec_names, int* ispec, int* len);
    void get_spec_az(const int* ispec, amrex::Real* A, amrex::Real* Z);

    // set fortran-specific parameters in meth_params.F90
    void set_method_params (const int* Density,
                            const int* Enthalpy,
                            const int* FirstSpec,
                            const int* Temperature,
                            const int* Pressure,
                            const int* Nscalars,
                            const amrex::Real* prob_lo_in,
                            const amrex::Real* prob_hi_in);

    void set_rel_eps (const amrex::Real* rel_eps_in);
    void get_rel_eps (const amrex::Real* rel_eps_in);

    void init_base_state (const amrex::Real* s0_init,
                          const amrex::Real* p0_init,
                          const amrex::Real* rho0,
                          const amrex::Real* rhoh0,
                          const amrex::Real* p0,
                          const amrex::Real* tempbar,
<<<<<<< HEAD
			  const amrex::Real* tempbar_init,
              const int lev);

    void init_base_state_irreg (const amrex::Real* s0_init,
				const amrex::Real* p0_init,
				const amrex::Real* rho0,
				const amrex::Real* rhoh0,
				const amrex::Real* p0,
				const amrex::Real* tempbar,
				const amrex::Real* tempbar_init,
				const amrex::Real* r_cc_loc,
				const amrex::Real* r_edge_loc,
              const int lev);
=======
                          const amrex::Real* tempbar_init);

    void init_base_state_irreg (const amrex::Real* s0_init,
                                const amrex::Real* p0_init,
                                const amrex::Real* rho0,
                                const amrex::Real* rhoh0,
                                const amrex::Real* p0,
                                const amrex::Real* tempbar,
                                const amrex::Real* tempbar_init,
                                const amrex::Real* r_cc_loc,
                                const amrex::Real* r_edge_loc);
>>>>>>> cd3794d6
    //////////////////////

    //////////////////////
    // in make_beta0.f90
    void make_beta0(      amrex::Real* beta0,
                    const amrex::Real* rho0,
                    const amrex::Real* p0,
                    const amrex::Real* gamma1bar,
                    const amrex::Real* grav_cell);

    void make_beta0_irreg(      amrex::Real* beta0,
                           const amrex::Real* rho0,
                           const amrex::Real* p0,
                           const amrex::Real* gamma1bar,
                           const amrex::Real* grav_cell,
                           const amrex::Real* r_cc_loc,
                           const amrex::Real* r_edge_loc);
    //////////////////////


    //////////////////////
    // in make_eta.F90
    void make_etarho_planar(amrex::Real* etarho_ec, amrex::Real* etarho_cc,
                            const amrex::Real* etarhosum, const amrex::Real* ncell);

    void sum_etarho(const int* lev, const int* domlo, const int* domhi,
                    const int* lo,  const int* hi,
                    const amrex::Real* etarhoflux, const int* x_lo, const int* x_hi,
                    amrex::Real* etarhosum);

    void construct_eta_cart(const int* lo, const int* hi,
                            const amrex::Real* rho_old, const int* ro_lo, const int* ro_hi,
                            const amrex::Real* rho_new, const int* rn_lo, const int* rn_hi,
                            const amrex::Real* umac,    const int* u_lo,  const int* u_hi,
                            const amrex::Real* vmac,    const int* v_lo,  const int* v_hi,
                            const amrex::Real* wmac,    const int* w_lo,  const int* w_hi,
                            const amrex::Real* w0macx,  const int* x_lo,  const int* x_hi,
                            const amrex::Real* w0macy,  const int* y_lo,  const int* y_hi,
                            const amrex::Real* w0macz,  const int* z_lo,  const int* z_hi,
                            const amrex::Real* normal,  const int* n_lo,  const int* n_hi,
                            amrex::Real* eta_cart, const int* e_lo,  const int* e_hi,
                            const amrex::Real* rho0_nph_cart, const int* rp_lo, const int* rp_hi);
    //////////////////////

    //////////////////////
    // in make_intra_coeffs.F90
    void make_intra_coeffs(const int* lo,  const int* hi,
                           const amrex::Real* scalold, const int* s1_lo, const int* s1_hi,
                           const amrex::Real* scalnew, const int* s2_lo, const int* s2_hi,
                           amrex::Real* cp, const int* cp_lo, const int* cp_hi,
                           amrex::Real* xi, const int* xi_lo, const int* xi_hi);
    //////////////////////

    //////////////////////
    // in make_explicit_thermal.F90
    void make_thermal_coeffs(const int* lo,  const int* hi,
                             const amrex::Real* scal, const int* s_lo, const int* s_hi,
                             amrex::Real* Tcoeff, const int* t_lo, const int* t_hi,
                             amrex::Real* hcoeff, const int* h_lo, const int* h_hi,
                             amrex::Real* Xkcoeff, const int* xk_lo, const int* xk_hi,
                             amrex::Real* pcoeff, const int* p_lo, const int* p_hi);
    //////////////////////

    //////////////////////
    // in make_gamma.F90
    void make_gamma(const int* lo, const int* hi, 
                          amrex::Real* gamma, const int* g_lo, const int* g_hi,
                    const amrex::Real* scal,  const int* s_lo, const int* s_hi,
                    const amrex::Real* p0_cart, const int* p0_lo, const int* p0_hi);

    //////////////////////

    //////////////////////
    // in make_grav.f90
    void make_grav_cell(      amrex::Real* grav_cell,
                        const amrex::Real* rho0,
                        const amrex::Real* r_cc_loc,
                        const amrex::Real* r_edge_loc);

    void make_grav_edge(      amrex::Real* grav_edge,
                        const amrex::Real* rho0,
                        const amrex::Real* r_edge_loc);
    //////////////////////

    //////////////////////
    // in make_heating.f90
    void make_heating(const int* lo, const int* hi,
                            amrex::Real* rho_Hext, const int* r_lo, const int* r_hi,
                      const amrex::Real* scal,     const int* s_lo, const int* s_hi, const int* nc_s,
                      const amrex::Real* dx, const amrex::Real* time);
    //////////////////////

    //////////////////////
    // in make_plot_variables.F90
    void make_magvel(const int* lo, const int* hi,
                     const amrex::Real* vel, const int* v_lo, const int* v_hi,
                     const amrex::Real* w0, const int* w_lo, const int* w_hi, const int nc_w0,
                     amrex::Real* magvel, const int* m_lo, const int* m_hi);

    void make_magvel_sphr(const int* lo, const int* hi,
                          const amrex::Real* vel, const int* v_lo, const int* v_hi,
                          amrex::Real* w0macx, const int* x_lo, const int* x_hi,
                          amrex::Real* w0macy, const int* y_lo, const int* y_hi,
                          amrex::Real* w0macz, const int* z_lo, const int* z_hi,
                          amrex::Real* magvel, const int* m_lo, const int* m_hi);

    void make_velrc(const int* lo, const int* hi,
                        const amrex::Real* vel, const int* v_lo, const int* v_hi,
                        const amrex::Real* w0rcart, const int* w_lo, const int* w_hi,
                        const amrex::Real* normal, const int* n_lo, const int* n_hi,
                        amrex::Real* rad_vel, const int* r_lo, const int* r_hi,
                        amrex::Real* circ_vel, const int* c_lo, const int* c_hi);

    void make_ad_excess(const int* lo, const int* hi,
                        const amrex::Real* state, const int* s_lo, const int* s_hi,
                        const int nc_s,
                        amrex::Real* ad_excess, const int* a_lo, const int* a_hi);

    void make_ad_excess_sphr(const int* lo, const int* hi,
                        const amrex::Real* state, const int* s_lo, const int* s_hi,
                        const int nc_s,
                        const amrex::Real* normal, const int* n_lo, const int* n_hi,
                        amrex::Real* ad_excess, const int* a_lo, const int* a_hi);

    void make_vorticity(const int* lo, const int* hi,
                        const int* domlo, const int* domhi,
                        const amrex::Real* vel, const int* v_lo, const int* v_hi,
                        const amrex::Real* dx,
                        amrex::Real* vorticity, const int* d_lo, const int* d_hi,
                        const int* bc);

    void make_deltagamma(const int* lo, const int* hi,
                         const amrex::Real* state, const int* s_lo, const int* s_hi,
                         const int nc_s,
                         const amrex::Real* p0_cart, const int* p_lo, const int* p_hi,
                         const amrex::Real* gamma1bar_cart, const int* g_lo, const int* g_hi,
                         amrex::Real* deltagamma, const int* d_lo, const int* d_hi);

    void make_entropy(const int* lo, const int* hi, const int lev,
                     const amrex::Real* state, const int* s_lo, const int* s_hi,
                     const int nc_s,
                     amrex::Real* entropy, const int* e_lo, const int* e_hi);

    void make_divw0(const int* lo, const int* hi, 
                    const amrex::Real* w0, const int* w_lo, const int* w_hi, const int nc_w0,
                    const amrex::Real* dx,
                    amrex::Real* divw0, const int* d_lo, const int* d_hi);

    void make_divw0_sphr(const int* lo, const int* hi,
                         const amrex::Real* w0macx, const int* x_lo, const int* x_hi,
                         const amrex::Real* w0macy, const int* y_lo, const int* y_hi,
                         const amrex::Real* w0macz, const int* z_lo, const int* z_hi,
                         const amrex::Real* dx,
                         amrex::Real* divw0, const int* d_lo, const int* d_hi);

     void make_pidivu(const int* lo, const int* hi,
                     const amrex::Real* vel, const int* v_lo, const int* v_hi,
                     const amrex::Real* dx,
                     const amrex::Real* pi_cc, const int* p_lo, const int* p_hi, const int nc,
                     amrex::Real* pidivuw0, const int* d_lo, const int* d_hi);

    void make_abar(const int* lo, const int* hi,
                   const amrex::Real* state, const int* s_lo, const int* s_hi, const int nc_s,
                   amrex::Real* abar, const int* a_lo, const int* a_hi);

    //////////////////////
    // in make_psi.F90
    void make_psi_planar(const amrex::Real* etarho_cc,
                               amrex::Real* psi);

    void make_psi_spherical(amrex::Real* psi,
                            const amrex::Real* w0,
                            const amrex::Real* gamma1bar,
                            const amrex::Real* p0_avg,
                            const amrex::Real* Sbar_in,
                            const amrex::Real* r_cc_loc,
                            const amrex::Real* r_edge_loc);

    void make_psi_irreg(const amrex::Real* etarho_cc,
                        const amrex::Real* grav_cell,
                              amrex::Real* psi);

    // void make_psi_irreg(amrex::Real* psi,
    //                  const amrex::Real* p0_old,
    //                  const amrex::Real* p0_new,
    //                  const amrex::Real* dt);
    //////////////////////

    //////////////////////
    // in make_S.f90

    // compute S from constraint div(u) = S
    void make_S_cc(const int* lo, const int* hi, const int lev,
                   amrex::Real* S_cc,  const int* s_lo, const int* s_hi,
                   amrex::Real* delta_gamma1_term,  const int* dg_lo, const int* dg_hi,
                   amrex::Real* delta_gamma1,  const int* df_lo, const int* df_hi,
                   const amrex::Real* scal,  const int* c_lo, const int* c_hi,
                   const amrex::Real* u,     const int* u_lo, const int* u_hi,
                   const amrex::Real* rodot, const int* r_lo, const int* r_hi,
                   const amrex::Real* rHnuc, const int* n_lo, const int* n_hi,
                   const amrex::Real* rHext, const int* e_lo, const int* e_hi,
                   const amrex::Real* therm, const int* t_lo, const int* t_hi,
                   const amrex::Real* p0_cart, const int* p0_lo, const int* p0_hi,
                   const amrex::Real* gradp0_cart, const int* gp0_lo, const int* gp0_hi,
                   const amrex::Real* gamma1bar_cart, const int* g_lo, const int* g_hi);

     void make_S_cc_sphr(const int* lo, const int* hi,
                         amrex::Real* S_cc,  const int* s_lo, const int* s_hi,
                         amrex::Real* delta_gamma1_term,const int* dg_lo, const int* dg_hi,
                         amrex::Real* delta_gamma1,const int* df_lo, const int* df_hi,
                         const amrex::Real* scal,  const int* c_lo, const int* c_hi,
                         const amrex::Real* u,     const int* u_lo, const int* u_hi,
                         const amrex::Real* rodot, const int* r_lo, const int* r_hi,
                         const amrex::Real* rHnuc, const int* n_lo, const int* n_hi,
                         const amrex::Real* rHext, const int* e_lo, const int* e_hi,
                         const amrex::Real* therm, const int* t_lo, const int* t_hi,
                         const amrex::Real* p0_cart, const int* p0_lo, const int* p0_hi,
                         const amrex::Real* gradp0_cart, const int* gp0_lo, const int* gp0_hi,
                         const amrex::Real* gamma1bar_cart, const int* g_lo, const int* g_hi,
                         const amrex::Real* normal, const int* no_lo, const int* no_hi);

    // rhcc = beta0 * (S - Sbar)
    void make_rhcc_for_nodalproj(const int* lo, const int* hi,
                                 amrex::Real* rhcc,  const int* c_lo, const int* c_hi,
                                 const amrex::Real* S_cc, const int* s_lo, const int* s_hi,
                                 const amrex::Real* Sbar_cart, const int* sb_lo, const int* sb_hi,
                                 const amrex::Real* beta0_cart, const int* b_lo, const int* b_hi,
                                 const amrex::Real* delta_gamma1_term, const int* dg_lo, const int* dg_hi);
    
    void create_correction_cc(const int* lo, const int* hi,
                              amrex::Real* correction_cc, const int* c_lo, const int* c_hi,
                              const amrex::Real* delta_p_term, const int* dp_lo, const int* dp_hi,
                              const amrex::Real* beta0_cart, const int* b_lo, const int* b_hi,
                              const amrex::Real* gamma1bar_cart, const int* g_lo, const int* g_hi,
                              const amrex::Real* p0_cart, const int* p_lo, const int* p_hi,
                              const amrex::Real* rho0_cart, const int* r_lo, const int* r_hi,
                              const amrex::Real dt);

    // rhcc = beta0 * (S - Sbar) + beta0 * delta_chi
    void make_rhcc_for_macproj(const int* lo, const int* hi,
                               amrex::Real* rhcc,  const int* c_lo, const int* c_hi,
                               const amrex::Real* S_cc, const int* s_lo, const int* s_hi,
                               const amrex::Real* Sbar_cart, const int* sb_lo, const int* sb_hi,
                               const amrex::Real* beta0_cart, const int* b_lo, const int* b_hi,
                               const amrex::Real* rho0_cart, const int* r_lo, const int* r_hi,
                               const amrex::Real* delta_gamma1_term, const int* dg_lo, const int* dg_hi,
                               const amrex::Real* gamma1bar_cart, const int* g1_lo, const int* g1_hi,
                               const amrex::Real* p0_cart, const int* p0_lo, const int* p0_hi,
                               const amrex::Real* delta_p_term, const int* dp_lo, const int* dp_hi,
                               amrex::Real* delta_chi, const int* dc_lo, const int* dc_hi,
                               const amrex::Real dt, const int is_predictor);

    void create_correction_delta_gamma1_term(const int* lo, const int* hi,
                                             amrex::Real* delta_gamma1_term, const int* dg_lo, const int* dg_hi,
                                             const amrex::Real* delta_gamma1, const int* df_lo, const int* df_hi,
                                             const amrex::Real* gamma1bar_cart, const int* g1_lo, const int* g1_hi,
                                             const amrex::Real* psi_cart, const int* ps_lo, const int* ps_hi,
                                             const amrex::Real* p0_cart, const int* p0_lo, const int* p0_hi);

    //////////////////////


    //////////////////////
    // in make_scal_force.F90
    void mktempforce(const int* lo, const int* hi, const int lev,
                     amrex::Real* temp_force, const int* f_lo, const int* f_hi,
                     const amrex::Real* scal, const int* s_lo, const int* s_hi,
                     const amrex::Real* umac,  const int* u_lo, const int* u_hi,
                     const amrex::Real* vmac,  const int* v_lo, const int* v_hi,
#if (AMREX_SPACEDIM == 3)
                     const amrex::Real* wmac,  const int* w_lo, const int* w_hi,
#endif
                     const amrex::Real* thermal, const int* t_lo, const int* t_hi,
                     const amrex::Real* p0_cart, const int* p_lo, const int* p_hi,
                     const amrex::Real* psi_cart, const int* ps_lo, const int* ps_hi,
                     const amrex::Real* dx, const int* domhi);
    //////////////////////

    //////////////////////
    // in make_w0.f90
    void make_w0(amrex::Real* w0, const amrex::Real* w0_old,
                 const amrex::Real* w0_force, const amrex::Real* Sbar_in,
                 const amrex::Real* rho0_old, const amrex::Real* rho0_new,
                 const amrex::Real* p0_old, const amrex::Real* p0_new,
                 const amrex::Real* gamma1bar_old, const amrex::Real* gamma1bar_new,
                 const amrex::Real* p0_minus_peosbar,
                 const amrex::Real* etarho_ec, const amrex::Real* etarho_cc,
                 const amrex::Real* delta_chi_w0, const amrex::Real* r_cc_loc,
                 const amrex::Real* r_edge_loc, const amrex::Real* dt,
                 const amrex::Real* dtold, const int* is_predictor);
    //////////////////////

    //////////////////////
    // in meth_params.F90

    // read in shared C++/Fortran parameters from inputs file
    void read_method_params();

    // deallocate strings
    void finalize_meth_params();

    //////////////////////
    
    //////////////////////
    // in regrid.f90
    void regrid_base_state_cc(amrex::Real* state_cc);
    void regrid_base_state_edge(amrex::Real* state_ec);
    //////////////////////

    //////////////////////
    // in rhoh_vs_t.F90
    void makeTfromRhoH (const int* lo, const int* hi,
                        amrex::Real* state, const int* s_lo, const int* s_hi,
                        const amrex::Real* p0, const int* p0_lo, const int* p0_hi);

    void makeTfromRhoP (const int* lo, const int* hi,
                        amrex::Real* state, const int* s_lo, const int* s_hi,
                        const amrex::Real* p0, const int* p0_lo, const int* p0_hi,
                        const int updateRhoH);

    void makePfromRhoH(const int* lo, const int* hi,
                       const amrex::Real* state, const int* s_lo, const int* s_hi,
                       const amrex::Real* temp_old, const int* t_lo, const int* t_hi,
                       amrex::Real* peos, const int* p_lo, const int* p_hi);

    void makeMachfromRhoH (const int* lo, const int* hi,
                           const amrex::Real* state,  const int* s_lo, const int* s_hi,
                           const amrex::Real* u, const int* u_lo, const int* u_hi,
                           const amrex::Real* p0, const int* p0_lo, const int* p0_hi,
                           const amrex::Real* w0, const int* w_lo, const int* w_hi,
                           amrex::Real* mach, const int* m_lo, const int* m_hi);

    void makeCsfromRhoH (const int* lo, const int* hi,
                         const amrex::Real* state, const int* s_lo, const int* s_hi,
                         const amrex::Real* p0cart, const int* p_lo, const int* p_hi,
                         amrex::Real* cs, const int* c_lo, const int* c_hi);
    
    void makeHfromRhoT_edge (const int* lo, const int* hi, const int idir,
                             amrex::Real* sedge, const int* x_lo, const int* x_hi,    const amrex::Real* rho0, const int* r_lo, const int* r_hi,
                             const amrex::Real* rhoh0, const int* rh_lo, const int* rh_hi,
                             const amrex::Real* temp0, const int* t_lo, const int* t_hi,
                             const amrex::Real* rho0_edge, const int* re_lo, const int* re_hi,
                             const amrex::Real* rhoh0_edge, const int* rhe_lo, const int* rhe_hi,
                             const amrex::Real* temp0_edge, const int* te_lo, const int* te_hi);
    
    void makeHfromRhoT_edge_sphr (const int* lo, const int* hi, 
                  const int idir,
                                  amrex::Real* sedge, const int* x_lo, const int* x_hi,
                                  const amrex::Real* rho0_edge, const int* r_lo, const int* r_hi,
                                  const amrex::Real* rhoh0_edge, const int* rh_lo, const int* rh_hi,
                                  const amrex::Real* temp0_edge, const int* t_lo, const int* t_hi);
    //////////////////////

    //////////////////////
    // in sponge.F90
    void init_sponge(const amrex::Real* rho0);

    void init_sponge_irreg(const amrex::Real* rho0,
                           const amrex::Real* r_cc_loc, const amrex::Real* r_edge_loc);

    void mk_sponge (const int* lo, const int* hi,
                    amrex::Real* sponge,  const int* s_lo, const int* s_hi,
                    const amrex::Real* dx, const amrex::Real dt);
    //////////////////////


    //////////////////////
    // in tagging.f90
    void state_error(int* tag, const int* tag_lo, const int* tag_hi,
                     const amrex::Real* state, const int* state_lo, const int* state_hi,
                     const int* tagval, const int* clearval,
                     const int* lo, const int* hi,
                     const amrex::Real* dx,
                     const amrex::Real* time,
                     const int* lev, int* tag_array);

    void tag_boxes(int* tag, const int* tag_lo, const int* tag_hi,
                   const int* tagval, const int* clearval,
                   const int* lo, const int* hi,
                   const amrex::Real* dx,
                   const amrex::Real* time,
                   const int* lev, const int* tag_array);

    void retag_array(const int* tagval, const int* clearval,
                     const int* lo, const int* hi,
                     const int* lev, const int* tag_array);
    //////////////////////

    //////////////////////
    // in update_scal.F90

    void update_rhoh(const int* lo, const int* hi,
                     const amrex::Real* sold, const int* so_lo, const int* so_hi,
                     amrex::Real* snew, const int* sn_lo, const int* sn_hi,
                     const amrex::Real* sfluxx, const int* x_lo, const int* x_hi,
                     const amrex::Real* sfluxy, const int* y_lo, const int* y_hi,
#if (AMREX_SPACEDIM == 3)
                     const amrex::Real* sfluxz, const int* z_lo, const int* z_hi,
#endif
                     const amrex::Real* force,  const int* f_lo, const int* f_hi,
                     const amrex::Real* p0_new_cart, const int* p_lo, const int* p_hi,
                     const amrex::Real* dx, const amrex::Real dt,
                     const int nspec);
    //////////////////////

#ifdef __cplusplus
}
#endif

#endif<|MERGE_RESOLUTION|>--- conflicted
+++ resolved
@@ -14,32 +14,13 @@
     //////////////////////
     // in advect_base.F90
     void advect_base_dens(const amrex::Real* w0,
-<<<<<<< HEAD
-			  const amrex::Real* rho0_old,
-			        amrex::Real* rho0_new,
-			        amrex::Real* rho0_predicted_edge,
-			  const amrex::Real dt,
-			  const amrex::Real* r_cc_loc,
-			  const amrex::Real* r_edge_loc,
-              const int lev);
-
-    void advect_base_enthalpy(const amrex::Real* w0,
-			      const amrex::Real* rho0_old,
-			      const amrex::Real* rhoh0_old,
-			            amrex::Real* rhoh0_new,
-			      const amrex::Real* rho0_predicted_edge,
-			      const amrex::Real* psi,
-			      const amrex::Real dt,
-			      const amrex::Real* r_cc_loc,
-			      const amrex::Real* r_edge_loc,
-                  const int lev);
-=======
                           const amrex::Real* rho0_old,
                                 amrex::Real* rho0_new,
                                 amrex::Real* rho0_predicted_edge,
                           const amrex::Real dt,
                           const amrex::Real* r_cc_loc,
-                          const amrex::Real* r_edge_loc);
+                          const amrex::Real* r_edge_loc,
+                          const int lev);
 
     void advect_base_enthalpy(const amrex::Real* w0,
                               const amrex::Real* rho0_old,
@@ -49,8 +30,8 @@
                               const amrex::Real* psi,
                               const amrex::Real dt,
                               const amrex::Real* r_cc_loc,
-                              const amrex::Real* r_edge_loc);
->>>>>>> cd3794d6
+                              const amrex::Real* r_edge_loc,
+                              const int lev);
     //////////////////////
 
     //////////////////////
@@ -456,22 +437,8 @@
                           const amrex::Real* rhoh0,
                           const amrex::Real* p0,
                           const amrex::Real* tempbar,
-<<<<<<< HEAD
-			  const amrex::Real* tempbar_init,
-              const int lev);
-
-    void init_base_state_irreg (const amrex::Real* s0_init,
-				const amrex::Real* p0_init,
-				const amrex::Real* rho0,
-				const amrex::Real* rhoh0,
-				const amrex::Real* p0,
-				const amrex::Real* tempbar,
-				const amrex::Real* tempbar_init,
-				const amrex::Real* r_cc_loc,
-				const amrex::Real* r_edge_loc,
-              const int lev);
-=======
-                          const amrex::Real* tempbar_init);
+                          const amrex::Real* tempbar_init,
+                          const int lev);
 
     void init_base_state_irreg (const amrex::Real* s0_init,
                                 const amrex::Real* p0_init,
@@ -481,8 +448,8 @@
                                 const amrex::Real* tempbar,
                                 const amrex::Real* tempbar_init,
                                 const amrex::Real* r_cc_loc,
-                                const amrex::Real* r_edge_loc);
->>>>>>> cd3794d6
+                                const amrex::Real* r_edge_loc,
+                                const int lev);
     //////////////////////
 
     //////////////////////
