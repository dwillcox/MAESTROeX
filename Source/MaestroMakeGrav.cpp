--- conflicted
+++ resolved
@@ -24,13 +24,9 @@
             // does not contribute to the gravitational acceleration.
             for (auto n = 0; n <= base_geom.finest_radial_level; ++n) {
                 const int nr_lev = base_geom.nr(n);
-<<<<<<< HEAD
                 ParallelFor(nr_lev,
                 [=] AMREX_GPU_DEVICE (long r)
                 {
-=======
-                AMREX_PARALLEL_FOR_1D(nr_lev, r, {
->>>>>>> 7cfdbe59
                     grav_cell_arr(n,r) = -Gconst*planar_invsq_mass_loc / (r_cc_loc(n,r)*r_cc_loc(n,r));
                 });
                 Gpu::synchronize();
@@ -43,13 +39,7 @@
             // level = 0
             m(0,0) = 4.0/3.0*M_PI*rho0(0,0)*r_cc_loc(0,0)*r_cc_loc(0,0)*r_cc_loc(0,0);
             grav_cell_arr(0,0) = -Gconst * m(0,0) / (r_cc_loc(0,0)*r_cc_loc(0,0));
-<<<<<<< HEAD
-
-            int nr_lev = base_geom.nr(0);
-
-=======
             
->>>>>>> 7cfdbe59
             for (auto r = 1; r < base_geom.nr(0); ++r) {
 
                 // the mass is defined at the cell-centers, so to compute
@@ -217,11 +207,6 @@
     auto grav_edge = grav_edge_state.array();
     const auto rho0 = rho0_state.const_array();
     
-<<<<<<< HEAD
-=======
-    get_base_cutoff_density(&base_cutoff_density);
-    
->>>>>>> 7cfdbe59
     if (!spherical) {
         if (do_planar_invsq_grav)  {
             const Real planar_invsq_mass_loc = planar_invsq_mass;
@@ -232,13 +217,9 @@
             //   
             for (auto n = 0; n <= base_geom.finest_radial_level; ++n) {
                 const int nr_lev = base_geom.nr(n);
-<<<<<<< HEAD
                 ParallelFor(nr_lev,
                 [=] AMREX_GPU_DEVICE (long r)
                 {
-=======
-                AMREX_PARALLEL_FOR_1D(nr_lev, r, {
->>>>>>> 7cfdbe59
                     grav_edge(n,r) = -Gconst*planar_invsq_mass_loc / (r_edge_loc(n,r)*r_edge_loc(n,r));
                 });
                 Gpu::synchronize();
@@ -302,10 +283,6 @@
             FillGhostBase(grav_edge, false);
         } else {
             // constant gravity
-<<<<<<< HEAD
-            // std::fill(grav_edge.begin(), grav_edge.end(), grav_const);
-=======
->>>>>>> 7cfdbe59
             grav_edge_state.setVal(grav_const);
         }
         
