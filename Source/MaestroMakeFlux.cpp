--- conflicted
+++ resolved
@@ -428,21 +428,12 @@
                        const Vector<std::array< MultiFab, AMREX_SPACEDIM > >& umac,
                        const Vector<std::array< MultiFab, AMREX_SPACEDIM > >& w0mac,
                        const RealVector& r0_old,
-<<<<<<< HEAD
-                       const BaseState<Real>& rho0_edge_old,
-                       const Vector<std::array< MultiFab, AMREX_SPACEDIM > >& r0mac_old,
-                       const RealVector& r0_new,
-                       const BaseState<Real>& rho0_edge_new,
-                       const Vector<std::array< MultiFab, AMREX_SPACEDIM > >& r0mac_new,
-                       const BaseState<Real>& rho0_predicted_edge,
-=======
                        const BaseState<Real>& rho0_edge_old_state,
                        const Vector<std::array< MultiFab, AMREX_SPACEDIM > >& r0mac_old,
                        const RealVector& r0_new,
                        const BaseState<Real>& rho0_edge_new_state,
                        const Vector<std::array< MultiFab, AMREX_SPACEDIM > >& r0mac_new,
                        const BaseState<Real>& rho0_predicted_edge_state,
->>>>>>> b765b468
                        int start_comp, int num_comp)
 {
     // timer for profiling
@@ -451,22 +442,15 @@
     const int rho_comp = Rho;
     const int spec_comp = FirstSpec;
     const int nspec = NumSpec;
-<<<<<<< HEAD
-    const int max_lev = max_radial_level;
-=======
     const int max_lev = base_geom.max_radial_level;
->>>>>>> b765b468
     const int species_pred_type_loc = species_pred_type;
     const bool use_exact_base_state_loc = use_exact_base_state;
     const bool evolve_base_state_loc = evolve_base_state;
 
-<<<<<<< HEAD
-=======
     auto rho0_edge_old = rho0_edge_old_state.array();
     auto rho0_edge_new = rho0_edge_new_state.array();
     auto rho0_predicted_edge = rho0_predicted_edge_state.array();
 
->>>>>>> b765b468
     for (int lev=0; lev<=finest_level; ++lev) {
    
 #if (AMREX_SPACEDIM == 3)
@@ -511,15 +495,11 @@
             Real * AMREX_RESTRICT w0_p = w0.dataPtr();
             const Real * AMREX_RESTRICT rho0_old_p = r0_old.dataPtr();
             const Real * AMREX_RESTRICT rho0_new_p = r0_new.dataPtr();
-<<<<<<< HEAD
             
             auto rho0_edge_old_arr = rho0_edge_old.array();
             auto rho0_edge_new_arr = rho0_edge_new.array();
             auto rho0_predicted_edge_arr = rho0_predicted_edge.array();
             
-=======
-
->>>>>>> b765b468
 #if (AMREX_SPACEDIM == 2)
 
             // x-direction
@@ -562,11 +542,7 @@
                     sfluxy(i,j,k,0) = 0.0;
                 }
 
-<<<<<<< HEAD
                 Real rho0_edge = 0.5*(rho0_edge_old_arr(lev,j)+rho0_edge_new_arr(lev,j));
-=======
-                Real rho0_edge = 0.5*(rho0_edge_old(lev,j)+rho0_edge_new(lev,j));
->>>>>>> b765b468
 
                 if (species_pred_type_loc == pred_rhoprime_and_X) {
                     //   ! edge states are rho' and X.  To make the (rho X) flux,
@@ -591,11 +567,7 @@
                     }
 
                     if (comp==spec_comp+nspec-1) {
-<<<<<<< HEAD
                         etarhoflux_arr(i,j,k) -= w0_p[lev+j*(max_lev+1)]*rho0_predicted_edge_arr(lev,j);
-=======
-                        etarhoflux_arr(i,j,k) -= w0_p[lev+j*(max_lev+1)]*rho0_predicted_edge(lev,j);
->>>>>>> b765b468
                     }
                 } 
 
@@ -677,11 +649,7 @@
                         sfluxz(i,j,k,0) = 0.0;
                     }
 
-<<<<<<< HEAD
                     Real rho0_edge = 0.5*(rho0_edge_old_arr(lev,k)+rho0_edge_new_arr(lev,k));
-=======
-                    Real rho0_edge = 0.5*(rho0_edge_old(lev,k)+rho0_edge_new(lev,k));
->>>>>>> b765b468
 
                     if (species_pred_type_loc == pred_rhoprime_and_X) {
                         //   ! edge states are rho' and X.  To make the (rho X) flux,
@@ -706,11 +674,7 @@
                         }
 
                         if (comp == spec_comp+nspec-1) {
-<<<<<<< HEAD
                             etarhoflux_arr(i,j,k) -= w0_p[lev+k*(max_lev+1)]*rho0_predicted_edge_arr(lev,k);
-=======
-                            etarhoflux_arr(i,j,k) -= w0_p[lev+k*(max_lev+1)]*rho0_predicted_edge(lev,k);
->>>>>>> b765b468
                         }
                     } 
 
