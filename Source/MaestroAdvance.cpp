--- conflicted
+++ resolved
@@ -83,32 +83,13 @@
 
     // vectors store the multilevel 1D states as one very long array
     // these are cell-centered
-<<<<<<< HEAD
-    BaseState<Real> grav_cell_nph (max_radial_level+1, nr_fine);
-    BaseState<Real> rho0_nph (max_radial_level+1, nr_fine);
-    BaseState<Real> p0_nph (max_radial_level+1, nr_fine);
-    BaseState<Real> p0_minus_peosbar (max_radial_level+1, nr_fine);
-    BaseState<Real> peosbar (max_radial_level+1, nr_fine);
-    RealVector w0_force        ( (max_radial_level+1)*nr_fine );
-    BaseState<Real> Sbar (max_radial_level+1, nr_fine);
-    BaseState<Real> beta0_nph (max_radial_level+1, nr_fine);
-    BaseState<Real> gamma1bar_temp1 (max_radial_level+1, nr_fine);
-    BaseState<Real> gamma1bar_temp2 (max_radial_level+1, nr_fine);
-    RealVector delta_gamma1_termbar ( (max_radial_level+1)*nr_fine );
-    RealVector delta_chi_w0    ( (max_radial_level+1)*nr_fine );
-
-    // vectors store the multilevel 1D states as one very long array
-    // these are edge-centered
-    RealVector w0_old ( (max_radial_level+1)*(nr_fine+1) );
-    BaseState<Real> rho0_predicted_edge(max_radial_level+1, nr_fine+1);
-=======
     BaseState<Real> grav_cell_nph (base_geom.max_radial_level+1, base_geom.nr_fine);
-    RealVector rho0_nph        ( (base_geom.max_radial_level+1)*base_geom.nr_fine );
+    BaseState<Real> rho0_nph (base_geom.max_radial_level+1, base_geom.nr_fine);
     BaseState<Real> p0_nph (base_geom.max_radial_level+1, base_geom.nr_fine);
-    BaseState<Real> p0_minus_peosbar(base_geom.max_radial_level+1, base_geom.nr_fine);
+    BaseState<Real> p0_minus_peosbar (base_geom.max_radial_level+1, base_geom.nr_fine);
     BaseState<Real> peosbar (base_geom.max_radial_level+1, base_geom.nr_fine);
     RealVector w0_force        ( (base_geom.max_radial_level+1)*base_geom.nr_fine );
-    RealVector Sbar            ( (base_geom.max_radial_level+1)*base_geom.nr_fine );
+    BaseState<Real> Sbar (base_geom.max_radial_level+1, base_geom.nr_fine);
     BaseState<Real> beta0_nph (base_geom.max_radial_level+1, base_geom.nr_fine);
     BaseState<Real> gamma1bar_temp1 (base_geom.max_radial_level+1, base_geom.nr_fine);
     BaseState<Real> gamma1bar_temp2 (base_geom.max_radial_level+1, base_geom.nr_fine);
@@ -118,8 +99,7 @@
     // vectors store the multilevel 1D states as one very long array
     // these are edge-centered
     RealVector w0_old             ( (base_geom.max_radial_level+1)*(base_geom.nr_fine+1) );
-    BaseState<Real> rho0_predicted_edge(base_geom.max_radial_level+1, base_geom.nr_fine+1);
->>>>>>> 847051d6
+    BaseState<Real> rho0_predicted_edge (base_geom.max_radial_level+1, base_geom.nr_fine+1);
 
     // make sure C++ is as efficient as possible with memory usage
     w0_force.shrink_to_fit();
