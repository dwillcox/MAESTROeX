--- conflicted
+++ resolved
@@ -49,6 +49,8 @@
     const Real * AMREX_RESTRICT w0_p = w0.dataPtr();
     const Real * AMREX_RESTRICT Sbar_p = Sbar_in.dataPtr();
     auto psi_arr = psi.array();
+    const auto gamma1bar_arr = gamma1bar.const_array();
+    const auto p0_avg_arr = p0_avg.const_array();
 
     const auto npts = base_geom.base_cutoff_density_coord(0);
     AMREX_PARALLEL_FOR_1D(npts, r, {
@@ -57,13 +59,10 @@
              w0_p[max_lev*(r+1)] - 
              r_edge_loc(0,r)*r_edge_loc(0,r) * 
              w0_p[max_lev*r]) / dr0;
-<<<<<<< HEAD
-        psi_p(0,r) = gamma1bar(0,r) * p0_avg(0,r) * 
-=======
-        psi_arr(0,r) = gamma1bar_p[max_lev*r] * p0_avg_p[max_lev*r] * 
->>>>>>> c73d84c7
+        psi_arr(0,r) = gamma1bar_arr(0,r) * p0_avg_arr(0,r) * 
             (Sbar_p[max_lev*r] - div_w0_sph);
     });
+    Gpu::synchronize();
 }
 
 void 
@@ -76,23 +75,15 @@
 
     psi.setVal(0.0);
 
-<<<<<<< HEAD
-    const auto& etarho_cc_p = etarho_cc;
-    auto& psi_p = psi;
-=======
-    const auto etarho_cc_arr = etarho_cc.array();
-    const Real * AMREX_RESTRICT grav_cell_p = grav_cell.dataPtr();
+    const auto etarho_cc_arr = etarho_cc.const_array();
     auto psi_arr = psi.array();
->>>>>>> c73d84c7
+    const auto grav_cell_arr = grav_cell.const_array();
 
     const auto npts = base_geom.base_cutoff_density_coord(0);
     AMREX_PARALLEL_FOR_1D(npts, r, {
-<<<<<<< HEAD
-        psi_p(0,r) = etarho_cc_p(0,r) * grav_cell(0,r);
-=======
-        psi_arr(0,r) = etarho_cc_arr(0,r) * grav_cell_p[max_lev*r];
->>>>>>> c73d84c7
+        psi_arr(0,r) = etarho_cc_arr(0,r) * grav_cell_arr(0,r);
     });
+    Gpu::synchronize();
 
     for (auto r = base_geom.base_cutoff_density_coord(0)+1; r < base_geom.nr_fine; ++r) {
         psi_arr(0,r) = psi_arr(0,r-1);
