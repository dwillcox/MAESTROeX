--- conflicted
+++ resolved
@@ -9,11 +9,6 @@
     // timer for profiling
     BL_PROFILE_VAR("Maestro::MakePsiPlanar()", MakePsiPlanar);
 
-<<<<<<< HEAD
-=======
-    const int max_lev = base_geom.max_radial_level + 1;
-
->>>>>>> 2a69452f
     psi.setVal(0.0);
 
     auto psi_arr = psi.array();
@@ -41,49 +36,27 @@
     // timer for profiling
     BL_PROFILE_VAR("Maestro::MakePsiSphr()", MakePsiSphr);
 
-<<<<<<< HEAD
-=======
-    const int max_lev = base_geom.max_radial_level + 1;
-
->>>>>>> 2a69452f
     psi.setVal(0.0);
 
     Real dr0 = base_geom.dr(0);
 
-<<<<<<< HEAD
-    const auto& r_cc_loc_p = r_cc_loc;
-    const auto& r_edge_loc_p = r_edge_loc;
-    const auto& w0_p = w0;
-    auto& psi_p = psi;
-=======
     const auto& r_cc_loc = base_geom.r_cc_loc;
     const auto& r_edge_loc = base_geom.r_edge_loc;
-    const Real * AMREX_RESTRICT w0_p = w0.dataPtr();
+    const auto w0_arr = w0.const_array();
     auto psi_arr = psi.array();
     const auto gamma1bar_arr = gamma1bar.const_array();
     const auto p0_avg_arr = p0_avg.const_array();
     const auto Sbar_arr = Sbar_in.const_array();
->>>>>>> 2a69452f
 
     const auto npts = base_geom.base_cutoff_density_coord(0);
     AMREX_PARALLEL_FOR_1D(npts, r, {
-<<<<<<< HEAD
-        Real div_w0_sph = 1.0 / (r_cc_loc_p(0,r)*r_cc_loc_p(0,r)) * 
-            (r_edge_loc_p(0,r+1)*r_edge_loc_p(0,r+1) *
-             w0_p(0,r+1) - 
-             r_edge_loc_p(0,r)*r_edge_loc_p(0,r) * 
-             w0_p(0,r)) / dr0;
-        psi_p(0,r) = gamma1bar(0,r) * p0_avg(0,r) * 
-            (Sbar_in(0,r) - div_w0_sph);
-=======
         Real div_w0_sph = 1.0 / (r_cc_loc(0,r)*r_cc_loc(0,r)) * 
             (r_edge_loc(0,r+1)*r_edge_loc(0,r+1) *
-             w0_p[max_lev*(r+1)] - 
+             w0_arr(0,r+1) - 
              r_edge_loc(0,r)*r_edge_loc(0,r) * 
-             w0_p[max_lev*r]) / dr0;
+             w0_arr(0,r)) / dr0;
         psi_arr(0,r) = gamma1bar_arr(0,r) * p0_avg_arr(0,r) * 
             (Sbar_arr(0,r) - div_w0_sph);
->>>>>>> 2a69452f
     });
     Gpu::synchronize();
 }
@@ -94,11 +67,6 @@
     // timer for profiling
     BL_PROFILE_VAR("Maestro::MakePsiIrreg()", MakePsiIrreg);
 
-<<<<<<< HEAD
-=======
-    const int max_lev = base_geom.max_radial_level+1;
-
->>>>>>> 2a69452f
     psi.setVal(0.0);
 
     const auto etarho_cc_arr = etarho_cc.const_array();
