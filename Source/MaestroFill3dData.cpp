--- conflicted
+++ resolved
@@ -1207,11 +1207,7 @@
                     Real y = prob_lo[1] + (Real(j)+0.5) * dx[1] - center[1];
                     Real z = prob_lo[2] + (Real(k)+0.5) * dx[2] - center[2];
 
-<<<<<<< HEAD
-                    Real inv_radius = 1.0 / (x*x + y*y + z*z);
-=======
                     Real inv_radius = 1.0 / sqrt(x*x + y*y + z*z);
->>>>>>> 380e72d9
 
                     normal_arr(i,j,k,0) = x * inv_radius;
                     normal_arr(i,j,k,1) = y * inv_radius;
