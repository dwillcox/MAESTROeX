/*
   A collection of routines for mapping 1D arrays onto multi-D cartesian MultiFabs
 */

#include <Maestro.H>
#include <Maestro_F.H>

using namespace amrex;

void
Maestro::Put1dArrayOnCart (const RealVector& s0,
                           Vector<MultiFab>& s0_cart,
                           const int is_input_edge_centered,
                           const int is_output_a_vector,
                           const Vector<BCRec>& bcs,
                           const int sbccomp, int variable_type)
{
    // timer for profiling
    BL_PROFILE_VAR("Maestro::Put1dArrayOnCart()", Put1dArrayOnCart);

    int ng = s0_cart[0].nGrow();
    if (ng > 0 && bcs.size() == 0) {
        Abort("Put1dArrayOnCart with ghost cells requires bcs input");
    }

    for (int lev=0; lev<=finest_level; ++lev) {
        Put1dArrayOnCart(lev,s0,s0_cart,is_input_edge_centered,
                         is_output_a_vector,bcs,sbccomp);
    }

    int ncomp = is_output_a_vector ? AMREX_SPACEDIM : 1;

    // set covered coarse cells to be the average of overlying fine cells
    AverageDown(s0_cart,0,ncomp);

    // fill ghost cells using first-order extrapolation
    if (ng > 0) {
        FillPatch(t_old, s0_cart, s0_cart, s0_cart, 0, 0, ncomp, sbccomp, bcs,
                  variable_type);
    }
}

void
Maestro::Put1dArrayOnCart (const BaseState<Real>& s0,
                           Vector<MultiFab>& s0_cart,
                           int is_input_edge_centered,
                           int is_output_a_vector,
                           const Vector<BCRec>& bcs,
                           int sbccomp, int variable_type)
{
    // timer for profiling
    BL_PROFILE_VAR("Maestro::Put1dArrayOnCart()", Put1dArrayOnCart);

    int ng = s0_cart[0].nGrow();
    if (ng > 0 && bcs.size() == 0) {
        Abort("Put1dArrayOnCart with ghost cells requires bcs input");
    }

    for (int lev=0; lev<=finest_level; ++lev) {
        Put1dArrayOnCart(lev,s0,s0_cart,is_input_edge_centered,
                         is_output_a_vector,bcs,sbccomp);
    }

    int ncomp = is_output_a_vector ? AMREX_SPACEDIM : 1;

    // set covered coarse cells to be the average of overlying fine cells
    AverageDown(s0_cart, 0, ncomp);

    // fill ghost cells using first-order extrapolation
    if (ng > 0) {
        FillPatch(t_old, s0_cart, s0_cart, s0_cart, 0, 0, ncomp, sbccomp, bcs,
                  variable_type);
    }
}

void
Maestro::Put1dArrayOnCart (int lev,
                           const RealVector& s0,
                           Vector<MultiFab>& s0_cart,
                           const int is_input_edge_centered,
                           const int is_output_a_vector,
                           const Vector<BCRec>& bcs,
                           const int sbccomp)
{
    Put1dArrayOnCart(lev, s0, s0_cart[lev], is_input_edge_centered, is_output_a_vector, bcs, sbccomp);
}

void
Maestro::Put1dArrayOnCart (int lev,
                           const BaseState<Real>& s0,
                           Vector<MultiFab>& s0_cart,
                           const int is_input_edge_centered,
                           const int is_output_a_vector,
                           const Vector<BCRec>& bcs,
                           const int sbccomp)
{
    Put1dArrayOnCart(lev, s0, s0_cart[lev], is_input_edge_centered, is_output_a_vector, bcs, sbccomp);
}

void
Maestro::Put1dArrayOnCart (const int lev,
                           const RealVector& s0,
                           MultiFab& s0_cart,
                           const int is_input_edge_centered,
                           const int is_output_a_vector,
                           const Vector<BCRec>& bcs,
                           const int sbccomp)
{
    // timer for profiling
    BL_PROFILE_VAR("Maestro::Put1dArrayOnCart_lev()", Put1dArrayOnCart);

    const auto dx = geom[lev].CellSizeArray();
    const auto prob_lo = geom[lev].ProbLoArray();
    const auto center_p = center;

    const auto& r_edge_loc = base_geom.r_edge_loc;
    const auto& r_cc_loc = base_geom.r_cc_loc;
    const Real * AMREX_RESTRICT s0_p = s0.dataPtr();

    const int max_lev = base_geom.max_radial_level+1;
    const int nr_fine = base_geom.nr_fine;
    const int w0_interp_type_loc = w0_interp_type;

    // loop over boxes (make sure mfi takes a cell-centered multifab as an argument)
#ifdef _OPENMP
#pragma omp parallel
#endif
    for ( MFIter mfi(s0_cart, TilingIfNotGPU()); mfi.isValid(); ++mfi ) {

        // Get the index space of the valid region
        const Box& tileBox = mfi.tilebox();

        const Array4<Real> s0_cart_arr = s0_cart.array(mfi);

        if (spherical == 0) {

            const int outcomp = is_output_a_vector == 1 ? AMREX_SPACEDIM-1 : 0;

            AMREX_PARALLEL_FOR_3D(tileBox, i, j, k, {
                const int r = AMREX_SPACEDIM == 2 ? j : k;

                s0_cart_arr(i,j,k,outcomp) = is_input_edge_centered == 1 ? 
                    0.5 * (s0_p[lev+r*max_lev] + s0_p[lev+(r+1)*max_lev]) : 
                    s0_p[lev+r*max_lev];
            });

        } else {

            const Array4<const Real> cc_to_r = cell_cc_to_r[lev].array(mfi);

            if (use_exact_base_state) {
                if (is_input_edge_centered) {
                    // we implemented three different ideas for computing s0_cart,
                    // where s0 is edge-centered.
                    // 1.  Piecewise constant
                    // 2.  Piecewise linear
                    // 3.  Quadratic

                    AMREX_PARALLEL_FOR_3D(tileBox, i, j, k, {

                        Real x = prob_lo[0] + (Real(i)+0.5) * dx[0] - center_p[0];
                        Real y = prob_lo[1] + (Real(j)+0.5) * dx[1] - center_p[1];
                        Real z = prob_lo[2] + (Real(k)+0.5) * dx[2] - center_p[2];

                        Real radius = sqrt(x*x + y*y + z*z);
                        int index = round(cc_to_r(i,j,k));

                        Real rfac;
                        if (index < nr_fine) {
                            rfac = (radius - r_edge_loc(0,index+1)) 
                            / (r_cc_loc(0,index+1) 
                                - r_cc_loc(0,index));
                        } else {
                            rfac = (radius - r_edge_loc(0,index+1)) 
                            / (r_cc_loc(0,index) 
                                - r_cc_loc(0,index-1));
                        }

                        Real s0_cart_val = s0_p[index*max_lev];

                        if (w0_interp_type_loc == 1) {

                            s0_cart_val = rfac > 0.5 ? 
                                s0_p[(index+1)*max_lev] : s0_p[index*max_lev];

                        } else if (w0_interp_type_loc == 2) {
                            
                            if (index < nr_fine) {
                                s0_cart_val = rfac * s0_p[(index+1)*max_lev] 
                                    + (1.0-rfac) * s0_p[index*max_lev];
                            } else {
                                s0_cart_val = s0_p[nr_fine*max_lev];
                            }

                        } else if (w0_interp_type_loc == 3) {
                            if (index <= 0) {
                                index = 0;
                            } else if (index >= nr_fine-1) {
                                index = nr_fine - 2;
                            } else if (radius-r_edge_loc(0,index) 
                                    < r_edge_loc(0,index+1)) {
                                index--;
                            }

                            s0_cart_val = QuadInterp(radius, 
                                r_edge_loc(0,index),
                                r_edge_loc(0,index+1), 
                                r_edge_loc(0,index+2), 
                                s0_p[index*max_lev],
                                s0_p[(index+1)*max_lev],
                                s0_p[(index+2)*max_lev]);
                        }

                        if (is_output_a_vector) {
                            s0_cart_arr(i,j,k,0) = s0_cart_val * x / radius;
                            s0_cart_arr(i,j,k,1) = s0_cart_val * y / radius;
                            s0_cart_arr(i,j,k,2) = s0_cart_val * z / radius;
                        } else {
                            s0_cart_arr(i,j,k,0) = s0_cart_val;
                        }
                    });

                } else { // is_input_edge_centered = 0
                    // we directly inject the spherical values into each cell center
                    // because s0 is also bin-centered.

                    AMREX_PARALLEL_FOR_3D(tileBox, i, j, k, {

                        Real x = prob_lo[0] + (Real(i)+0.5) * dx[0] - center_p[0];
                        Real y = prob_lo[1] + (Real(j)+0.5) * dx[1] - center_p[1];
                        Real z = prob_lo[2] + (Real(k)+0.5) * dx[2] - center_p[2];

                        Real radius = sqrt(x*x + y*y + z*z);
                        int index = round(cc_to_r(i,j,k));

                        Real s0_cart_val = s0_p[index*max_lev];
                        
                        if (is_output_a_vector) {
                            s0_cart_arr(i,j,k,0) = s0_cart_val * x / radius;
                            s0_cart_arr(i,j,k,1) = s0_cart_val * y / radius;
                            s0_cart_arr(i,j,k,2) = s0_cart_val * z / radius;
                        } else {
                            s0_cart_arr(i,j,k,0) = s0_cart_val;
                        }
                    });
                } // is_input_edge_centered

            } else { // use_exact_base_state = 0

                const Real drf = base_geom.dr_fine;

                if (is_input_edge_centered) {
                    // we implemented three different ideas for computing s0_cart,
                    // where s0 is edge-centered.
                    // 1.  Piecewise constant
                    // 2.  Piecewise linear
                    // 3.  Quadratic

                    AMREX_PARALLEL_FOR_3D(tileBox, i, j, k, {

                        Real x = prob_lo[0] + (Real(i)+0.5) * dx[0] - center_p[0];
                        Real y = prob_lo[1] + (Real(j)+0.5) * dx[1] - center_p[1];
                        Real z = prob_lo[2] + (Real(k)+0.5) * dx[2] - center_p[2];

                        Real radius = sqrt(x*x + y*y + z*z);

                        int index = int(radius / drf);
                        Real rfac = (radius - Real(index) * drf) / drf;
                        Real s0_cart_val = 0.0;

                        if (w0_interp_type_loc == 1) {

                            s0_cart_val = rfac > 0.5 ? 
                                s0_p[(index+1)*max_lev] : s0_p[index*max_lev];

                        } else if (w0_interp_type_loc == 2) {
                            
                            if (index < nr_fine) {
                                s0_cart_val = rfac * s0_p[(index+1)*max_lev] + (1.0-rfac) * s0_p[index*max_lev];
                            } else {
                                s0_cart_val = s0_p[nr_fine*max_lev];
                            }

                        } else if (w0_interp_type_loc == 3) {
                            
                            if (index <= 0) {
                                index = 0;
                            } else if (index >= nr_fine-1) {
                                index = nr_fine - 2;
                            } else if (radius-r_edge_loc(0,index) 
                                    < r_edge_loc(0,index+1)) {
                                index--;
                            }

                            s0_cart_val = QuadInterp(radius, 
                                r_edge_loc(0,index),
                                r_edge_loc(0,index+1), 
                                r_edge_loc(0,index+2), 
                                s0_p[index*max_lev],
                                s0_p[(index+1)*max_lev],
                                s0_p[(index+2)*max_lev]);
                        }
                        
                        if (is_output_a_vector) {
                            s0_cart_arr(i,j,k,0) = s0_cart_val * x / radius;
                            s0_cart_arr(i,j,k,1) = s0_cart_val * y / radius;
                            s0_cart_arr(i,j,k,2) = s0_cart_val * z / radius;
                        } else {
                            s0_cart_arr(i,j,k,0) = s0_cart_val;
                        }
                    });

                } else { // is_input_edge_centered = 0

                    const int s0_interp_type_loc = s0_interp_type;

                    // we currently have three different ideas for computing s0_cart,
                    // where s0 is bin-centered.
                    // 1.  Piecewise constant
                    // 2.  Piecewise linear
                    // 3.  Quadratic
                    // AMREX_PARALLEL_FOR_3D(tileBox, i, j, k, {
                    ParallelFor(tileBox, 
                    [=] AMREX_GPU_DEVICE(int i, int j, int k)
                    {
                        Real x = prob_lo[0] + (Real(i)+0.5) * dx[0] - center_p[0];
                        Real y = prob_lo[1] + (Real(j)+0.5) * dx[1] - center_p[1];
                        Real z = prob_lo[2] + (Real(k)+0.5) * dx[2] - center_p[2];

                        Real radius = sqrt(x*x + y*y + z*z);
                        int index = int(radius / drf);

                        Real s0_cart_val = 0.0;

                        if (s0_interp_type_loc == 1) {

                            s0_cart_val = s0_p[index*max_lev];

                        } else if (s0_interp_type_loc == 2) {

                            if (radius >= r_cc_loc(0,index)) {
                                if (index >= nr_fine-1) {
                                    s0_cart_val = s0_p[(nr_fine-1)*max_lev];
                                } else {
                                    s0_cart_val = s0_p[(index+1)*max_lev] 
                                        * (radius-r_cc_loc(0,index))/drf 
                                        + s0_p[index*max_lev] 
                                        * (r_cc_loc(0,index+1)-radius)/drf;
                                }
                            } else {
                                if (index == 0) {
                                    s0_cart_val = s0_p[index*max_lev];
                                } else if (index > nr_fine-1) {
                                    s0_cart_val = s0_p[(nr_fine-1)*max_lev];
                                } else {
                                    s0_cart_val = s0_p[index*max_lev] 
                                        * (radius-r_cc_loc(0,index-1))/drf 
                                        + s0_p[(index-1)*max_lev] 
                                        * (r_cc_loc(0,index)-radius)/drf;
                                }
                            }
                        } else if (s0_interp_type_loc == 3) {
                            if (index == 0) {
                                index = 1;
                            } else if (index >= nr_fine-1) {
                                index = nr_fine-2;
                            }

                            s0_cart_val = QuadInterp(radius, 
                                r_cc_loc(0,index-1),
                                r_cc_loc(0,index),
                                r_cc_loc(0,index+1), 
                                s0_p[(index-1)*max_lev],
                                s0_p[index*max_lev],
                                s0_p[(index+1)*max_lev]);
                        }
                        
                        if (is_output_a_vector) {
                            s0_cart_arr(i,j,k,0) = s0_cart_val * x / radius;
                            s0_cart_arr(i,j,k,1) = s0_cart_val * y / radius;
                            s0_cart_arr(i,j,k,2) = s0_cart_val * z / radius;
                        } else {
                            s0_cart_arr(i,j,k,0) = s0_cart_val;
                        }
                    });
                } // is_input_edge_centered
            } // use_exact_base_state
        }
    }
}

void
Maestro::Put1dArrayOnCart (int lev,
<<<<<<< HEAD
                           const BaseState<Real>& s0,
                           MultiFab& s0_cart,
=======
                           const BaseState<Real>& s0_state,
                           Vector<MultiFab>& s0_cart,
>>>>>>> 847051d6
                           int is_input_edge_centered,
                           int is_output_a_vector,
                           const Vector<BCRec>& bcs,
                           int sbccomp)
{
    // timer for profiling
    BL_PROFILE_VAR("Maestro::Put1dArrayOnCart_lev()", Put1dArrayOnCart);

    const auto dx = geom[lev].CellSizeArray();
    const auto prob_lo = geom[lev].ProbLoArray();
    const auto& center_p = center;

<<<<<<< HEAD
    const auto& r_edge_loc_p = r_edge_loc_b;
    const auto& r_cc_loc_p = r_cc_loc_b;
=======
    const auto& r_edge_loc = base_geom.r_edge_loc;
    const auto& r_cc_loc = base_geom.r_cc_loc;
>>>>>>> 847051d6

    const int max_lev = base_geom.max_radial_level+1;
    const int nr_fine = base_geom.nr_fine;
    const int w0_interp_type_loc = w0_interp_type;

    const auto s0 = s0_state.array();

    // loop over boxes (make sure mfi takes a cell-centered multifab as an argument)
#ifdef _OPENMP
#pragma omp parallel
#endif
    for (MFIter mfi(s0_cart, TilingIfNotGPU()); mfi.isValid(); ++mfi) {

        // Get the index space of the valid region
        const Box& tileBox = mfi.tilebox();

<<<<<<< HEAD
        const Array4<Real> s0_cart_arr = s0_cart.array(mfi);

=======
        const Array4<Real> s0_cart_arr = s0_cart[lev].array(mfi);
        
>>>>>>> 847051d6
        if (!spherical) {

            const int outcomp = is_output_a_vector == 1 ? AMREX_SPACEDIM-1 : 0;

            AMREX_PARALLEL_FOR_3D(tileBox, i, j, k, {
                const int r = AMREX_SPACEDIM == 2 ? j : k;

                s0_cart_arr(i,j,k,outcomp) = is_input_edge_centered == 1 ? 
                    0.5 * (s0(lev,r) + s0(lev,r+1)) : 
                    s0(lev,r);
            });

        } else {

            const Array4<const Real> cc_to_r = cell_cc_to_r[lev].array(mfi);

            if (use_exact_base_state) {
                if (is_input_edge_centered) {
                    // we implemented three different ideas for computing s0_cart,
                    // where s0 is edge-centered.
                    // 1.  Piecewise constant
                    // 2.  Piecewise linear
                    // 3.  Quadratic

                    AMREX_PARALLEL_FOR_3D(tileBox, i, j, k, {

                        Real x = prob_lo[0] + (Real(i)+0.5) * dx[0] - center_p[0];
                        Real y = prob_lo[1] + (Real(j)+0.5) * dx[1] - center_p[1];
                        Real z = prob_lo[2] + (Real(k)+0.5) * dx[2] - center_p[2];

                        Real radius = sqrt(x*x + y*y + z*z);
                        int index = cc_to_r(i,j,k);

                        Real rfac;
                        if (index < base_geom.nr_fine) {
                            rfac = (radius - r_edge_loc(0,index+1)) 
                            / (r_cc_loc(0,index+1) 
                                - r_cc_loc(0,index));
                        } else {
                            rfac = (radius - r_edge_loc(0,index+1)) 
                            / (r_cc_loc(0,index) 
                                - r_cc_loc(0,index-1));
                        }

                        Real s0_cart_val;

                        if (w0_interp_type_loc == 1) {

                            s0_cart_val = rfac > 0.5 ? 
                                s0(0,index+1) : s0(0,index);

                        } else if (w0_interp_type_loc == 2) {
                            
                            if (index < nr_fine) {
                                s0_cart_val = rfac * s0(0,index+1) 
                                    + (1.0-rfac) * s0(0,index);
                            } else {
                                s0_cart_val = s0(0,nr_fine);
                            }

                        } else if (w0_interp_type_loc == 3) {
                            if (index <= 0) {
                                index = 0;
                            } else if (index >= nr_fine-1) {
                                index = nr_fine - 2;
                            } else if (radius-r_edge_loc(0,index) 
                                    < r_edge_loc(0,index+1)) {
                                index--;
                            }

                            s0_cart_val = QuadInterp(radius, 
                                r_edge_loc(0,index),
                                r_edge_loc(0,index+1), 
                                r_edge_loc(0,index+2), 
                                s0(0,index),
                                s0(0,index+1),
                                s0(0,index+2));
                        }

                        if (is_output_a_vector) {
                            s0_cart_arr(i,j,k,0) = s0_cart_val * x / radius;
                            s0_cart_arr(i,j,k,1) = s0_cart_val * y / radius;
                            s0_cart_arr(i,j,k,2) = s0_cart_val * z / radius;
                        } else {
                            s0_cart_arr(i,j,k,0) = s0_cart_val;
                        }
                    });

                } else { // is_input_edge_centered = 0
                    // we directly inject the spherical values into each cell center
                    // because s0 is also bin-centered.

                    AMREX_PARALLEL_FOR_3D(tileBox, i, j, k, {

                        Real x = prob_lo[0] + (Real(i)+0.5) * dx[0] - center_p[0];
                        Real y = prob_lo[1] + (Real(j)+0.5) * dx[1] - center_p[1];
                        Real z = prob_lo[2] + (Real(k)+0.5) * dx[2] - center_p[2];

                        Real radius = sqrt(x*x + y*y + z*z);
                        int index = cc_to_r(i,j,k);

                        Real s0_cart_val = s0(0,index);
                        
                        if (is_output_a_vector) {
                            s0_cart_arr(i,j,k,0) = s0_cart_val * x / radius;
                            s0_cart_arr(i,j,k,1) = s0_cart_val * y / radius;
                            s0_cart_arr(i,j,k,2) = s0_cart_val * z / radius;
                        } else {
                            s0_cart_arr(i,j,k,0) = s0_cart_val;
                        }
                    });
                } // is_input_edge_centered

            } else { // use_exact_base_state = 0

                const Real drf = base_geom.dr_fine;

                if (is_input_edge_centered) {
                    // we implemented three different ideas for computing s0_cart,
                    // where s0 is edge-centered.
                    // 1.  Piecewise constant
                    // 2.  Piecewise linear
                    // 3.  Quadratic

                    AMREX_PARALLEL_FOR_3D(tileBox, i, j, k, {

                        Real x = prob_lo[0] + (Real(i)+0.5) * dx[0] - center_p[0];
                        Real y = prob_lo[1] + (Real(j)+0.5) * dx[1] - center_p[1];
                        Real z = prob_lo[2] + (Real(k)+0.5) * dx[2] - center_p[2];

                        Real radius = sqrt(x*x + y*y + z*z);

                        int index = int(radius / drf);
                        Real rfac = (radius - Real(index) * drf) / drf;
                        Real s0_cart_val = 0.0;

                        if (w0_interp_type_loc == 1) {

                            s0_cart_val = rfac > 0.5 ? 
                                s0(0,index+1) : s0(0,index);

                        } else if (w0_interp_type_loc == 2) {
                            
                            if (index < nr_fine) {
                                s0_cart_val = rfac * s0(0,index+1) + (1.0-rfac) * s0(0,index);
                            } else {
                                s0_cart_val = s0(0,nr_fine);
                            }

                        } else if (w0_interp_type_loc == 3) {
                            
                            if (index <= 0) {
                                index = 0;
                            } else if (index >= nr_fine-1) {
                                index = nr_fine - 2;
                            } else if (radius-r_edge_loc(0,index) 
                                    < r_edge_loc(0,index+1)) {
                                index--;
                            }

                            s0_cart_val = QuadInterp(radius, 
                                r_edge_loc(0,index),
                                r_edge_loc(0,index+1), 
                                r_edge_loc(0,index+2), 
                                s0(0,index),
                                s0(0,index+1),
                                s0(0,index+2));
                        }
                        
                        if (is_output_a_vector) {
                            s0_cart_arr(i,j,k,0) = s0_cart_val * x / radius;
                            s0_cart_arr(i,j,k,1) = s0_cart_val * y / radius;
                            s0_cart_arr(i,j,k,2) = s0_cart_val * z / radius;
                        } else {
                            s0_cart_arr(i,j,k,0) = s0_cart_val;
                        }
                    });

                } else { // is_input_edge_centered = 0

                    const int s0_interp_type_loc = s0_interp_type;

                    // we currently have three different ideas for computing s0_cart,
                    // where s0 is bin-centered.
                    // 1.  Piecewise constant
                    // 2.  Piecewise linear
                    // 3.  Quadratic
                    // AMREX_PARALLEL_FOR_3D(tileBox, i, j, k, {
                    ParallelFor(tileBox, 
                    [=] AMREX_GPU_DEVICE(int i, int j, int k)
                    {
                        Real x = prob_lo[0] + (Real(i)+0.5) * dx[0] - center_p[0];
                        Real y = prob_lo[1] + (Real(j)+0.5) * dx[1] - center_p[1];
                        Real z = prob_lo[2] + (Real(k)+0.5) * dx[2] - center_p[2];

                        Real radius = sqrt(x*x + y*y + z*z);
                        int index = int(radius / drf);

                        Real s0_cart_val = 0.0;

                        if (s0_interp_type_loc == 1) {

                            s0_cart_val = s0(0,index);

                        } else if (s0_interp_type_loc == 2) {

                            if (radius >= r_cc_loc(0,index)) {
                                if (index >= nr_fine-1) {
                                    s0_cart_val = s0(0,nr_fine-1);
                                } else {
                                    s0_cart_val = s0(0,index+1) 
                                        * (radius-r_cc_loc(0,index))/drf 
                                        + s0(0,index) 
                                        * (r_cc_loc(0,index+1)-radius)/drf;
                                }
                            } else {
                                if (index == 0) {
                                    s0_cart_val = s0(0,index);
                                } else if (index > nr_fine-1) {
                                    s0_cart_val = s0(0,nr_fine-1);
                                } else {
                                    s0_cart_val = s0(0,index) 
                                        * (radius-r_cc_loc(0,index-1))/drf 
                                        + s0(0,index-1) 
                                        * (r_cc_loc(0,index)-radius)/drf;
                                }
                            }
                        } else if (s0_interp_type_loc == 3) {
                            if (index == 0) {
                                index = 1;
                            } else if (index >= nr_fine-1) {
                                index = nr_fine-2;
                            }

                            s0_cart_val = QuadInterp(radius, 
                                r_cc_loc(0,index-1),
                                r_cc_loc(0,index),
                                r_cc_loc(0,index+1), 
                                s0(0,index-1),
                                s0(0,index),
                                s0(0,index+1));
                        }
                        
                        if (is_output_a_vector) {
                            s0_cart_arr(i,j,k,0) = s0_cart_val * x / radius;
                            s0_cart_arr(i,j,k,1) = s0_cart_val * y / radius;
                            s0_cart_arr(i,j,k,2) = s0_cart_val * z / radius;
                        } else {
                            s0_cart_arr(i,j,k,0) = s0_cart_val;
                        }
                    });
                } // is_input_edge_centered
            } // use_exact_base_state
        }
    }
}

AMREX_GPU_DEVICE 
Real
Maestro::QuadInterp(const Real x, const Real x0, const Real x1, const Real x2,
                    const Real y0, const Real y1, const Real y2, bool limit) 
{
    Real y = y0 + (y1-y0)/(x1-x0)*(x-x0) 
         + ((y2-y1)/(x2-x1)-(y1-y0)/(x1-x0))/(x2-x0)*(x-x0)*(x-x1);

    if (limit) {
        if (y > max(y0, max(y1, y2))) y = max(y0, max(y1, y2));
        if (y < min(y0, min(y1, y2))) y = min(y0, min(y1, y2));
    }

    return y;
}


void
Maestro::Addw0 (Vector<std::array< MultiFab, AMREX_SPACEDIM > >& u_edge,
                const Vector<std::array< MultiFab,AMREX_SPACEDIM > >& w0mac,
                const Real& mult)
{
    // timer for profiling
    BL_PROFILE_VAR("Maestro::Addw0()",Addw0);

    const int max_lev = base_geom.max_radial_level+1;
    const Real * AMREX_RESTRICT w0_p = w0.dataPtr();

    for (int lev=0; lev<=finest_level; ++lev) {

        // need one cell-centered MF for the MFIter
        MultiFab& sold_mf = sold[lev];

        // loop over boxes (make sure mfi takes a cell-centered multifab as an argument)
#ifdef _OPENMP
#pragma omp parallel
#endif
        for ( MFIter mfi(sold_mf); mfi.isValid(); ++mfi ) {
            
            const Array4<Real> vedge = u_edge[lev][1].array(mfi);
#if (AMREX_SPACEDIM == 3)
            const Array4<Real> uedge = u_edge[lev][0].array(mfi);
            const Array4<Real> wedge = u_edge[lev][2].array(mfi);
#endif
            
            if (spherical == 0) {
#if (AMREX_SPACEDIM == 2)
                const Box& ybx = amrex::grow(mfi.nodaltilebox(1), amrex::IntVect(1,0));

                AMREX_PARALLEL_FOR_3D(ybx, i, j, k, {
                    vedge(i,j,k) += mult * w0_p[lev+j*max_lev];
                });
#else
                const Box& zbx = amrex::grow(mfi.nodaltilebox(2), amrex::IntVect(1,1,0));

                AMREX_PARALLEL_FOR_3D(zbx, i, j, k, {
                    wedge(i,j,k) += mult * w0_p[lev+k*max_lev];
                });
#endif
            } else {

#if (AMREX_SPACEDIM == 3)

                const Box& xbx = mfi.nodaltilebox(0); 
                const Box& ybx = mfi.nodaltilebox(1); 
                const Box& zbx = mfi.nodaltilebox(2); 

                const Array4<const Real> w0macx = w0mac[lev][0].array(mfi);
                const Array4<const Real> w0macy = w0mac[lev][1].array(mfi);
                const Array4<const Real> w0macz = w0mac[lev][2].array(mfi);

                AMREX_PARALLEL_FOR_3D(xbx, i, j, k, {
                    uedge(i,j,k) += mult * w0macx(i,j,k);
                });

                AMREX_PARALLEL_FOR_3D(ybx, i, j, k, {
                    vedge(i,j,k) += mult * w0macy(i,j,k);
                });

                AMREX_PARALLEL_FOR_3D(zbx, i, j, k, {
                    wedge(i,j,k) += mult * w0macz(i,j,k);
                });
#else
                Abort("Addw0: Spherical is not valid for DIM < 3");
#endif
            }  //end spherical
        }
    }

    if (finest_level == 0) {
        // fill periodic ghost cells
        for (int lev=0; lev<=finest_level; ++lev) {
            for (int d=0; d<AMREX_SPACEDIM; ++d) {
                u_edge[lev][d].FillBoundary(geom[lev].periodicity());
            }
        }

        // fill ghost cells behind physical boundaries
        FillUmacGhost(u_edge);
    } else {
        // edge_restriction
        AverageDownFaces(u_edge);

        // fill all ghost cells for edge-based velocity field
        FillPatchUedge(u_edge);
    }
}


void
Maestro::MakeW0mac (Vector<std::array< MultiFab,AMREX_SPACEDIM > >& w0mac)
{
    // timer for profiling
    BL_PROFILE_VAR("Maestro::MakeW0mac()",MakeW0mac);

    if (spherical == 0) {
        Abort("Error: only call MakeW0mac for spherical");
    }

    if (w0mac[0][0].nGrow() != 1) {
        Abort("Error: MakeW0mac assumes one ghost cell");
    }

    // make nodal w0
    Vector<MultiFab> w0_nodal(finest_level+1);

    for (int lev=0; lev<=finest_level; ++lev) {
        w0_nodal[lev].define(convert(grids[lev],nodal_flag), dmap[lev], AMREX_SPACEDIM, 1);
        w0_nodal[lev].setVal(0.);
    }

    const int nr_fine = base_geom.nr_fine;
    const int max_lev = base_geom.max_radial_level+1;
    const int w0mac_interp_type_loc = w0mac_interp_type;
    const Real drf = base_geom.dr_fine;
    const Real * AMREX_RESTRICT w0_p = w0.dataPtr();
    const auto& r_edge_loc = base_geom.r_edge_loc;
    const auto& center_p = center;

    for (int lev=0; lev<=finest_level; ++lev) {
    
        const auto dx = geom[lev].CellSizeArray();
        const auto prob_lo = geom[lev].ProbLoArray();

        // get references to the MultiFabs at level lev
        MultiFab& w0cart_mf = w0_cart[lev];

        if (w0mac_interp_type == 4) {

            // loop over boxes (make sure mfi takes a cell-centered multifab as an argument)
#ifdef _OPENMP
#pragma omp parallel
#endif
            for ( MFIter mfi(w0cart_mf, TilingIfNotGPU()); mfi.isValid(); ++mfi ) {

                // Get the index space of the valid region
                const Box& gntbx = mfi.grownnodaltilebox(-1, 1);

                const Array4<Real> w0_nodal_arr = w0_nodal[lev].array(mfi);

                AMREX_PARALLEL_FOR_3D(gntbx, i, j, k, {
                    Real x = prob_lo[0] + Real(i) * dx[0] - center_p[0];
                    Real y = prob_lo[1] + Real(j) * dx[1] - center_p[1];
                    Real z = prob_lo[2] + Real(k) * dx[2] - center_p[2];

                    Real radius = sqrt(x*x + y*y + z*z);
                    int index = int(radius / drf);
                    Real rfac = (radius - Real(index) * drf) / drf;

                    Real w0_cart_val;
                    if (index < nr_fine) {
                        w0_cart_val = rfac * w0_p[(index+1)*max_lev] + (1.0-rfac) * w0_p[index*max_lev];
                    } else {
                        w0_cart_val = w0_p[nr_fine*max_lev];
                    }

                    if (radius == 0.0) {
                        for (int n=0; n < AMREX_SPACEDIM; ++n) {
                            w0_nodal_arr(i,j,k,n) = w0_cart_val;
                        }
                    } else {
                        w0_nodal_arr(i,j,k,0) = w0_cart_val * x / radius;
                        w0_nodal_arr(i,j,k,1) = w0_cart_val * y / radius;
                        w0_nodal_arr(i,j,k,2) = w0_cart_val * z / radius;
                    }
                });
            }
        }

#ifdef _OPENMP
#pragma omp parallel
#endif
        for ( MFIter mfi(w0cart_mf, TilingIfNotGPU()); mfi.isValid(); ++mfi ) {

            const Box& xbx = mfi.grownnodaltilebox(0, 1);
            const Box& ybx = mfi.grownnodaltilebox(1, 1);
            const Box& zbx = mfi.grownnodaltilebox(2, 1);

            const Array4<const Real> w0_nodal_arr = w0_nodal[lev].array(mfi);
            const Array4<Real> w0macx = w0mac[lev][0].array(mfi);
            const Array4<Real> w0macy = w0mac[lev][1].array(mfi);
            const Array4<Real> w0macz = w0mac[lev][2].array(mfi);
            const Array4<const Real> w0_cart_arr = w0_cart[lev].array(mfi);

            if (w0mac_interp_type == 1) {

                AMREX_PARALLEL_FOR_3D(xbx, i, j, k, {
                    w0macx(i,j,k) = 0.5 * (w0_cart_arr(i-1,j,k,0) + w0_cart_arr(i,j,k,0));
                });

                AMREX_PARALLEL_FOR_3D(ybx, i, j, k, {
                    w0macy(i,j,k) = 0.5 * (w0_cart_arr(i,j-1,k,1) + w0_cart_arr(i,j,k,1));
                });

                AMREX_PARALLEL_FOR_3D(zbx, i, j, k, {
                    w0macz(i,j,k) = 0.5 * (w0_cart_arr(i,j,k-1,2) + w0_cart_arr(i,j,k,2));
                });

            } else if (w0mac_interp_type == 2 || w0mac_interp_type == 3) {

                AMREX_PARALLEL_FOR_3D(xbx, i, j, k, {
                    Real x = prob_lo[0] + Real(i) * dx[0] - center_p[0];
                    Real y = prob_lo[1] + (Real(j)+0.5) * dx[1] - center_p[1];
                    Real z = prob_lo[2] + (Real(k)+0.5) * dx[2] - center_p[2];

                    Real radius = sqrt(x*x + y*y + z*z);
                    int index = int(radius / drf);
                    Real w0_cart_val;

                    if (w0mac_interp_type_loc == 2) {

                        Real rfac = (radius - Real(index)*drf) / drf;

                        if (index < nr_fine) {
                            w0_cart_val = rfac * w0_p[(index+1)*max_lev] + (1.0-rfac) * w0_p[index*max_lev];
                        } else {
                            w0_cart_val = w0_p[nr_fine*max_lev];
                        }
                    } else {
                        if (index <= 0) {
                            index = 0;
                        } else if (index >= nr_fine-1) {
                            index = nr_fine-2;
                        } else if (radius - r_edge_loc(0,index) < r_edge_loc(0,index+1)) {
                            index--;
                        }

                        w0_cart_val = QuadInterp(radius, 
                                    r_edge_loc(0,index),
                                    r_edge_loc(0,index+1), 
                                    r_edge_loc(0,index+2), 
                                    w0_p[index*max_lev],
                                    w0_p[(index+1)*max_lev],
                                    w0_p[(index+2)*max_lev]);
                    }

                    w0macx(i,j,k) = w0_cart_val * x / radius;
                });

                AMREX_PARALLEL_FOR_3D(ybx, i, j, k, {
                    Real x = prob_lo[0] + (Real(i)+0.5) * dx[0] - center_p[0];
                    Real y = prob_lo[1] + Real(j) * dx[1] - center_p[1];
                    Real z = prob_lo[2] + (Real(k)+0.5) * dx[2] - center_p[2];

                    Real radius = sqrt(x*x + y*y + z*z);
                    int index = int(radius / drf);
                    Real w0_cart_val;

                    if (w0mac_interp_type_loc == 2) {

                        Real rfac = (radius - Real(index)*drf) / drf;

                        if (index < nr_fine) {
                            w0_cart_val = rfac * w0_p[(index+1)*max_lev] + (1.0-rfac) * w0_p[index*max_lev];
                        } else {
                            w0_cart_val = w0_p[nr_fine*max_lev];
                        }
                    } else { 
                        if (index <= 0) {
                            index = 0;
                        } else if (index >= nr_fine-1) {
                            index = nr_fine-2;
                        } else if (radius - r_edge_loc(0,index) < r_edge_loc(0,index+1)) {
                            index--;
                        }

                        w0_cart_val = QuadInterp(radius, 
                                    r_edge_loc(0,index),
                                    r_edge_loc(0,index+1), 
                                    r_edge_loc(0,index+2), 
                                    w0_p[index*max_lev],
                                    w0_p[(index+1)*max_lev],
                                    w0_p[(index+2)*max_lev]);
                    }

                    w0macy(i,j,k) = w0_cart_val * y / radius;
                });

                AMREX_PARALLEL_FOR_3D(zbx, i, j, k, {
                    Real x = prob_lo[0] + (Real(i)+0.5) * dx[0] - center_p[0];
                    Real y = prob_lo[1] + (Real(j)+0.5) * dx[1] - center_p[1];
                    Real z = prob_lo[2] + Real(k) * dx[2] - center_p[2];

                    Real radius = sqrt(x*x + y*y + z*z);
                    int index = int(radius / drf);
                    Real w0_cart_val;

                    if (w0mac_interp_type_loc == 2) {

                        Real rfac = (radius - Real(index)*drf) / drf;
                        
                        if (index < nr_fine) {
                            w0_cart_val = rfac * w0_p[(index+1)*max_lev] + (1.0-rfac) * w0_p[index*max_lev];
                        } else {
                            w0_cart_val = w0_p[nr_fine*max_lev];
                        }
                    } else {

                        if (index <= 0) {
                            index = 0;
                        } else if (index >= nr_fine-1) {
                            index = nr_fine-2;
                        } else if (radius - r_edge_loc(0,index) < r_edge_loc(0,index+1)) {
                            index--;
                        }

                        w0_cart_val = QuadInterp(radius, 
                                    r_edge_loc(0,index),
                                    r_edge_loc(0,index+1), 
                                    r_edge_loc(0,index+2), 
                                    w0_p[index*max_lev],
                                    w0_p[(index+1)*max_lev],
                                    w0_p[(index+2)*max_lev]);
                    }

                    w0macz(i,j,k) = w0_cart_val * z / radius;
                });
                
            } else if (w0mac_interp_type == 4) {

                AMREX_PARALLEL_FOR_3D(xbx, i, j, k, {
                    w0macx(i,j,k) = 0.25 * (w0_nodal_arr(i,j,k,0) 
                        + w0_nodal_arr(i,j+1,k,0) + w0_nodal_arr(i,j,k+1,0) 
                        + w0_nodal_arr(i,j+1,k+1,0));
                });

                AMREX_PARALLEL_FOR_3D(ybx, i, j, k, {
                    w0macy(i,j,k) = 0.25 * (w0_nodal_arr(i,j,k,1) 
                        + w0_nodal_arr(i+1,j,k,1) + w0_nodal_arr(i,j,k+1,1) 
                        + w0_nodal_arr(i+1,j,k+1,1));
                });

                AMREX_PARALLEL_FOR_3D(zbx, i, j, k, {
                    w0macz(i,j,k) = 0.25 * (w0_nodal_arr(i,j,k,2) 
                        + w0_nodal_arr(i+1,j,k,2) + w0_nodal_arr(i,j+1,k,2) 
                        + w0_nodal_arr(i+1,j+1,k,2));
                });
            }
        }
    }
}


void
Maestro::MakeS0mac (const RealVector& s0,
                    Vector<std::array< MultiFab,AMREX_SPACEDIM > >& s0mac)
{
    // timer for profiling
    BL_PROFILE_VAR("Maestro::MakeS0mac()",MakeS0mac);

    if (spherical == 0) {
        Abort("Error: only call MakeS0mac for spherical");
    }

    // Construct a cartesian version of s0
    Vector<MultiFab> s0_cart(finest_level+1);
    for (int lev=0; lev<=finest_level; ++lev) {
        s0_cart[lev].define(grids[lev], dmap[lev], 1, 2);
        s0_cart[lev].setVal(0.);
    }

    if (s0mac_interp_type == 1) {
        Put1dArrayOnCart(s0, s0_cart, 0, 0, bcs_f, 0);
    }

    if (s0mac[0][0].nGrow() != 1) {
        Abort("Error: MakeS0mac assumes one ghost cell");
    }

    const int nr_fine = base_geom.nr_fine;
    const int max_lev = base_geom.max_radial_level+1;
    const Real drf = base_geom.dr_fine;
    const Real * AMREX_RESTRICT s0_p = s0.dataPtr();
    const auto& r_cc_loc = base_geom.r_cc_loc;
    const auto center_p = center;

    for (int lev=0; lev<=finest_level; ++lev) {

        // get references to the MultiFabs at level lev
        MultiFab& s0cart_mf = s0_cart[lev];
    
        const auto dx = geom[lev].CellSizeArray();
        const auto prob_lo = geom[lev].ProbLoArray();

        // loop over boxes (make sure mfi takes a cell-centered multifab as an argument)
#ifdef _OPENMP
#pragma omp parallel
#endif
        for ( MFIter mfi(s0cart_mf, TilingIfNotGPU()); mfi.isValid(); ++mfi ) {

            // Get the index space of the valid region
            const Box& xbx = mfi.grownnodaltilebox(0, 1);
            const Box& ybx = mfi.grownnodaltilebox(1, 1);
            const Box& zbx = mfi.grownnodaltilebox(2, 1);

            const Array4<Real> s0macx = s0mac[lev][0].array(mfi);
            const Array4<Real> s0macy = s0mac[lev][1].array(mfi);
            const Array4<Real> s0macz = s0mac[lev][2].array(mfi);
            const Array4<const Real> s0_cart_arr = s0_cart[lev].array(mfi);

            if (use_exact_base_state) {
                // we currently have three different ideas for computing s0mac
                // 1.  Interpolate s0 to cell centers, then average to edges
                // 2.  Interpolate s0 to edges directly using linear interpolation
                // 3.  Interpolate s0 to edges directly using quadratic interpolation
                // 4.  Interpolate s0 to nodes, then average to edges

                if (s0mac_interp_type == 1) {

                    AMREX_PARALLEL_FOR_3D(xbx, i, j, k, {
                        s0macx(i,j,k) = 0.5 * (s0_cart_arr(i-1,j,k) + s0_cart_arr(i,j,k));
                    });

                    AMREX_PARALLEL_FOR_3D(ybx, i, j, k, {
                        s0macy(i,j,k) = 0.5 * (s0_cart_arr(i,j-1,k) + s0_cart_arr(i,j,k));
                    });

                    AMREX_PARALLEL_FOR_3D(zbx, i, j, k, {
                        s0macz(i,j,k) = 0.5 * (s0_cart_arr(i,j,k-1) + s0_cart_arr(i,j,k));
                    });

                } else if (s0mac_interp_type == 2) {

                    AMREX_PARALLEL_FOR_3D(xbx, i, j, k, {
                        Real x = prob_lo[0] + Real(i) * dx[0] - center_p[0];
                        Real y = prob_lo[1] + (Real(j)+0.5) * dx[1] - center_p[1];
                        Real z = prob_lo[2] + (Real(k)+0.5) * dx[2] - center_p[2];

                        Real radius = sqrt(x*x + y*y + z*z);
                        int index = round(radius*radius / (dx[0]*dx[0]) - 0.375);
                        // closest radial index to edge-centered point

                        if (radius >= r_cc_loc(0,index)) {
                            Real dri = r_cc_loc(0,index+1) 
                                - r_cc_loc(0,index);
                            if (index >= nr_fine-1) {
                                s0macx(i,j,k) = s0_p[(base_geom.nr_fine-1)*max_lev];
                            } else {
                                s0macx(i,j,k) = s0_p[(index+1)*max_lev] 
                                    * (radius-r_cc_loc(0,index))/dri
                                    + s0_p[index*max_lev]
                                    * (r_cc_loc(0,index+1)-radius)/dri;
                            }
                        } else {
                            Real dri = r_cc_loc(0,index) 
                                - r_cc_loc(0,index-1);
                            if (index == 0) {
                                s0macx(i,j,k) = s0_p[index*max_lev];
                            } else if (index > nr_fine-1) {
                                s0macx(i,j,k) = s0_p[(base_geom.nr_fine-1)*max_lev];
                            } else {
                                s0macx(i,j,k) = s0_p[index*max_lev] 
                                    * (radius-r_cc_loc(0,index-1))/dri
                                    + s0_p[(index-1)*max_lev]
                                    * (r_cc_loc(0,index)-radius)/dri;
                            }
                        }
                    });

                    AMREX_PARALLEL_FOR_3D(ybx, i, j, k, {
                        Real x = prob_lo[0] + (Real(i)+0.5) * dx[0] - center_p[0];
                        Real y = prob_lo[1] + Real(j) * dx[1] - center_p[1];
                        Real z = prob_lo[2] + (Real(k)+0.5) * dx[2] - center_p[2];

                        Real radius = sqrt(x*x + y*y + z*z);
                        int index = round(radius*radius / (dx[1]*dx[1]) - 0.375);
                        // closest radial index to edge-centered point

                        if (radius >= r_cc_loc(0,index)) {
                            Real dri = r_cc_loc(0,index+1) 
                                - r_cc_loc(0,index);
                            if (index >= nr_fine-1) {
                                s0macy(i,j,k) = s0_p[(base_geom.nr_fine-1)*max_lev];
                            } else {
                                s0macy(i,j,k) = s0_p[(index+1)*max_lev] 
                                    * (radius-r_cc_loc(0,index))/dri
                                    + s0_p[index*max_lev]
                                    * (r_cc_loc(0,index+1)-radius)/dri;
                            }
                        } else {
                            Real dri = r_cc_loc(0,index) 
                                - r_cc_loc(0,index-1);
                            if (index == 0) {
                                s0macy(i,j,k) = s0_p[index*max_lev];
                            } else if (index > nr_fine-1) {
                                s0macy(i,j,k) = s0_p[(base_geom.nr_fine-1)*max_lev];
                            } else {
                                s0macy(i,j,k) = s0_p[index*max_lev] 
                                    * (radius-r_cc_loc(0,index-1))/dri
                                    + s0_p[(index-1)*max_lev]
                                    * (r_cc_loc(0,index)-radius)/dri;
                            }
                        }
                    });

                    AMREX_PARALLEL_FOR_3D(zbx, i, j, k, {
                        Real x = prob_lo[0] + (Real(i)+0.5) * dx[0] - center_p[0];
                        Real y = prob_lo[1] + (Real(j)+0.5) * dx[1] - center_p[1];
                        Real z = prob_lo[2] + Real(k) * dx[2] - center_p[2];

                        Real radius = sqrt(x*x + y*y + z*z);
                        int index = round(radius*radius / (dx[2]*dx[2]) - 0.375);
                        // closest radial index to edge-centered point

                        if (radius >= r_cc_loc(0,index)) {
                            Real dri = r_cc_loc(0,index+1) 
                                - r_cc_loc(0,index);
                            if (index >= nr_fine-1) {
                                s0macz(i,j,k) = s0_p[(base_geom.nr_fine-1)*max_lev];
                            } else {
                                s0macz(i,j,k) = s0_p[(index+1)*max_lev] 
                                    * (radius-r_cc_loc(0,index))/dri
                                    + s0_p[index*max_lev]
                                    * (r_cc_loc(0,index+1)-radius)/dri;
                            }
                        } else {
                            Real dri = r_cc_loc(0,index) 
                                - r_cc_loc(0,index-1);
                            if (index == 0) {
                                s0macz(i,j,k) = s0_p[index*max_lev];
                            } else if (index > nr_fine-1) {
                                s0macz(i,j,k) = s0_p[(base_geom.nr_fine-1)*max_lev];
                            } else {
                                s0macz(i,j,k) = s0_p[index*max_lev] 
                                    * (radius-r_cc_loc(0,index-1))/dri
                                    + s0_p[(index-1)*max_lev]
                                    * (r_cc_loc(0,index)-radius)/dri;
                            }
                        }
                    });

                } else if (s0mac_interp_type == 3) {

                    AMREX_PARALLEL_FOR_3D(xbx, i, j, k, {
                        Real x = prob_lo[0] + Real(i) * dx[0] - center_p[0];
                        Real y = prob_lo[1] + (Real(j)+0.5) * dx[1] - center_p[1];
                        Real z = prob_lo[2] + (Real(k)+0.5) * dx[2] - center_p[2];

                        Real radius = sqrt(x*x + y*y + z*z);
                        int index = round(radius*radius / (dx[0]*dx[0]) - 0.375);
                        // closest radial index to edge-centered point

                        // index refers to the center point in the quadratic stencil.
                        // we need to modify this if we're too close to the edge
                        if (index == 0) {
                            index = 1;
                        } else if (index >= nr_fine-1) {
                            index = nr_fine-2;
                        }

                        s0macx(i,j,k) = QuadInterp(radius, 
                                            r_cc_loc(0,index-1),
                                            r_cc_loc(0,index), 
                                            r_cc_loc(0,index+1), 
                                            s0_p[(index-1)*max_lev],
                                            s0_p[index*max_lev],
                                            s0_p[(index+1)*max_lev]);
                    });

                    AMREX_PARALLEL_FOR_3D(ybx, i, j, k, {
                        Real x = prob_lo[0] + (Real(i)+0.5) * dx[0] - center_p[0];
                        Real y = prob_lo[1] + Real(j) * dx[1] - center_p[1];
                        Real z = prob_lo[2] + (Real(k)+0.5) * dx[2] - center_p[2];

                        Real radius = sqrt(x*x + y*y + z*z);
                        int index = round(radius*radius / (dx[1]*dx[1]) - 0.375);
                        // closest radial index to edge-centered point

                        // index refers to the center point in the quadratic stencil.
                        // we need to modify this if we're too close to the edge
                        if (index == 0) {
                            index = 1;
                        } else if (index >= nr_fine-1) {
                            index = nr_fine-2;
                        }

                        s0macy(i,j,k) = QuadInterp(radius, 
                                            r_cc_loc(0,index-1),
                                            r_cc_loc(0,index), 
                                            r_cc_loc(0,index+1), 
                                            s0_p[(index-1)*max_lev],
                                            s0_p[index*max_lev],
                                            s0_p[(index+1)*max_lev]);
                    });

                    AMREX_PARALLEL_FOR_3D(zbx, i, j, k, {
                        Real x = prob_lo[0] + (Real(i)+0.5) * dx[0] - center_p[0];
                        Real y = prob_lo[1] + (Real(j)+0.5) * dx[1] - center_p[1];
                        Real z = prob_lo[2] + Real(k) * dx[2] - center_p[2];

                        Real radius = sqrt(x*x + y*y + z*z);
                        int index = round(radius*radius / (dx[2]*dx[2]) - 0.375);
                        // closest radial index to edge-centered point

                        // index refers to the center point in the quadratic stencil.
                        // we need to modify this if we're too close to the edge
                        if (index == 0) {
                            index = 1;
                        } else if (index >= nr_fine-1) {
                            index = nr_fine-2;
                        }

                        s0macz(i,j,k) = QuadInterp(radius, 
                                            r_cc_loc(0,index-1),
                                            r_cc_loc(0,index), 
                                            r_cc_loc(0,index+1), 
                                            s0_p[(index-1)*max_lev],
                                            s0_p[index*max_lev],
                                            s0_p[(index+1)*max_lev]);
                    });
                }

            } else { // use_exact_base_state = 0

                if (s0mac_interp_type == 1) {

                    AMREX_PARALLEL_FOR_3D(xbx, i, j, k, {
                        s0macx(i,j,k) = 0.5 * (s0_cart_arr(i-1,j,k) + s0_cart_arr(i,j,k));
                    });

                    AMREX_PARALLEL_FOR_3D(ybx, i, j, k, {
                        s0macy(i,j,k) = 0.5 * (s0_cart_arr(i,j-1,k) + s0_cart_arr(i,j,k));
                    });

                    AMREX_PARALLEL_FOR_3D(zbx, i, j, k, {
                        s0macz(i,j,k) = 0.5 * (s0_cart_arr(i,j,k-1) + s0_cart_arr(i,j,k));
                    });

                } else if (s0mac_interp_type == 2) {

                    AMREX_PARALLEL_FOR_3D(xbx, i, j, k, {
                        Real x = prob_lo[0] + Real(i) * dx[0] - center_p[0];
                        Real y = prob_lo[1] + (Real(j)+0.5) * dx[1] - center_p[1];
                        Real z = prob_lo[2] + (Real(k)+0.5) * dx[2] - center_p[2];

                        Real radius = sqrt(x*x + y*y + z*z);
                        int index = int(radius / drf);

                        if (radius >= r_cc_loc(0,index)) {
                            if (index >= nr_fine-1) {
                                s0macx(i,j,k) = s0_p[(base_geom.nr_fine-1)*max_lev];
                            } else {
                                s0macx(i,j,k) = s0_p[(index+1)*max_lev] 
                                    * (radius-r_cc_loc(0,index))/drf
                                    + s0_p[index*max_lev]
                                    * (r_cc_loc(0,index+1)-radius)/drf;
                            }
                        } else {
                            if (index == 0) {
                                s0macx(i,j,k) = s0_p[index*max_lev];
                            } else if (index > nr_fine-1) {
                                s0macx(i,j,k) = s0_p[(base_geom.nr_fine-1)*max_lev];
                            } else {
                                s0macx(i,j,k) = s0_p[index*max_lev] 
                                    * (radius-r_cc_loc(0,index-1))/drf
                                    + s0_p[(index-1)*max_lev]
                                    * (r_cc_loc(0,index)-radius)/drf;
                            }
                        }
                    });

                    AMREX_PARALLEL_FOR_3D(ybx, i, j, k, {
                        Real x = prob_lo[0] + (Real(i)+0.5) * dx[0] - center_p[0];
                        Real y = prob_lo[1] + Real(j) * dx[1] - center_p[1];
                        Real z = prob_lo[2] + (Real(k)+0.5) * dx[2] - center_p[2];

                        Real radius = sqrt(x*x + y*y + z*z);
                        int index = int(radius / drf);

                        if (radius >= r_cc_loc(0,index)) {
                            if (index >= nr_fine-1) {
                                s0macy(i,j,k) = s0_p[(base_geom.nr_fine-1)*max_lev];
                            } else {
                                s0macy(i,j,k) = s0_p[(index+1)*max_lev] 
                                    * (radius-r_cc_loc(0,index))/drf
                                    + s0_p[index*max_lev]
                                    * (r_cc_loc(0,index+1)-radius)/drf;
                            }
                        } else {
                            if (index == 0) {
                                s0macy(i,j,k) = s0_p[index*max_lev];
                            } else if (index > nr_fine-1) {
                                s0macy(i,j,k) = s0_p[(base_geom.nr_fine-1)*max_lev];
                            } else {
                                s0macy(i,j,k) = s0_p[index*max_lev] 
                                    * (radius-r_cc_loc(0,index-1))/drf
                                    + s0_p[(index-1)*max_lev]
                                    * (r_cc_loc(0,index)-radius)/drf;
                            }
                        }
                    });

                    AMREX_PARALLEL_FOR_3D(zbx, i, j, k, {
                        Real x = prob_lo[0] + (Real(i)+0.5) * dx[0] - center_p[0];
                        Real y = prob_lo[1] + (Real(j)+0.5) * dx[1] - center_p[1];
                        Real z = prob_lo[2] + Real(k) * dx[2] - center_p[2];

                        Real radius = sqrt(x*x + y*y + z*z);
                        int index = int(radius / drf);

                        if (radius >= r_cc_loc(0,index)) {
                            if (index >= nr_fine-1) {
                                s0macz(i,j,k) = s0_p[(base_geom.nr_fine-1)*max_lev];
                            } else {
                                s0macz(i,j,k) = s0_p[(index+1)*max_lev] 
                                    * (radius-r_cc_loc(0,index))/drf
                                    + s0_p[index*max_lev]
                                    * (r_cc_loc(0,index+1)-radius)/drf;
                            }
                        } else {
                            if (index == 0) {
                                s0macz(i,j,k) = s0_p[index*max_lev];
                            } else if (index > nr_fine-1) {
                                s0macz(i,j,k) = s0_p[(base_geom.nr_fine-1)*max_lev];
                            } else {
                                s0macz(i,j,k) = s0_p[index*max_lev] 
                                    * (radius-r_cc_loc(0,index-1))/drf
                                    + s0_p[(index-1)*max_lev]
                                    * (r_cc_loc(0,index)-radius)/drf;
                            }
                        }
                    });

                } else if (s0mac_interp_type == 3) {

                    AMREX_PARALLEL_FOR_3D(xbx, i, j, k, {
                        Real x = prob_lo[0] + Real(i) * dx[0] - center_p[0];
                        Real y = prob_lo[1] + (Real(j)+0.5) * dx[1] - center_p[1];
                        Real z = prob_lo[2] + (Real(k)+0.5) * dx[2] - center_p[2];

                        Real radius = sqrt(x*x + y*y + z*z);
                        int index = int(radius / drf);

                        if (index == 0) {
                            index = 1;
                        } else if (index >= nr_fine-1) {
                            index = nr_fine-2;
                        }

                        s0macx(i,j,k) = QuadInterp(radius, 
                                            r_cc_loc(0,index-1),
                                            r_cc_loc(0,index), 
                                            r_cc_loc(0,index+1), 
                                            s0_p[(index-1)*max_lev],
                                            s0_p[index*max_lev],
                                            s0_p[(index+1)*max_lev]);
                    });

                    AMREX_PARALLEL_FOR_3D(ybx, i, j, k, {
                        Real x = prob_lo[0] + (Real(i)+0.5) * dx[0] - center_p[0];
                        Real y = prob_lo[1] + Real(j) * dx[1] - center_p[1];
                        Real z = prob_lo[2] + (Real(k)+0.5) * dx[2] - center_p[2];

                        Real radius = sqrt(x*x + y*y + z*z);
                        int index = int(radius / drf);

                        if (index == 0) {
                            index = 1;
                        } else if (index >= nr_fine-1) {
                            index = nr_fine-2;
                        }

                        s0macy(i,j,k) = QuadInterp(radius, 
                                            r_cc_loc(0,index-1),
                                            r_cc_loc(0,index), 
                                            r_cc_loc(0,index+1), 
                                            s0_p[(index-1)*max_lev],
                                            s0_p[index*max_lev],
                                            s0_p[(index+1)*max_lev]);
                    });

                    AMREX_PARALLEL_FOR_3D(zbx, i, j, k, {
                        Real x = prob_lo[0] + (Real(i)+0.5) * dx[0] - center_p[0];
                        Real y = prob_lo[1] + (Real(j)+0.5) * dx[1] - center_p[1];
                        Real z = prob_lo[2] + Real(k) * dx[2] - center_p[2];

                        Real radius = sqrt(x*x + y*y + z*z);
                        int index = int(radius / drf);

                        if (index == 0) {
                            index = 1;
                        } else if (index >= nr_fine-1) {
                            index = nr_fine-2;
                        }

                        s0macz(i,j,k) = QuadInterp(radius, 
                                            r_cc_loc(0,index-1),
                                            r_cc_loc(0,index), 
                                            r_cc_loc(0,index+1), 
                                            s0_p[(index-1)*max_lev],
                                            s0_p[index*max_lev],
                                            s0_p[(index+1)*max_lev]);
                    });
                }
            }
        }
    }
}

void
Maestro::MakeS0mac (const BaseState<Real>& s0_state,
                    Vector<std::array< MultiFab,AMREX_SPACEDIM > >& s0mac)
{
    // timer for profiling
    BL_PROFILE_VAR("Maestro::MakeS0mac()",MakeS0mac);

    if (spherical == 0) {
        Abort("Error: only call MakeS0mac for spherical");
    }

    // Construct a cartesian version of s0
    Vector<MultiFab> s0_cart(finest_level+1);
    for (int lev=0; lev<=finest_level; ++lev) {
        s0_cart[lev].define(grids[lev], dmap[lev], 1, 2);
        s0_cart[lev].setVal(0.);
    }

    if (s0mac_interp_type == 1) {
        Put1dArrayOnCart(s0_state, s0_cart, 0, 0, bcs_f, 0);
    }

    if (s0mac[0][0].nGrow() != 1) {
        Abort("Error: MakeS0mac assumes one ghost cell");
    }

    const int nr_fine = base_geom.nr_fine;
    const int max_lev = base_geom.max_radial_level+1;
    const Real drf = base_geom.dr_fine;
    const auto& r_cc_loc = base_geom.r_cc_loc;
    const auto center_p = center;
    const auto s0 = s0_state.array();

    for (int lev=0; lev<=finest_level; ++lev) {
    
        const auto dx = geom[lev].CellSizeArray();
        const auto prob_lo = geom[lev].ProbLoArray();

        // loop over boxes (make sure mfi takes a cell-centered multifab as an argument)
#ifdef _OPENMP
#pragma omp parallel
#endif
        for (MFIter mfi(s0_cart[lev], TilingIfNotGPU()); mfi.isValid(); ++mfi) {

            // Get the index space of the valid region
            const Box& xbx = mfi.grownnodaltilebox(0, 1);
            const Box& ybx = mfi.grownnodaltilebox(1, 1);
            const Box& zbx = mfi.grownnodaltilebox(2, 1);

            const Array4<Real> s0macx = s0mac[lev][0].array(mfi);
            const Array4<Real> s0macy = s0mac[lev][1].array(mfi);
            const Array4<Real> s0macz = s0mac[lev][2].array(mfi);
            const Array4<const Real> s0_cart_arr = s0_cart[lev].array(mfi);

            if (use_exact_base_state) {
                // we currently have three different ideas for computing s0mac
                // 1.  Interpolate s0 to cell centers, then average to edges
                // 2.  Interpolate s0 to edges directly using linear interpolation
                // 3.  Interpolate s0 to edges directly using quadratic interpolation
                // 4.  Interpolate s0 to nodes, then average to edges

                if (s0mac_interp_type == 1) {

                    AMREX_PARALLEL_FOR_3D(xbx, i, j, k, {
                        s0macx(i,j,k) = 0.5 * (s0_cart_arr(i-1,j,k) + s0_cart_arr(i,j,k));
                    });

                    AMREX_PARALLEL_FOR_3D(ybx, i, j, k, {
                        s0macy(i,j,k) = 0.5 * (s0_cart_arr(i,j-1,k) + s0_cart_arr(i,j,k));
                    });

                    AMREX_PARALLEL_FOR_3D(zbx, i, j, k, {
                        s0macz(i,j,k) = 0.5 * (s0_cart_arr(i,j,k-1) + s0_cart_arr(i,j,k));
                    });

                } else if (s0mac_interp_type == 2) {

                    AMREX_PARALLEL_FOR_3D(xbx, i, j, k, {
                        Real x = prob_lo[0] + Real(i) * dx[0] - center_p[0];
                        Real y = prob_lo[1] + (Real(j)+0.5) * dx[1] - center_p[1];
                        Real z = prob_lo[2] + (Real(k)+0.5) * dx[2] - center_p[2];

                        Real radius = sqrt(x*x + y*y + z*z);
                        int index = round(radius*radius / (dx[0]*dx[0]) - 0.375);
                        // closest radial index to edge-centered point

                        if (radius >= r_cc_loc(0,index)) {
                            Real dri = r_cc_loc(0,index+1) 
                                - r_cc_loc(0,index);
                            if (index >= nr_fine-1) {
                                s0macx(i,j,k) = s0(0,base_geom.nr_fine-1);
                            } else {
                                s0macx(i,j,k) = s0(0,index+1) 
                                    * (radius-r_cc_loc(0,index))/dri
                                    + s0(0,index)
                                    * (r_cc_loc(0,index+1)-radius)/dri;
                            }
                        } else {
                            Real dri = r_cc_loc(0,index) 
                                - r_cc_loc(0,index-1);
                            if (index == 0) {
                                s0macx(i,j,k) = s0(0,index);
                            } else if (index > nr_fine-1) {
                                s0macx(i,j,k) = s0(0,base_geom.nr_fine-1);
                            } else {
                                s0macx(i,j,k) = s0(0,index) 
                                    * (radius-r_cc_loc(0,index-1))/dri
                                    + s0(0,index-1)
                                    * (r_cc_loc(0,index)-radius)/dri;
                            }
                        }
                    });

                    AMREX_PARALLEL_FOR_3D(ybx, i, j, k, {
                        Real x = prob_lo[0] + (Real(i)+0.5) * dx[0] - center_p[0];
                        Real y = prob_lo[1] + Real(j) * dx[1] - center_p[1];
                        Real z = prob_lo[2] + (Real(k)+0.5) * dx[2] - center_p[2];

                        Real radius = sqrt(x*x + y*y + z*z);
                        int index = round(radius*radius / (dx[1]*dx[1]) - 0.375);
                        // closest radial index to edge-centered point

                        if (radius >= r_cc_loc(0,index)) {
                            Real dri = r_cc_loc(0,index+1) 
                                - r_cc_loc(0,index);
                            if (index >= nr_fine-1) {
                                s0macy(i,j,k) = s0(0,base_geom.nr_fine-1);
                            } else {
                                s0macy(i,j,k) = s0(0,index+1) 
                                    * (radius-r_cc_loc(0,index))/dri
                                    + s0(0,index)
                                    * (r_cc_loc(0,index+1)-radius)/dri;
                            }
                        } else {
                            Real dri = r_cc_loc(0,index) 
                                - r_cc_loc(0,index-1);
                            if (index == 0) {
                                s0macy(i,j,k) = s0(0,index);
                            } else if (index > nr_fine-1) {
                                s0macy(i,j,k) = s0(0,base_geom.nr_fine-1);
                            } else {
                                s0macy(i,j,k) = s0(0,index) 
                                    * (radius-r_cc_loc(0,index-1))/dri
                                    + s0(0,index-1)
                                    * (r_cc_loc(0,index)-radius)/dri;
                            }
                        }
                    });

                    AMREX_PARALLEL_FOR_3D(zbx, i, j, k, {
                        Real x = prob_lo[0] + (Real(i)+0.5) * dx[0] - center_p[0];
                        Real y = prob_lo[1] + (Real(j)+0.5) * dx[1] - center_p[1];
                        Real z = prob_lo[2] + Real(k) * dx[2] - center_p[2];

                        Real radius = sqrt(x*x + y*y + z*z);
                        int index = round(radius*radius / (dx[2]*dx[2]) - 0.375);
                        // closest radial index to edge-centered point

                        if (radius >= r_cc_loc(0,index)) {
                            Real dri = r_cc_loc(0,index+1) 
                                - r_cc_loc(0,index);
                            if (index >= nr_fine-1) {
                                s0macz(i,j,k) = s0(0,base_geom.nr_fine-1);
                            } else {
                                s0macz(i,j,k) = s0(0,index+1) 
                                    * (radius-r_cc_loc(0,index))/dri
                                    + s0(0,index)
                                    * (r_cc_loc(0,index+1)-radius)/dri;
                            }
                        } else {
                            Real dri = r_cc_loc(0,index) 
                                - r_cc_loc(0,index-1);
                            if (index == 0) {
                                s0macz(i,j,k) = s0(0,index);
                            } else if (index > nr_fine-1) {
                                s0macz(i,j,k) = s0(0,base_geom.nr_fine-1);
                            } else {
                                s0macz(i,j,k) = s0(0,index) 
                                    * (radius-r_cc_loc(0,index-1))/dri
                                    + s0(0,index-1)
                                    * (r_cc_loc(0,index)-radius)/dri;
                            }
                        }
                    });

                } else if (s0mac_interp_type == 3) {

                    AMREX_PARALLEL_FOR_3D(xbx, i, j, k, {
                        Real x = prob_lo[0] + Real(i) * dx[0] - center_p[0];
                        Real y = prob_lo[1] + (Real(j)+0.5) * dx[1] - center_p[1];
                        Real z = prob_lo[2] + (Real(k)+0.5) * dx[2] - center_p[2];

                        Real radius = sqrt(x*x + y*y + z*z);
                        int index = round(radius*radius / (dx[0]*dx[0]) - 0.375);
                        // closest radial index to edge-centered point

                        // index refers to the center point in the quadratic stencil.
                        // we need to modify this if we're too close to the edge
                        if (index == 0) {
                            index = 1;
                        } else if (index >= nr_fine-1) {
                            index = nr_fine-2;
                        }

                        s0macx(i,j,k) = QuadInterp(radius, 
                                            r_cc_loc(0,index-1),
                                            r_cc_loc(0,index), 
                                            r_cc_loc(0,index+1), 
                                            s0(0,index-1),
                                            s0(0,index),
                                            s0(0,index+1));
                    });

                    AMREX_PARALLEL_FOR_3D(ybx, i, j, k, {
                        Real x = prob_lo[0] + (Real(i)+0.5) * dx[0] - center_p[0];
                        Real y = prob_lo[1] + Real(j) * dx[1] - center_p[1];
                        Real z = prob_lo[2] + (Real(k)+0.5) * dx[2] - center_p[2];

                        Real radius = sqrt(x*x + y*y + z*z);
                        int index = round(radius*radius / (dx[1]*dx[1]) - 0.375);
                        // closest radial index to edge-centered point

                        // index refers to the center point in the quadratic stencil.
                        // we need to modify this if we're too close to the edge
                        if (index == 0) {
                            index = 1;
                        } else if (index >= nr_fine-1) {
                            index = nr_fine-2;
                        }

                        s0macy(i,j,k) = QuadInterp(radius, 
                                            r_cc_loc(0,index-1),
                                            r_cc_loc(0,index), 
                                            r_cc_loc(0,index+1), 
                                            s0(0,index-1),
                                            s0(0,index),
                                            s0(0,index+1));
                    });

                    AMREX_PARALLEL_FOR_3D(zbx, i, j, k, {
                        Real x = prob_lo[0] + (Real(i)+0.5) * dx[0] - center_p[0];
                        Real y = prob_lo[1] + (Real(j)+0.5) * dx[1] - center_p[1];
                        Real z = prob_lo[2] + Real(k) * dx[2] - center_p[2];

                        Real radius = sqrt(x*x + y*y + z*z);
                        int index = round(radius*radius / (dx[2]*dx[2]) - 0.375);
                        // closest radial index to edge-centered point

                        // index refers to the center point in the quadratic stencil.
                        // we need to modify this if we're too close to the edge
                        if (index == 0) {
                            index = 1;
                        } else if (index >= nr_fine-1) {
                            index = nr_fine-2;
                        }

                        s0macz(i,j,k) = QuadInterp(radius, 
                                            r_cc_loc(0,index-1),
                                            r_cc_loc(0,index), 
                                            r_cc_loc(0,index+1), 
                                            s0(0,index-1),
                                            s0(0,index),
                                            s0(0,index+1));
                    });
                }

            } else { // use_exact_base_state = 0

                if (s0mac_interp_type == 1) {

                    AMREX_PARALLEL_FOR_3D(xbx, i, j, k, {
                        s0macx(i,j,k) = 0.5 * (s0_cart_arr(i-1,j,k) + s0_cart_arr(i,j,k));
                    });

                    AMREX_PARALLEL_FOR_3D(ybx, i, j, k, {
                        s0macy(i,j,k) = 0.5 * (s0_cart_arr(i,j-1,k) + s0_cart_arr(i,j,k));
                    });

                    AMREX_PARALLEL_FOR_3D(zbx, i, j, k, {
                        s0macz(i,j,k) = 0.5 * (s0_cart_arr(i,j,k-1) + s0_cart_arr(i,j,k));
                    });

                } else if (s0mac_interp_type == 2) {

                    AMREX_PARALLEL_FOR_3D(xbx, i, j, k, {
                        Real x = prob_lo[0] + Real(i) * dx[0] - center_p[0];
                        Real y = prob_lo[1] + (Real(j)+0.5) * dx[1] - center_p[1];
                        Real z = prob_lo[2] + (Real(k)+0.5) * dx[2] - center_p[2];

                        Real radius = sqrt(x*x + y*y + z*z);
                        int index = int(radius / drf);

                        if (radius >= r_cc_loc(0,index)) {
                            if (index >= nr_fine-1) {
                                s0macx(i,j,k) = s0(0,base_geom.nr_fine-1);
                            } else {
                                s0macx(i,j,k) = s0(0,index+1) 
                                    * (radius-r_cc_loc(0,index))/drf
                                    + s0(0,index)
                                    * (r_cc_loc(0,index+1)-radius)/drf;
                            }
                        } else {
                            if (index == 0) {
                                s0macx(i,j,k) = s0(0,index);
                            } else if (index > nr_fine-1) {
                                s0macx(i,j,k) = s0(0,base_geom.nr_fine-1);
                            } else {
                                s0macx(i,j,k) = s0(0,index) 
                                    * (radius-r_cc_loc(0,index-1))/drf
                                    + s0(0,index-1)
                                    * (r_cc_loc(0,index)-radius)/drf;
                            }
                        }
                    });

                    AMREX_PARALLEL_FOR_3D(ybx, i, j, k, {
                        Real x = prob_lo[0] + (Real(i)+0.5) * dx[0] - center_p[0];
                        Real y = prob_lo[1] + Real(j) * dx[1] - center_p[1];
                        Real z = prob_lo[2] + (Real(k)+0.5) * dx[2] - center_p[2];

                        Real radius = sqrt(x*x + y*y + z*z);
                        int index = int(radius / drf);

                        if (radius >= r_cc_loc(0,index)) {
                            if (index >= nr_fine-1) {
                                s0macy(i,j,k) = s0(0,base_geom.nr_fine-1);
                            } else {
                                s0macy(i,j,k) = s0(0,index+1) 
                                    * (radius-r_cc_loc(0,index))/drf
                                    + s0(0,index)
                                    * (r_cc_loc(0,index+1)-radius)/drf;
                            }
                        } else {
                            if (index == 0) {
                                s0macy(i,j,k) = s0(0,index);
                            } else if (index > nr_fine-1) {
                                s0macy(i,j,k) = s0(0,base_geom.nr_fine-1);
                            } else {
                                s0macy(i,j,k) = s0(0,index) 
                                    * (radius-r_cc_loc(0,index-1))/drf
                                    + s0(0,index-1)
                                    * (r_cc_loc(0,index)-radius)/drf;
                            }
                        }
                    });

                    AMREX_PARALLEL_FOR_3D(zbx, i, j, k, {
                        Real x = prob_lo[0] + (Real(i)+0.5) * dx[0] - center_p[0];
                        Real y = prob_lo[1] + (Real(j)+0.5) * dx[1] - center_p[1];
                        Real z = prob_lo[2] + Real(k) * dx[2] - center_p[2];

                        Real radius = sqrt(x*x + y*y + z*z);
                        int index = int(radius / drf);

                        if (radius >= r_cc_loc(0,index)) {
                            if (index >= nr_fine-1) {
                                s0macz(i,j,k) = s0(0,base_geom.nr_fine-1);
                            } else {
                                s0macz(i,j,k) = s0(0,index+1) 
                                    * (radius-r_cc_loc(0,index))/drf
                                    + s0(0,index)
                                    * (r_cc_loc(0,index+1)-radius)/drf;
                            }
                        } else {
                            if (index == 0) {
                                s0macz(i,j,k) = s0(0,index);
                            } else if (index > nr_fine-1) {
                                s0macz(i,j,k) = s0(0,base_geom.nr_fine-1);
                            } else {
                                s0macz(i,j,k) = s0(0,index) 
                                    * (radius-r_cc_loc(0,index-1))/drf
                                    + s0(0,index-1)
                                    * (r_cc_loc(0,index)-radius)/drf;
                            }
                        }
                    });

                } else if (s0mac_interp_type == 3) {

                    AMREX_PARALLEL_FOR_3D(xbx, i, j, k, {
                        Real x = prob_lo[0] + Real(i) * dx[0] - center_p[0];
                        Real y = prob_lo[1] + (Real(j)+0.5) * dx[1] - center_p[1];
                        Real z = prob_lo[2] + (Real(k)+0.5) * dx[2] - center_p[2];

                        Real radius = sqrt(x*x + y*y + z*z);
                        int index = int(radius / drf);

                        if (index == 0) {
                            index = 1;
                        } else if (index >= nr_fine-1) {
                            index = nr_fine-2;
                        }

                        s0macx(i,j,k) = QuadInterp(radius, 
                                            r_cc_loc(0,index-1),
                                            r_cc_loc(0,index), 
                                            r_cc_loc(0,index+1), 
                                            s0(0,index-1),
                                            s0(0,index),
                                            s0(0,index+1));
                    });

                    AMREX_PARALLEL_FOR_3D(ybx, i, j, k, {
                        Real x = prob_lo[0] + (Real(i)+0.5) * dx[0] - center_p[0];
                        Real y = prob_lo[1] + Real(j) * dx[1] - center_p[1];
                        Real z = prob_lo[2] + (Real(k)+0.5) * dx[2] - center_p[2];

                        Real radius = sqrt(x*x + y*y + z*z);
                        int index = int(radius / drf);

                        if (index == 0) {
                            index = 1;
                        } else if (index >= nr_fine-1) {
                            index = nr_fine-2;
                        }

                        s0macy(i,j,k) = QuadInterp(radius, 
                                            r_cc_loc(0,index-1),
                                            r_cc_loc(0,index), 
                                            r_cc_loc(0,index+1), 
                                            s0(0,index-1),
                                            s0(0,index),
                                            s0(0,index+1));
                    });

                    AMREX_PARALLEL_FOR_3D(zbx, i, j, k, {
                        Real x = prob_lo[0] + (Real(i)+0.5) * dx[0] - center_p[0];
                        Real y = prob_lo[1] + (Real(j)+0.5) * dx[1] - center_p[1];
                        Real z = prob_lo[2] + Real(k) * dx[2] - center_p[2];

                        Real radius = sqrt(x*x + y*y + z*z);
                        int index = int(radius / drf);

                        if (index == 0) {
                            index = 1;
                        } else if (index >= nr_fine-1) {
                            index = nr_fine-2;
                        }

                        s0macz(i,j,k) = QuadInterp(radius, 
                                            r_cc_loc(0,index-1),
                                            r_cc_loc(0,index), 
                                            r_cc_loc(0,index+1), 
                                            s0(0,index-1),
                                            s0(0,index),
                                            s0(0,index+1));
                    });
                }
            }
        }
    }
}

void
Maestro::MakeNormal ()
{
    // timer for profiling
    BL_PROFILE_VAR("Maestro::MakeNormal()", MakeNormal);

    // normal is the unit vector in the radial direction (e_r) in spherical
    // coordinates.
    // 
    // in terms of Cartesian coordinates, with unit vectors e_x, e_y, e_z,
    //    e_r = sin(theta)cos(phi) e_x + sin(theta)sin(phi) e_y + cos(theta) e_z
    // or
    //    e_r = (x/R) e_x + (y/R) e_y + (z/R) e_z

    if (spherical) {

<<<<<<< HEAD
        const auto& center_p = center;
=======
        const auto center_p = center;
>>>>>>> 847051d6

        for (int lev=0; lev<=finest_level; ++lev) {

            const auto dx = geom[lev].CellSizeArray();
            const auto prob_lo = geom[lev].ProbLoArray();

            // loop over boxes (make sure mfi takes a cell-centered multifab as an argument)
#ifdef _OPENMP
#pragma omp parallel
#endif
            for (MFIter mfi(normal[lev], TilingIfNotGPU()); mfi.isValid(); ++mfi) {

                const Box& tileBox = mfi.tilebox();
                const Array4<Real> normal_arr = normal[lev].array(mfi);

                AMREX_PARALLEL_FOR_3D(tileBox, i, j, k, {
                    Real x = prob_lo[0] + (Real(i)+0.5) * dx[0] - center_p[0];
                    Real y = prob_lo[1] + (Real(j)+0.5) * dx[1] - center_p[1];
                    Real z = prob_lo[2] + (Real(k)+0.5) * dx[2] - center_p[2];

                    Real inv_radius = 1.0 / sqrt(x*x + y*y + z*z);

                    normal_arr(i,j,k,0) = x * inv_radius;
                    normal_arr(i,j,k,1) = y * inv_radius;
                    normal_arr(i,j,k,2) = z * inv_radius;
                });
            }
        }
    }
}


void
Maestro::PutDataOnFaces(const Vector<MultiFab>& s_cc,
                        Vector<std::array< MultiFab, AMREX_SPACEDIM > >& face,
                        const int harmonic_avg) {
    // timer for profiling
    BL_PROFILE_VAR("Maestro::PutDataOnFaces()",PutDataOnFaces);

    for (int lev=0; lev<=finest_level; ++lev) {
        
        // need one cell-centered MF for the MFIter
        const MultiFab& scc_mf = s_cc[lev];

        // loop over boxes (make sure mfi takes a cell-centered multifab as an argument)
#ifdef _OPENMP
#pragma omp parallel
#endif
        for ( MFIter mfi(scc_mf, TilingIfNotGPU()); mfi.isValid(); ++mfi ) {

            // Get the index space of the valid region
            const Box& xbx = mfi.nodaltilebox(0);
            const Box& ybx = mfi.nodaltilebox(1);
#if (AMREX_SPACEDIM == 3)
            const Box& zbx = mfi.nodaltilebox(2);
#endif

            const Array4<const Real> scc = s_cc[lev].array(mfi);
            const Array4<Real> facex = face[lev][0].array(mfi);
            const Array4<Real> facey = face[lev][1].array(mfi);
#if (AMREX_SPACEDIM == 3)
            const Array4<Real> facez = face[lev][2].array(mfi);
#endif

            if (harmonic_avg) {
                AMREX_PARALLEL_FOR_3D(xbx, i, j, k, {
                    Real denom = scc(i,j,k) + scc(i-1,j,k);
                    Real prod  = scc(i,j,k) * scc(i-1,j,k);

                    if (denom != 0.0) {
                        facex(i,j,k) = 2.0 * prod / denom;
                    } else {
                        facex(i,j,k) = 0.5 * denom;
                    }
                });

                AMREX_PARALLEL_FOR_3D(ybx, i, j, k, {
                    Real denom = scc(i,j,k) + scc(i,j-1,k);
                    Real prod  = scc(i,j,k) * scc(i,j-1,k);

                    if (denom != 0.0) {
                        facey(i,j,k) = 2.0 * prod / denom;
                    } else {
                        facey(i,j,k) = 0.5 * denom;
                    }
                });
#if (AMREX_SPACEDIM == 3)
                AMREX_PARALLEL_FOR_3D(zbx, i, j, k, {
                    Real denom = scc(i,j,k) + scc(i,j,k-1);
                    Real prod  = scc(i,j,k) * scc(i,j,k-1);

                    if (denom != 0.0) {
                        facez(i,j,k) = 2.0 * prod / denom;
                    } else {
                        facez(i,j,k) = 0.5 * denom;
                    }
                });
#endif
            } else {
                AMREX_PARALLEL_FOR_3D(xbx, i, j, k, {
                    facex(i,j,k) = 0.5 * (scc(i,j,k) + scc(i-1,j,k));
                });
                AMREX_PARALLEL_FOR_3D(ybx, i, j, k, {
                    facey(i,j,k) = 0.5 * (scc(i,j,k) + scc(i,j-1,k));
                });
#if (AMREX_SPACEDIM == 3)
                AMREX_PARALLEL_FOR_3D(zbx, i, j, k, {
                    facez(i,j,k) = 0.5 * (scc(i,j,k) + scc(i,j,k-1));
                });
#endif
            }
        }
    }

    // Make sure that the fine edges average down onto the coarse edges (edge_restriction)
    AverageDownFaces(face);
}


void
Maestro::MakeCCtoRadii ()
{
    // timer for profiling
    BL_PROFILE_VAR("Maestro::MakeCCtoRadius()",MakeCCtoRadii);

    for (int lev=0; lev<=finest_level; ++lev) {

        // get references to the MultiFabs at level lev
        const Real* dx = geom[lev].CellSize();
        const Real* dx_fine = geom[max_level].CellSize();

        MultiFab& cc_to_r = cell_cc_to_r[lev];

        // loop over boxes (make sure mfi takes a cell-centered multifab as an argument)
#ifdef _OPENMP
#pragma omp parallel
#endif
        for ( MFIter mfi(cc_to_r, TilingIfNotGPU()); mfi.isValid(); ++mfi ) {

            const Box& tilebox = mfi.tilebox();

            // call fortran subroutine
            // use macros in AMReX_ArrayLim.H to pass in each FAB's data,
            // lo/hi coordinates (including ghost cells), and/or the # of components
#pragma gpu box(tilebox)
            init_base_state_map_sphr(AMREX_INT_ANYD(tilebox.loVect()), 
                     AMREX_INT_ANYD(tilebox.hiVect()), 
                     BL_TO_FORTRAN_ANYD(cc_to_r[mfi]),
                                     AMREX_REAL_ANYD(dx_fine),
                                     AMREX_REAL_ANYD(dx));
        }
    }
}<|MERGE_RESOLUTION|>--- conflicted
+++ resolved
@@ -391,13 +391,8 @@
 
 void
 Maestro::Put1dArrayOnCart (int lev,
-<<<<<<< HEAD
-                           const BaseState<Real>& s0,
-                           MultiFab& s0_cart,
-=======
                            const BaseState<Real>& s0_state,
                            Vector<MultiFab>& s0_cart,
->>>>>>> 847051d6
                            int is_input_edge_centered,
                            int is_output_a_vector,
                            const Vector<BCRec>& bcs,
@@ -410,13 +405,8 @@
     const auto prob_lo = geom[lev].ProbLoArray();
     const auto& center_p = center;
 
-<<<<<<< HEAD
-    const auto& r_edge_loc_p = r_edge_loc_b;
-    const auto& r_cc_loc_p = r_cc_loc_b;
-=======
     const auto& r_edge_loc = base_geom.r_edge_loc;
     const auto& r_cc_loc = base_geom.r_cc_loc;
->>>>>>> 847051d6
 
     const int max_lev = base_geom.max_radial_level+1;
     const int nr_fine = base_geom.nr_fine;
@@ -433,13 +423,8 @@
         // Get the index space of the valid region
         const Box& tileBox = mfi.tilebox();
 
-<<<<<<< HEAD
-        const Array4<Real> s0_cart_arr = s0_cart.array(mfi);
-
-=======
         const Array4<Real> s0_cart_arr = s0_cart[lev].array(mfi);
         
->>>>>>> 847051d6
         if (!spherical) {
 
             const int outcomp = is_output_a_vector == 1 ? AMREX_SPACEDIM-1 : 0;
@@ -1985,11 +1970,7 @@
 
     if (spherical) {
 
-<<<<<<< HEAD
         const auto& center_p = center;
-=======
-        const auto center_p = center;
->>>>>>> 847051d6
 
         for (int lev=0; lev<=finest_level; ++lev) {
 
