--- conflicted
+++ resolved
@@ -467,12 +467,8 @@
     const int w0mac_interp_type_loc = w0mac_interp_type;
     const Real drf = dr_fine;
     const Real * AMREX_RESTRICT w0_p = w0.dataPtr();
-<<<<<<< HEAD
     const auto r_edge_loc_p = r_edge_loc_b;
-=======
-    Real * AMREX_RESTRICT r_edge_loc_p = r_edge_loc.dataPtr();
     const auto center_p = center;
->>>>>>> 8426a5ce
 
     for (int lev=0; lev<=finest_level; ++lev) {
     
@@ -728,12 +724,8 @@
     const int max_lev = max_radial_level+1;
     const Real drf = dr_fine;
     const Real * AMREX_RESTRICT s0_p = s0.dataPtr();
-<<<<<<< HEAD
     const auto r_cc_loc_p = r_cc_loc_b;
-=======
-    Real * AMREX_RESTRICT r_cc_loc_p = r_cc_loc.dataPtr();
     const auto center_p = center;
->>>>>>> 8426a5ce
 
     for (int lev=0; lev<=finest_level; ++lev) {
 
