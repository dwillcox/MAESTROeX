--- conflicted
+++ resolved
@@ -335,8 +335,6 @@
             } // use_exact_base_state
         }
     }
-<<<<<<< HEAD
-=======
 }
 
 AMREX_GPU_DEVICE 
@@ -351,7 +349,6 @@
     if (y < min(y0, min(y1, y2))) y = min(y0, min(y1, y2));
 
     return y;
->>>>>>> 6e233d2c
 }
 
 
