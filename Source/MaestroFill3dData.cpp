--- conflicted
+++ resolved
@@ -68,19 +68,12 @@
     const auto prob_lo = geom[lev].ProbLoArray();
     const auto& center_p = center;
 
-<<<<<<< HEAD
-    const auto& r_edge_loc_p = r_edge_loc;
-    const auto& r_cc_loc_p = r_cc_loc;
-
-    const int nr_fine_loc = nr_fine;
-=======
     const auto& r_edge_loc = base_geom.r_edge_loc;
     const auto& r_cc_loc = base_geom.r_cc_loc;
-    const Real * AMREX_RESTRICT s0_p = s0.dataPtr();
+    const auto s0_arr = s0.const_array();
 
     const int max_lev = base_geom.max_radial_level+1;
     const int nr_fine = base_geom.nr_fine;
->>>>>>> 2a69452f
     const int w0_interp_type_loc = w0_interp_type;
 
     // loop over boxes (make sure mfi takes a cell-centered multifab as an argument)
@@ -147,19 +140,11 @@
 
                         } else if (w0_interp_type_loc == 2) {
                             
-<<<<<<< HEAD
-                            if (index < nr_fine_loc) {
-                                s0_cart_val = rfac * s0(0,index+1) 
-                                    + (1.0-rfac) * s0(0,index);
-                            } else {
-                                s0_cart_val = s0(0,nr_fine_loc);
-=======
                             if (index < nr_fine) {
-                                s0_cart_val = rfac * s0_p[(index+1)*max_lev] 
-                                    + (1.0-rfac) * s0_p[index*max_lev];
-                            } else {
-                                s0_cart_val = s0_p[nr_fine*max_lev];
->>>>>>> 2a69452f
+                                s0_cart_val = rfac * s0_arr(0,index+1) 
+                                    + (1.0-rfac) * s0_arr(0,index);
+                            } else {
+                                s0_cart_val = s0_arr(0,nr_fine);
                             }
 
                         } else if (w0_interp_type_loc == 3) {
@@ -173,21 +158,12 @@
                             }
 
                             s0_cart_val = QuadInterp(radius, 
-<<<<<<< HEAD
-                                r_edge_loc_p(0,index),
-                                r_edge_loc_p(0,index+1), 
-                                r_edge_loc_p(0,index+2), 
-                                s0(0,index),
-                                s0(0,index+1),
-                                s0(0,index+2));
-=======
                                 r_edge_loc(0,index),
                                 r_edge_loc(0,index+1), 
                                 r_edge_loc(0,index+2), 
-                                s0_p[index*max_lev],
-                                s0_p[(index+1)*max_lev],
-                                s0_p[(index+2)*max_lev]);
->>>>>>> 2a69452f
+                                s0_arr(0,index),
+                                s0_arr(0,index+1),
+                                s0_arr(0,index+2));
                         }
 
                         if (is_output_a_vector) {
@@ -254,17 +230,10 @@
 
                         } else if (w0_interp_type_loc == 2) {
                             
-<<<<<<< HEAD
-                            if (index < nr_fine_loc) {
-                                s0_cart_val = rfac * s0(0,index+1) + (1.0-rfac) * s0(0,index);
-                            } else {
-                                s0_cart_val = s0(0,nr_fine_loc);
-=======
                             if (index < nr_fine) {
-                                s0_cart_val = rfac * s0_p[(index+1)*max_lev] + (1.0-rfac) * s0_p[index*max_lev];
-                            } else {
-                                s0_cart_val = s0_p[nr_fine*max_lev];
->>>>>>> 2a69452f
+                                s0_cart_val = rfac * s0_arr(0,index+1) + (1.0-rfac) * s0_arr(0,index);
+                            } else {
+                                s0_cart_val = s0_arr(0,nr_fine);
                             }
 
                         } else if (w0_interp_type_loc == 3) {
@@ -279,21 +248,12 @@
                             }
 
                             s0_cart_val = QuadInterp(radius, 
-<<<<<<< HEAD
-                                r_edge_loc_p(0,index),
-                                r_edge_loc_p(0,index+1), 
-                                r_edge_loc_p(0,index+2), 
-                                s0(0,index),
-                                s0(0,index+1),
-                                s0(0,index+2));
-=======
                                 r_edge_loc(0,index),
                                 r_edge_loc(0,index+1), 
                                 r_edge_loc(0,index+2), 
-                                s0_p[index*max_lev],
-                                s0_p[(index+1)*max_lev],
-                                s0_p[(index+2)*max_lev]);
->>>>>>> 2a69452f
+                                s0_arr(0,index),
+                                s0_arr(0,index+1),
+                                s0_arr(0,index+2));
                         }
                         
                         if (is_output_a_vector) {
@@ -333,47 +293,25 @@
 
                         } else if (s0_interp_type_loc == 2) {
 
-<<<<<<< HEAD
-                            if (radius >= r_cc_loc_p(0,index)) {
-                                if (index >= nr_fine_loc-1) {
-                                    s0_cart_val = s0(0,nr_fine_loc-1);
+                            if (radius >= r_cc_loc(0,index)) {
+                                if (index >= nr_fine-1) {
+                                    s0_cart_val = s0_arr(0,nr_fine-1);
                                 } else {
-                                    s0_cart_val = s0(0,index+1) 
-                                        * (radius-r_cc_loc_p(0,index))/drf 
-                                        + s0(0,index) 
-                                        * (r_cc_loc_p(0,index+1)-radius)/drf;
+                                    s0_cart_val = s0_arr(0,index+1) 
+                                        * (radius-r_cc_loc(0,index))/drf 
+                                        + s0_arr(0,index)  
+                                        * (r_cc_loc(0,index+1)-radius)/drf;
                                 }
                             } else {
                                 if (index == 0) {
-                                    s0_cart_val = s0(0,index);
-                                } else if (index > nr_fine_loc-1) {
-                                    s0_cart_val = s0(0,nr_fine_loc-1);
+                                    s0_cart_val = s0_arr(0,index);
+                                } else if (index > nr_fine-1) {
+                                    s0_cart_val = s0_arr(0,nr_fine-1);
                                 } else {
                                     s0_cart_val = s0(0,index) 
-                                        * (radius-r_cc_loc_p(0,index-1))/drf 
-                                        + s0(0,index-1) 
-                                        * (r_cc_loc_p(0,index)-radius)/drf;
-=======
-                            if (radius >= r_cc_loc(0,index)) {
-                                if (index >= nr_fine-1) {
-                                    s0_cart_val = s0_p[(nr_fine-1)*max_lev];
-                                } else {
-                                    s0_cart_val = s0_p[(index+1)*max_lev] 
-                                        * (radius-r_cc_loc(0,index))/drf 
-                                        + s0_p[index*max_lev] 
-                                        * (r_cc_loc(0,index+1)-radius)/drf;
-                                }
-                            } else {
-                                if (index == 0) {
-                                    s0_cart_val = s0_p[index*max_lev];
-                                } else if (index > nr_fine-1) {
-                                    s0_cart_val = s0_p[(nr_fine-1)*max_lev];
-                                } else {
-                                    s0_cart_val = s0_p[index*max_lev] 
                                         * (radius-r_cc_loc(0,index-1))/drf 
-                                        + s0_p[(index-1)*max_lev] 
+                                        + s0_arr(0,index-1) 
                                         * (r_cc_loc(0,index)-radius)/drf;
->>>>>>> 2a69452f
                                 }
                             }
                         } else if (s0_interp_type_loc == 3) {
@@ -384,21 +322,12 @@
                             }
 
                             s0_cart_val = QuadInterp(radius, 
-<<<<<<< HEAD
-                                r_cc_loc_p(0,index-1),
-                                r_cc_loc_p(0,index),
-                                r_cc_loc_p(0,index+1), 
-                                s0(0,index-1),
-                                s0(0,index),
-                                s0(0,index+1));
-=======
                                 r_cc_loc(0,index-1),
                                 r_cc_loc(0,index),
                                 r_cc_loc(0,index+1), 
-                                s0_p[(index-1)*max_lev],
-                                s0_p[index*max_lev],
-                                s0_p[(index+1)*max_lev]);
->>>>>>> 2a69452f
+                                s0_arr(0,index-1),
+                                s0_arr(0,index),
+                                s0_arr(0,index+1));
                         }
                         
                         if (is_output_a_vector) {
@@ -433,44 +362,21 @@
 
 
 void
-<<<<<<< HEAD
 Maestro::Addw0 (Vector<std::array< MultiFab, AMREX_SPACEDIM > >& u_edge,
                 const Vector<std::array< MultiFab,AMREX_SPACEDIM > >& w0mac,
                 const Real& mult)
-=======
-Maestro::Put1dArrayOnCart (int lev,
-                           const BaseState<Real>& s0_state,
-                           MultiFab& s0_cart,
-                           int is_input_edge_centered,
-                           int is_output_a_vector,
-                           const Vector<BCRec>& bcs,
-                           int sbccomp)
->>>>>>> 2a69452f
 {
     // timer for profiling
     BL_PROFILE_VAR("Maestro::Addw0()", Addw0);
 
-    const auto& w0_p = w0;
-
-<<<<<<< HEAD
+    const auto w0_arr = w0.const_array();
+
     for (int lev=0; lev<=finest_level; ++lev) {
 
         // need one cell-centered MF for the MFIter
         MultiFab& sold_mf = sold[lev];
 
         // loop over boxes (make sure mfi takes a cell-centered multifab as an argument)
-=======
-    const auto& r_edge_loc = base_geom.r_edge_loc;
-    const auto& r_cc_loc = base_geom.r_cc_loc;
-
-    const int max_lev = base_geom.max_radial_level+1;
-    const int nr_fine = base_geom.nr_fine;
-    const int w0_interp_type_loc = w0_interp_type;
-
-    const auto s0 = s0_state.array();
-
-    // loop over boxes (make sure mfi takes a cell-centered multifab as an argument)
->>>>>>> 2a69452f
 #ifdef _OPENMP
 #pragma omp parallel
 #endif
@@ -487,24 +393,18 @@
                 const Box& ybx = amrex::grow(mfi.nodaltilebox(1), amrex::IntVect(1,0));
 
                 AMREX_PARALLEL_FOR_3D(ybx, i, j, k, {
-                    vedge(i,j,k) += mult * w0_p(lev,j);
+                    vedge(i,j,k) += mult * w0_arr(lev,j);
                 });
 #else
                 const Box& zbx = amrex::grow(mfi.nodaltilebox(2), amrex::IntVect(1,1,0));
 
-<<<<<<< HEAD
                 AMREX_PARALLEL_FOR_3D(zbx, i, j, k, {
-                    wedge(i,j,k) += mult * w0_p(lev,k);
+                    wedge(i,j,k) += mult * w0_arr(lev,k);
                 });
 #endif
             } else {
 
 #if (AMREX_SPACEDIM == 3)
-=======
-        const Array4<Real> s0_cart_arr = s0_cart.array(mfi);
-        
-        if (!spherical) {
->>>>>>> 2a69452f
 
                 const Box& xbx = mfi.nodaltilebox(0); 
                 const Box& ybx = mfi.nodaltilebox(1); 
@@ -552,24 +452,11 @@
 }
 
 
-<<<<<<< HEAD
 void
 Maestro::MakeW0mac (Vector<std::array< MultiFab,AMREX_SPACEDIM > >& w0mac)
 {
     // timer for profiling
     BL_PROFILE_VAR("Maestro::MakeW0mac()", MakeW0mac);
-=======
-                        Real rfac;
-                        if (index < base_geom.nr_fine) {
-                            rfac = (radius - r_edge_loc(0,index+1)) 
-                            / (r_cc_loc(0,index+1) 
-                                - r_cc_loc(0,index));
-                        } else {
-                            rfac = (radius - r_edge_loc(0,index+1)) 
-                            / (r_cc_loc(0,index) 
-                                - r_cc_loc(0,index-1));
-                        }
->>>>>>> 2a69452f
 
     if (!spherical) {
         Abort("Error: only call MakeW0mac for spherical");
@@ -582,362 +469,16 @@
     // make nodal w0
     Vector<MultiFab> w0_nodal(finest_level+1);
 
-<<<<<<< HEAD
     for (int lev=0; lev<=finest_level; ++lev) {
         w0_nodal[lev].define(convert(grids[lev],nodal_flag), dmap[lev], AMREX_SPACEDIM, 1);
         w0_nodal[lev].setVal(0.);
     }
 
-    const int nr_fine_loc = nr_fine;
-    const int w0mac_interp_type_loc = w0mac_interp_type;
-    const Real drf = dr_fine;
-    const auto& w0_p = w0;
-    const auto& r_edge_loc_p = r_edge_loc;
-    const auto& center_p = center;
-=======
-                        } else if (w0_interp_type_loc == 2) {
-                            
-                            if (index < nr_fine) {
-                                s0_cart_val = rfac * s0(0,index+1) 
-                                    + (1.0-rfac) * s0(0,index);
-                            } else {
-                                s0_cart_val = s0(0,nr_fine);
-                            }
-
-                        } else if (w0_interp_type_loc == 3) {
-                            if (index <= 0) {
-                                index = 0;
-                            } else if (index >= nr_fine-1) {
-                                index = nr_fine - 2;
-                            } else if (radius-r_edge_loc(0,index) 
-                                    < r_edge_loc(0,index+1)) {
-                                index--;
-                            }
-
-                            s0_cart_val = QuadInterp(radius, 
-                                r_edge_loc(0,index),
-                                r_edge_loc(0,index+1), 
-                                r_edge_loc(0,index+2), 
-                                s0(0,index),
-                                s0(0,index+1),
-                                s0(0,index+2));
-                        }
-
-                        if (is_output_a_vector) {
-                            s0_cart_arr(i,j,k,0) = s0_cart_val * x / radius;
-                            s0_cart_arr(i,j,k,1) = s0_cart_val * y / radius;
-                            s0_cart_arr(i,j,k,2) = s0_cart_val * z / radius;
-                        } else {
-                            s0_cart_arr(i,j,k,0) = s0_cart_val;
-                        }
-                    });
-
-                } else { // is_input_edge_centered = 0
-                    // we directly inject the spherical values into each cell center
-                    // because s0 is also bin-centered.
-
-                    AMREX_PARALLEL_FOR_3D(tileBox, i, j, k, {
-
-                        Real x = prob_lo[0] + (Real(i)+0.5) * dx[0] - center_p[0];
-                        Real y = prob_lo[1] + (Real(j)+0.5) * dx[1] - center_p[1];
-                        Real z = prob_lo[2] + (Real(k)+0.5) * dx[2] - center_p[2];
-
-                        Real radius = sqrt(x*x + y*y + z*z);
-                        int index = cc_to_r(i,j,k);
-
-                        Real s0_cart_val = s0(0,index);
-                        
-                        if (is_output_a_vector) {
-                            s0_cart_arr(i,j,k,0) = s0_cart_val * x / radius;
-                            s0_cart_arr(i,j,k,1) = s0_cart_val * y / radius;
-                            s0_cart_arr(i,j,k,2) = s0_cart_val * z / radius;
-                        } else {
-                            s0_cart_arr(i,j,k,0) = s0_cart_val;
-                        }
-                    });
-                } // is_input_edge_centered
-
-            } else { // use_exact_base_state = 0
-
-                const Real drf = base_geom.dr_fine;
-
-                if (is_input_edge_centered) {
-                    // we implemented three different ideas for computing s0_cart,
-                    // where s0 is edge-centered.
-                    // 1.  Piecewise constant
-                    // 2.  Piecewise linear
-                    // 3.  Quadratic
-
-                    AMREX_PARALLEL_FOR_3D(tileBox, i, j, k, {
-
-                        Real x = prob_lo[0] + (Real(i)+0.5) * dx[0] - center_p[0];
-                        Real y = prob_lo[1] + (Real(j)+0.5) * dx[1] - center_p[1];
-                        Real z = prob_lo[2] + (Real(k)+0.5) * dx[2] - center_p[2];
-
-                        Real radius = sqrt(x*x + y*y + z*z);
-
-                        int index = int(radius / drf);
-                        Real rfac = (radius - Real(index) * drf) / drf;
-                        Real s0_cart_val = 0.0;
-
-                        if (w0_interp_type_loc == 1) {
-
-                            s0_cart_val = rfac > 0.5 ? 
-                                s0(0,index+1) : s0(0,index);
-
-                        } else if (w0_interp_type_loc == 2) {
-                            
-                            if (index < nr_fine) {
-                                s0_cart_val = rfac * s0(0,index+1) + (1.0-rfac) * s0(0,index);
-                            } else {
-                                s0_cart_val = s0(0,nr_fine);
-                            }
-
-                        } else if (w0_interp_type_loc == 3) {
-                            
-                            if (index <= 0) {
-                                index = 0;
-                            } else if (index >= nr_fine-1) {
-                                index = nr_fine - 2;
-                            } else if (radius-r_edge_loc(0,index) 
-                                    < r_edge_loc(0,index+1)) {
-                                index--;
-                            }
-
-                            s0_cart_val = QuadInterp(radius, 
-                                r_edge_loc(0,index),
-                                r_edge_loc(0,index+1), 
-                                r_edge_loc(0,index+2), 
-                                s0(0,index),
-                                s0(0,index+1),
-                                s0(0,index+2));
-                        }
-                        
-                        if (is_output_a_vector) {
-                            s0_cart_arr(i,j,k,0) = s0_cart_val * x / radius;
-                            s0_cart_arr(i,j,k,1) = s0_cart_val * y / radius;
-                            s0_cart_arr(i,j,k,2) = s0_cart_val * z / radius;
-                        } else {
-                            s0_cart_arr(i,j,k,0) = s0_cart_val;
-                        }
-                    });
-
-                } else { // is_input_edge_centered = 0
-
-                    const int s0_interp_type_loc = s0_interp_type;
-
-                    // we currently have three different ideas for computing s0_cart,
-                    // where s0 is bin-centered.
-                    // 1.  Piecewise constant
-                    // 2.  Piecewise linear
-                    // 3.  Quadratic
-                    // AMREX_PARALLEL_FOR_3D(tileBox, i, j, k, {
-                    ParallelFor(tileBox, 
-                    [=] AMREX_GPU_DEVICE(int i, int j, int k)
-                    {
-                        Real x = prob_lo[0] + (Real(i)+0.5) * dx[0] - center_p[0];
-                        Real y = prob_lo[1] + (Real(j)+0.5) * dx[1] - center_p[1];
-                        Real z = prob_lo[2] + (Real(k)+0.5) * dx[2] - center_p[2];
-
-                        Real radius = sqrt(x*x + y*y + z*z);
-                        int index = int(radius / drf);
-
-                        Real s0_cart_val = 0.0;
-
-                        if (s0_interp_type_loc == 1) {
-
-                            s0_cart_val = s0(0,index);
-
-                        } else if (s0_interp_type_loc == 2) {
-
-                            if (radius >= r_cc_loc(0,index)) {
-                                if (index >= nr_fine-1) {
-                                    s0_cart_val = s0(0,nr_fine-1);
-                                } else {
-                                    s0_cart_val = s0(0,index+1) 
-                                        * (radius-r_cc_loc(0,index))/drf 
-                                        + s0(0,index) 
-                                        * (r_cc_loc(0,index+1)-radius)/drf;
-                                }
-                            } else {
-                                if (index == 0) {
-                                    s0_cart_val = s0(0,index);
-                                } else if (index > nr_fine-1) {
-                                    s0_cart_val = s0(0,nr_fine-1);
-                                } else {
-                                    s0_cart_val = s0(0,index) 
-                                        * (radius-r_cc_loc(0,index-1))/drf 
-                                        + s0(0,index-1) 
-                                        * (r_cc_loc(0,index)-radius)/drf;
-                                }
-                            }
-                        } else if (s0_interp_type_loc == 3) {
-                            if (index == 0) {
-                                index = 1;
-                            } else if (index >= nr_fine-1) {
-                                index = nr_fine-2;
-                            }
-
-                            s0_cart_val = QuadInterp(radius, 
-                                r_cc_loc(0,index-1),
-                                r_cc_loc(0,index),
-                                r_cc_loc(0,index+1), 
-                                s0(0,index-1),
-                                s0(0,index),
-                                s0(0,index+1));
-                        }
-                        
-                        if (is_output_a_vector) {
-                            s0_cart_arr(i,j,k,0) = s0_cart_val * x / radius;
-                            s0_cart_arr(i,j,k,1) = s0_cart_val * y / radius;
-                            s0_cart_arr(i,j,k,2) = s0_cart_val * z / radius;
-                        } else {
-                            s0_cart_arr(i,j,k,0) = s0_cart_val;
-                        }
-                    });
-                } // is_input_edge_centered
-            } // use_exact_base_state
-        }
-    }
-}
-
-AMREX_GPU_DEVICE 
-Real
-Maestro::QuadInterp(const Real x, const Real x0, const Real x1, const Real x2,
-                    const Real y0, const Real y1, const Real y2, bool limit) 
-{
-    Real y = y0 + (y1-y0)/(x1-x0)*(x-x0) 
-         + ((y2-y1)/(x2-x1)-(y1-y0)/(x1-x0))/(x2-x0)*(x-x0)*(x-x1);
-
-    if (limit) {
-        if (y > max(y0, max(y1, y2))) y = max(y0, max(y1, y2));
-        if (y < min(y0, min(y1, y2))) y = min(y0, min(y1, y2));
-    }
-
-    return y;
-}
-
-
-void
-Maestro::Addw0 (Vector<std::array< MultiFab, AMREX_SPACEDIM > >& u_edge,
-                const Vector<std::array< MultiFab,AMREX_SPACEDIM > >& w0mac,
-                const Real& mult)
-{
-    // timer for profiling
-    BL_PROFILE_VAR("Maestro::Addw0()",Addw0);
-
-    const int max_lev = base_geom.max_radial_level+1;
-    const Real * AMREX_RESTRICT w0_p = w0.dataPtr();
-
-    for (int lev=0; lev<=finest_level; ++lev) {
-
-        // need one cell-centered MF for the MFIter
-        MultiFab& sold_mf = sold[lev];
-
-        // loop over boxes (make sure mfi takes a cell-centered multifab as an argument)
-#ifdef _OPENMP
-#pragma omp parallel
-#endif
-        for ( MFIter mfi(sold_mf); mfi.isValid(); ++mfi ) {
-            
-            const Array4<Real> vedge = u_edge[lev][1].array(mfi);
-#if (AMREX_SPACEDIM == 3)
-            const Array4<Real> uedge = u_edge[lev][0].array(mfi);
-            const Array4<Real> wedge = u_edge[lev][2].array(mfi);
-#endif
-            
-            if (spherical == 0) {
-#if (AMREX_SPACEDIM == 2)
-                const Box& ybx = amrex::grow(mfi.nodaltilebox(1), amrex::IntVect(1,0));
-
-                AMREX_PARALLEL_FOR_3D(ybx, i, j, k, {
-                    vedge(i,j,k) += mult * w0_p[lev+j*max_lev];
-                });
-#else
-                const Box& zbx = amrex::grow(mfi.nodaltilebox(2), amrex::IntVect(1,1,0));
-
-                AMREX_PARALLEL_FOR_3D(zbx, i, j, k, {
-                    wedge(i,j,k) += mult * w0_p[lev+k*max_lev];
-                });
-#endif
-            } else {
-
-#if (AMREX_SPACEDIM == 3)
-
-                const Box& xbx = mfi.nodaltilebox(0); 
-                const Box& ybx = mfi.nodaltilebox(1); 
-                const Box& zbx = mfi.nodaltilebox(2); 
-
-                const Array4<const Real> w0macx = w0mac[lev][0].array(mfi);
-                const Array4<const Real> w0macy = w0mac[lev][1].array(mfi);
-                const Array4<const Real> w0macz = w0mac[lev][2].array(mfi);
-
-                AMREX_PARALLEL_FOR_3D(xbx, i, j, k, {
-                    uedge(i,j,k) += mult * w0macx(i,j,k);
-                });
-
-                AMREX_PARALLEL_FOR_3D(ybx, i, j, k, {
-                    vedge(i,j,k) += mult * w0macy(i,j,k);
-                });
-
-                AMREX_PARALLEL_FOR_3D(zbx, i, j, k, {
-                    wedge(i,j,k) += mult * w0macz(i,j,k);
-                });
-#else
-                Abort("Addw0: Spherical is not valid for DIM < 3");
-#endif
-            }  //end spherical
-        }
-    }
-
-    if (finest_level == 0) {
-        // fill periodic ghost cells
-        for (int lev=0; lev<=finest_level; ++lev) {
-            for (int d=0; d<AMREX_SPACEDIM; ++d) {
-                u_edge[lev][d].FillBoundary(geom[lev].periodicity());
-            }
-        }
-
-        // fill ghost cells behind physical boundaries
-        FillUmacGhost(u_edge);
-    } else {
-        // edge_restriction
-        AverageDownFaces(u_edge);
-
-        // fill all ghost cells for edge-based velocity field
-        FillPatchUedge(u_edge);
-    }
-}
-
-
-void
-Maestro::MakeW0mac (Vector<std::array< MultiFab,AMREX_SPACEDIM > >& w0mac)
-{
-    // timer for profiling
-    BL_PROFILE_VAR("Maestro::MakeW0mac()",MakeW0mac);
-
-    if (spherical == 0) {
-        Abort("Error: only call MakeW0mac for spherical");
-    }
-
-    if (w0mac[0][0].nGrow() != 1) {
-        Abort("Error: MakeW0mac assumes one ghost cell");
-    }
-
-    // make nodal w0
-    Vector<MultiFab> w0_nodal(finest_level+1);
-
-    for (int lev=0; lev<=finest_level; ++lev) {
-        w0_nodal[lev].define(convert(grids[lev],nodal_flag), dmap[lev], AMREX_SPACEDIM, 1);
-        w0_nodal[lev].setVal(0.);
-    }
-
     const int nr_fine = base_geom.nr_fine;
-    const int max_lev = base_geom.max_radial_level+1;
     const int w0mac_interp_type_loc = w0mac_interp_type;
     const Real drf = base_geom.dr_fine;
-    const Real * AMREX_RESTRICT w0_p = w0.dataPtr();
-    const auto& r_edge_loc = base_geom.r_edge_loc;
+    const auto w0_arr = w0.array();
+    const auto r_edge_loc = base_geom.r_edge_loc;
     const auto& center_p = center;
 
     for (int lev=0; lev<=finest_level; ++lev) {
@@ -954,7 +495,7 @@
 #ifdef _OPENMP
 #pragma omp parallel
 #endif
-            for ( MFIter mfi(w0cart_mf, TilingIfNotGPU()); mfi.isValid(); ++mfi ) {
+            for (MFIter mfi(w0cart_mf, TilingIfNotGPU()); mfi.isValid(); ++mfi) {
 
                 // Get the index space of the valid region
                 const Box& gntbx = mfi.grownnodaltilebox(-1, 1);
@@ -972,9 +513,9 @@
 
                     Real w0_cart_val;
                     if (index < nr_fine) {
-                        w0_cart_val = rfac * w0_p[(index+1)*max_lev] + (1.0-rfac) * w0_p[index*max_lev];
+                        w0_cart_val = rfac * w0_arr(0,index+1) + (1.0-rfac) * w0_arr(0,index);
                     } else {
-                        w0_cart_val = w0_p[nr_fine*max_lev];
+                        w0_cart_val = w0_arr(0,nr_fine);
                     }
 
                     if (radius == 0.0) {
@@ -993,7 +534,7 @@
 #ifdef _OPENMP
 #pragma omp parallel
 #endif
-        for ( MFIter mfi(w0cart_mf, TilingIfNotGPU()); mfi.isValid(); ++mfi ) {
+        for (MFIter mfi(w0cart_mf, TilingIfNotGPU()); mfi.isValid(); ++mfi) {
 
             const Box& xbx = mfi.grownnodaltilebox(0, 1);
             const Box& ybx = mfi.grownnodaltilebox(1, 1);
@@ -1035,9 +576,9 @@
                         Real rfac = (radius - Real(index)*drf) / drf;
 
                         if (index < nr_fine) {
-                            w0_cart_val = rfac * w0_p[(index+1)*max_lev] + (1.0-rfac) * w0_p[index*max_lev];
+                            w0_cart_val = rfac * w0_arr(0,index+1) + (1.0-rfac) * w0_arr(0,index);
                         } else {
-                            w0_cart_val = w0_p[nr_fine*max_lev];
+                            w0_cart_val = w0_arr(0,nr_fine);
                         }
                     } else {
                         if (index <= 0) {
@@ -1049,12 +590,12 @@
                         }
 
                         w0_cart_val = QuadInterp(radius, 
-                                    r_edge_loc(0,index),
-                                    r_edge_loc(0,index+1), 
-                                    r_edge_loc(0,index+2), 
-                                    w0_p[index*max_lev],
-                                    w0_p[(index+1)*max_lev],
-                                    w0_p[(index+2)*max_lev]);
+                                    r_edge_loc_p(0,index),
+                                    r_edge_loc_p(0,index+1), 
+                                    r_edge_loc_p(0,index+2), 
+                                    w0_arr(0,index),
+                                    w0_arr(0,index+1),
+                                    w0_arr(0,index+2));
                     }
 
                     w0macx(i,j,k) = w0_cart_val * x / radius;
@@ -1074,11 +615,51 @@
                         Real rfac = (radius - Real(index)*drf) / drf;
 
                         if (index < nr_fine) {
-                            w0_cart_val = rfac * w0_p[(index+1)*max_lev] + (1.0-rfac) * w0_p[index*max_lev];
+                            w0_cart_val = rfac * w0_arr(0,index+1) + (1.0-rfac) * w0_arr(0,index);
                         } else {
-                            w0_cart_val = w0_p[nr_fine*max_lev];
+                            w0_cart_val = w0_arr(0,nr_fine);
                         }
                     } else { 
+                        if (index <= 0) {
+                            index = 0;
+                        } else if (index >= nr_fine-1) {
+                            index = nr_fine-2;
+                        } else if (radius - r_edge_loc_p(0,index) < r_edge_loc_p(0,index+1)) {
+                            index--;
+                        }
+
+                        w0_cart_val = QuadInterp(radius, 
+                                    r_edge_loc(0,index),
+                                    r_edge_loc(0,index+1), 
+                                    r_edge_loc(0,index+2), 
+                                    w0_arr(0,index),
+                                    w0_arr(0,index+1),
+                                    w0_arr(0,index+2));
+                    }
+
+                    w0macy(i,j,k) = w0_cart_val * y / radius;
+                });
+
+                AMREX_PARALLEL_FOR_3D(zbx, i, j, k, {
+                    Real x = prob_lo[0] + (Real(i)+0.5) * dx[0] - center_p[0];
+                    Real y = prob_lo[1] + (Real(j)+0.5) * dx[1] - center_p[1];
+                    Real z = prob_lo[2] + Real(k) * dx[2] - center_p[2];
+
+                    Real radius = sqrt(x*x + y*y + z*z);
+                    int index = int(radius / drf);
+                    Real w0_cart_val;
+
+                    if (w0mac_interp_type_loc == 2) {
+
+                        Real rfac = (radius - Real(index)*drf) / drf;
+                        
+                        if (index < nr_fine) {
+                            w0_cart_val = rfac * w0_arr(0,index+1) + (1.0-rfac) * w0_arr(0,index);
+                        } else {
+                            w0_cart_val = w0_arr(0,nr_fine);
+                        }
+                    } else {
+
                         if (index <= 0) {
                             index = 0;
                         } else if (index >= nr_fine-1) {
@@ -1091,49 +672,9 @@
                                     r_edge_loc(0,index),
                                     r_edge_loc(0,index+1), 
                                     r_edge_loc(0,index+2), 
-                                    w0_p[index*max_lev],
-                                    w0_p[(index+1)*max_lev],
-                                    w0_p[(index+2)*max_lev]);
-                    }
-
-                    w0macy(i,j,k) = w0_cart_val * y / radius;
-                });
-
-                AMREX_PARALLEL_FOR_3D(zbx, i, j, k, {
-                    Real x = prob_lo[0] + (Real(i)+0.5) * dx[0] - center_p[0];
-                    Real y = prob_lo[1] + (Real(j)+0.5) * dx[1] - center_p[1];
-                    Real z = prob_lo[2] + Real(k) * dx[2] - center_p[2];
-
-                    Real radius = sqrt(x*x + y*y + z*z);
-                    int index = int(radius / drf);
-                    Real w0_cart_val;
-
-                    if (w0mac_interp_type_loc == 2) {
-
-                        Real rfac = (radius - Real(index)*drf) / drf;
-                        
-                        if (index < nr_fine) {
-                            w0_cart_val = rfac * w0_p[(index+1)*max_lev] + (1.0-rfac) * w0_p[index*max_lev];
-                        } else {
-                            w0_cart_val = w0_p[nr_fine*max_lev];
-                        }
-                    } else {
-
-                        if (index <= 0) {
-                            index = 0;
-                        } else if (index >= nr_fine-1) {
-                            index = nr_fine-2;
-                        } else if (radius - r_edge_loc(0,index) < r_edge_loc(0,index+1)) {
-                            index--;
-                        }
-
-                        w0_cart_val = QuadInterp(radius, 
-                                    r_edge_loc(0,index),
-                                    r_edge_loc(0,index+1), 
-                                    r_edge_loc(0,index+2), 
-                                    w0_p[index*max_lev],
-                                    w0_p[(index+1)*max_lev],
-                                    w0_p[(index+2)*max_lev]);
+                                    w0_arr(0,index),
+                                    w0_arr(0,index+1),
+                                    w0_arr(0,index+2));
                     }
 
                     w0macz(i,j,k) = w0_cart_val * z / radius;
@@ -1158,609 +699,6 @@
                         + w0_nodal_arr(i+1,j,k,2) + w0_nodal_arr(i,j+1,k,2) 
                         + w0_nodal_arr(i+1,j+1,k,2));
                 });
-            }
-        }
-    }
-}
-
-
-void
-Maestro::MakeS0mac (const RealVector& s0,
-                    Vector<std::array< MultiFab,AMREX_SPACEDIM > >& s0mac)
-{
-    // timer for profiling
-    BL_PROFILE_VAR("Maestro::MakeS0mac()",MakeS0mac);
-
-    if (spherical == 0) {
-        Abort("Error: only call MakeS0mac for spherical");
-    }
-
-    // Construct a cartesian version of s0
-    Vector<MultiFab> s0_cart(finest_level+1);
-    for (int lev=0; lev<=finest_level; ++lev) {
-        s0_cart[lev].define(grids[lev], dmap[lev], 1, 2);
-        s0_cart[lev].setVal(0.);
-    }
-
-    if (s0mac_interp_type == 1) {
-        Put1dArrayOnCart(s0, s0_cart, 0, 0, bcs_f, 0);
-    }
-
-    if (s0mac[0][0].nGrow() != 1) {
-        Abort("Error: MakeS0mac assumes one ghost cell");
-    }
-
-    const int nr_fine = base_geom.nr_fine;
-    const int max_lev = base_geom.max_radial_level+1;
-    const Real drf = base_geom.dr_fine;
-    const Real * AMREX_RESTRICT s0_p = s0.dataPtr();
-    const auto& r_cc_loc = base_geom.r_cc_loc;
-    const auto center_p = center;
->>>>>>> 2a69452f
-
-    for (int lev=0; lev<=finest_level; ++lev) {
-    
-        const auto dx = geom[lev].CellSizeArray();
-        const auto prob_lo = geom[lev].ProbLoArray();
-
-        // get references to the MultiFabs at level lev
-        MultiFab& w0cart_mf = w0_cart[lev];
-
-        if (w0mac_interp_type == 4) {
-
-            // loop over boxes (make sure mfi takes a cell-centered multifab as an argument)
-#ifdef _OPENMP
-#pragma omp parallel
-#endif
-<<<<<<< HEAD
-            for (MFIter mfi(w0cart_mf, TilingIfNotGPU()); mfi.isValid(); ++mfi) {
-
-                // Get the index space of the valid region
-                const Box& gntbx = mfi.grownnodaltilebox(-1, 1);
-
-                const Array4<Real> w0_nodal_arr = w0_nodal[lev].array(mfi);
-
-                AMREX_PARALLEL_FOR_3D(gntbx, i, j, k, {
-                    Real x = prob_lo[0] + Real(i) * dx[0] - center_p[0];
-                    Real y = prob_lo[1] + Real(j) * dx[1] - center_p[1];
-                    Real z = prob_lo[2] + Real(k) * dx[2] - center_p[2];
-=======
-        for ( MFIter mfi(s0cart_mf, TilingIfNotGPU()); mfi.isValid(); ++mfi ) {
-
-            // Get the index space of the valid region
-            const Box& xbx = mfi.grownnodaltilebox(0, 1);
-            const Box& ybx = mfi.grownnodaltilebox(1, 1);
-            const Box& zbx = mfi.grownnodaltilebox(2, 1);
-
-            const Array4<Real> s0macx = s0mac[lev][0].array(mfi);
-            const Array4<Real> s0macy = s0mac[lev][1].array(mfi);
-            const Array4<Real> s0macz = s0mac[lev][2].array(mfi);
-            const Array4<const Real> s0_cart_arr = s0_cart[lev].array(mfi);
-
-            if (use_exact_base_state) {
-                // we currently have three different ideas for computing s0mac
-                // 1.  Interpolate s0 to cell centers, then average to edges
-                // 2.  Interpolate s0 to edges directly using linear interpolation
-                // 3.  Interpolate s0 to edges directly using quadratic interpolation
-                // 4.  Interpolate s0 to nodes, then average to edges
-
-                if (s0mac_interp_type == 1) {
-
-                    AMREX_PARALLEL_FOR_3D(xbx, i, j, k, {
-                        s0macx(i,j,k) = 0.5 * (s0_cart_arr(i-1,j,k) + s0_cart_arr(i,j,k));
-                    });
-
-                    AMREX_PARALLEL_FOR_3D(ybx, i, j, k, {
-                        s0macy(i,j,k) = 0.5 * (s0_cart_arr(i,j-1,k) + s0_cart_arr(i,j,k));
-                    });
-
-                    AMREX_PARALLEL_FOR_3D(zbx, i, j, k, {
-                        s0macz(i,j,k) = 0.5 * (s0_cart_arr(i,j,k-1) + s0_cart_arr(i,j,k));
-                    });
-
-                } else if (s0mac_interp_type == 2) {
-
-                    AMREX_PARALLEL_FOR_3D(xbx, i, j, k, {
-                        Real x = prob_lo[0] + Real(i) * dx[0] - center_p[0];
-                        Real y = prob_lo[1] + (Real(j)+0.5) * dx[1] - center_p[1];
-                        Real z = prob_lo[2] + (Real(k)+0.5) * dx[2] - center_p[2];
-
-                        Real radius = sqrt(x*x + y*y + z*z);
-                        int index = round(radius*radius / (dx[0]*dx[0]) - 0.375);
-                        // closest radial index to edge-centered point
-
-                        if (radius >= r_cc_loc(0,index)) {
-                            Real dri = r_cc_loc(0,index+1) 
-                                - r_cc_loc(0,index);
-                            if (index >= nr_fine-1) {
-                                s0macx(i,j,k) = s0_p[(base_geom.nr_fine-1)*max_lev];
-                            } else {
-                                s0macx(i,j,k) = s0_p[(index+1)*max_lev] 
-                                    * (radius-r_cc_loc(0,index))/dri
-                                    + s0_p[index*max_lev]
-                                    * (r_cc_loc(0,index+1)-radius)/dri;
-                            }
-                        } else {
-                            Real dri = r_cc_loc(0,index) 
-                                - r_cc_loc(0,index-1);
-                            if (index == 0) {
-                                s0macx(i,j,k) = s0_p[index*max_lev];
-                            } else if (index > nr_fine-1) {
-                                s0macx(i,j,k) = s0_p[(base_geom.nr_fine-1)*max_lev];
-                            } else {
-                                s0macx(i,j,k) = s0_p[index*max_lev] 
-                                    * (radius-r_cc_loc(0,index-1))/dri
-                                    + s0_p[(index-1)*max_lev]
-                                    * (r_cc_loc(0,index)-radius)/dri;
-                            }
-                        }
-                    });
-
-                    AMREX_PARALLEL_FOR_3D(ybx, i, j, k, {
-                        Real x = prob_lo[0] + (Real(i)+0.5) * dx[0] - center_p[0];
-                        Real y = prob_lo[1] + Real(j) * dx[1] - center_p[1];
-                        Real z = prob_lo[2] + (Real(k)+0.5) * dx[2] - center_p[2];
-
-                        Real radius = sqrt(x*x + y*y + z*z);
-                        int index = round(radius*radius / (dx[1]*dx[1]) - 0.375);
-                        // closest radial index to edge-centered point
-
-                        if (radius >= r_cc_loc(0,index)) {
-                            Real dri = r_cc_loc(0,index+1) 
-                                - r_cc_loc(0,index);
-                            if (index >= nr_fine-1) {
-                                s0macy(i,j,k) = s0_p[(base_geom.nr_fine-1)*max_lev];
-                            } else {
-                                s0macy(i,j,k) = s0_p[(index+1)*max_lev] 
-                                    * (radius-r_cc_loc(0,index))/dri
-                                    + s0_p[index*max_lev]
-                                    * (r_cc_loc(0,index+1)-radius)/dri;
-                            }
-                        } else {
-                            Real dri = r_cc_loc(0,index) 
-                                - r_cc_loc(0,index-1);
-                            if (index == 0) {
-                                s0macy(i,j,k) = s0_p[index*max_lev];
-                            } else if (index > nr_fine-1) {
-                                s0macy(i,j,k) = s0_p[(base_geom.nr_fine-1)*max_lev];
-                            } else {
-                                s0macy(i,j,k) = s0_p[index*max_lev] 
-                                    * (radius-r_cc_loc(0,index-1))/dri
-                                    + s0_p[(index-1)*max_lev]
-                                    * (r_cc_loc(0,index)-radius)/dri;
-                            }
-                        }
-                    });
-
-                    AMREX_PARALLEL_FOR_3D(zbx, i, j, k, {
-                        Real x = prob_lo[0] + (Real(i)+0.5) * dx[0] - center_p[0];
-                        Real y = prob_lo[1] + (Real(j)+0.5) * dx[1] - center_p[1];
-                        Real z = prob_lo[2] + Real(k) * dx[2] - center_p[2];
-
-                        Real radius = sqrt(x*x + y*y + z*z);
-                        int index = round(radius*radius / (dx[2]*dx[2]) - 0.375);
-                        // closest radial index to edge-centered point
-
-                        if (radius >= r_cc_loc(0,index)) {
-                            Real dri = r_cc_loc(0,index+1) 
-                                - r_cc_loc(0,index);
-                            if (index >= nr_fine-1) {
-                                s0macz(i,j,k) = s0_p[(base_geom.nr_fine-1)*max_lev];
-                            } else {
-                                s0macz(i,j,k) = s0_p[(index+1)*max_lev] 
-                                    * (radius-r_cc_loc(0,index))/dri
-                                    + s0_p[index*max_lev]
-                                    * (r_cc_loc(0,index+1)-radius)/dri;
-                            }
-                        } else {
-                            Real dri = r_cc_loc(0,index) 
-                                - r_cc_loc(0,index-1);
-                            if (index == 0) {
-                                s0macz(i,j,k) = s0_p[index*max_lev];
-                            } else if (index > nr_fine-1) {
-                                s0macz(i,j,k) = s0_p[(base_geom.nr_fine-1)*max_lev];
-                            } else {
-                                s0macz(i,j,k) = s0_p[index*max_lev] 
-                                    * (radius-r_cc_loc(0,index-1))/dri
-                                    + s0_p[(index-1)*max_lev]
-                                    * (r_cc_loc(0,index)-radius)/dri;
-                            }
-                        }
-                    });
-
-                } else if (s0mac_interp_type == 3) {
-
-                    AMREX_PARALLEL_FOR_3D(xbx, i, j, k, {
-                        Real x = prob_lo[0] + Real(i) * dx[0] - center_p[0];
-                        Real y = prob_lo[1] + (Real(j)+0.5) * dx[1] - center_p[1];
-                        Real z = prob_lo[2] + (Real(k)+0.5) * dx[2] - center_p[2];
-
-                        Real radius = sqrt(x*x + y*y + z*z);
-                        int index = round(radius*radius / (dx[0]*dx[0]) - 0.375);
-                        // closest radial index to edge-centered point
-
-                        // index refers to the center point in the quadratic stencil.
-                        // we need to modify this if we're too close to the edge
-                        if (index == 0) {
-                            index = 1;
-                        } else if (index >= nr_fine-1) {
-                            index = nr_fine-2;
-                        }
-
-                        s0macx(i,j,k) = QuadInterp(radius, 
-                                            r_cc_loc(0,index-1),
-                                            r_cc_loc(0,index), 
-                                            r_cc_loc(0,index+1), 
-                                            s0_p[(index-1)*max_lev],
-                                            s0_p[index*max_lev],
-                                            s0_p[(index+1)*max_lev]);
-                    });
-
-                    AMREX_PARALLEL_FOR_3D(ybx, i, j, k, {
-                        Real x = prob_lo[0] + (Real(i)+0.5) * dx[0] - center_p[0];
-                        Real y = prob_lo[1] + Real(j) * dx[1] - center_p[1];
-                        Real z = prob_lo[2] + (Real(k)+0.5) * dx[2] - center_p[2];
-
-                        Real radius = sqrt(x*x + y*y + z*z);
-                        int index = round(radius*radius / (dx[1]*dx[1]) - 0.375);
-                        // closest radial index to edge-centered point
-
-                        // index refers to the center point in the quadratic stencil.
-                        // we need to modify this if we're too close to the edge
-                        if (index == 0) {
-                            index = 1;
-                        } else if (index >= nr_fine-1) {
-                            index = nr_fine-2;
-                        }
-
-                        s0macy(i,j,k) = QuadInterp(radius, 
-                                            r_cc_loc(0,index-1),
-                                            r_cc_loc(0,index), 
-                                            r_cc_loc(0,index+1), 
-                                            s0_p[(index-1)*max_lev],
-                                            s0_p[index*max_lev],
-                                            s0_p[(index+1)*max_lev]);
-                    });
->>>>>>> 2a69452f
-
-                    Real radius = sqrt(x*x + y*y + z*z);
-                    int index = int(radius / drf);
-                    Real rfac = (radius - Real(index) * drf) / drf;
-
-                    Real w0_cart_val;
-                    if (index < nr_fine_loc) {
-                        w0_cart_val = rfac * w0_p(0,index+1) + (1.0-rfac) * w0_p(0,index);
-                    } else {
-                        w0_cart_val = w0_p(0,nr_fine_loc);
-                    }
-
-<<<<<<< HEAD
-                    if (radius == 0.0) {
-                        for (int n=0; n < AMREX_SPACEDIM; ++n) {
-                            w0_nodal_arr(i,j,k,n) = w0_cart_val;
-=======
-                        // index refers to the center point in the quadratic stencil.
-                        // we need to modify this if we're too close to the edge
-                        if (index == 0) {
-                            index = 1;
-                        } else if (index >= nr_fine-1) {
-                            index = nr_fine-2;
->>>>>>> 2a69452f
-                        }
-                    } else {
-                        w0_nodal_arr(i,j,k,0) = w0_cart_val * x / radius;
-                        w0_nodal_arr(i,j,k,1) = w0_cart_val * y / radius;
-                        w0_nodal_arr(i,j,k,2) = w0_cart_val * z / radius;
-                    }
-                });
-            }
-        }
-
-<<<<<<< HEAD
-#ifdef _OPENMP
-#pragma omp parallel
-#endif
-        for (MFIter mfi(w0cart_mf, TilingIfNotGPU()); mfi.isValid(); ++mfi) {
-=======
-                        s0macz(i,j,k) = QuadInterp(radius, 
-                                            r_cc_loc(0,index-1),
-                                            r_cc_loc(0,index), 
-                                            r_cc_loc(0,index+1), 
-                                            s0_p[(index-1)*max_lev],
-                                            s0_p[index*max_lev],
-                                            s0_p[(index+1)*max_lev]);
-                    });
-                }
->>>>>>> 2a69452f
-
-            const Box& xbx = mfi.grownnodaltilebox(0, 1);
-            const Box& ybx = mfi.grownnodaltilebox(1, 1);
-            const Box& zbx = mfi.grownnodaltilebox(2, 1);
-
-            const Array4<const Real> w0_nodal_arr = w0_nodal[lev].array(mfi);
-            const Array4<Real> w0macx = w0mac[lev][0].array(mfi);
-            const Array4<Real> w0macy = w0mac[lev][1].array(mfi);
-            const Array4<Real> w0macz = w0mac[lev][2].array(mfi);
-            const Array4<const Real> w0_cart_arr = w0_cart[lev].array(mfi);
-
-            if (w0mac_interp_type == 1) {
-
-                AMREX_PARALLEL_FOR_3D(xbx, i, j, k, {
-                    w0macx(i,j,k) = 0.5 * (w0_cart_arr(i-1,j,k,0) + w0_cart_arr(i,j,k,0));
-                });
-
-                AMREX_PARALLEL_FOR_3D(ybx, i, j, k, {
-                    w0macy(i,j,k) = 0.5 * (w0_cart_arr(i,j-1,k,1) + w0_cart_arr(i,j,k,1));
-                });
-
-                AMREX_PARALLEL_FOR_3D(zbx, i, j, k, {
-                    w0macz(i,j,k) = 0.5 * (w0_cart_arr(i,j,k-1,2) + w0_cart_arr(i,j,k,2));
-                });
-
-            } else if (w0mac_interp_type == 2 || w0mac_interp_type == 3) {
-
-                AMREX_PARALLEL_FOR_3D(xbx, i, j, k, {
-                    Real x = prob_lo[0] + Real(i) * dx[0] - center_p[0];
-                    Real y = prob_lo[1] + (Real(j)+0.5) * dx[1] - center_p[1];
-                    Real z = prob_lo[2] + (Real(k)+0.5) * dx[2] - center_p[2];
-
-<<<<<<< HEAD
-                    Real radius = sqrt(x*x + y*y + z*z);
-                    int index = int(radius / drf);
-                    Real w0_cart_val;
-=======
-                        if (radius >= r_cc_loc(0,index)) {
-                            if (index >= nr_fine-1) {
-                                s0macx(i,j,k) = s0_p[(base_geom.nr_fine-1)*max_lev];
-                            } else {
-                                s0macx(i,j,k) = s0_p[(index+1)*max_lev] 
-                                    * (radius-r_cc_loc(0,index))/drf
-                                    + s0_p[index*max_lev]
-                                    * (r_cc_loc(0,index+1)-radius)/drf;
-                            }
-                        } else {
-                            if (index == 0) {
-                                s0macx(i,j,k) = s0_p[index*max_lev];
-                            } else if (index > nr_fine-1) {
-                                s0macx(i,j,k) = s0_p[(base_geom.nr_fine-1)*max_lev];
-                            } else {
-                                s0macx(i,j,k) = s0_p[index*max_lev] 
-                                    * (radius-r_cc_loc(0,index-1))/drf
-                                    + s0_p[(index-1)*max_lev]
-                                    * (r_cc_loc(0,index)-radius)/drf;
-                            }
-                        }
-                    });
->>>>>>> 2a69452f
-
-                    if (w0mac_interp_type_loc == 2) {
-
-                        Real rfac = (radius - Real(index)*drf) / drf;
-
-<<<<<<< HEAD
-                        if (index < nr_fine_loc) {
-                            w0_cart_val = rfac * w0_p(0,index+1) + (1.0-rfac) * w0_p(0,index);
-                        } else {
-                            w0_cart_val = w0_p(0,nr_fine_loc);
-                        }
-                    } else {
-                        if (index <= 0) {
-                            index = 0;
-                        } else if (index >= nr_fine_loc-1) {
-                            index = nr_fine_loc-2;
-                        } else if (radius - r_edge_loc_p(0,index) < r_edge_loc_p(0,index+1)) {
-                            index--;
-=======
-                        if (radius >= r_cc_loc(0,index)) {
-                            if (index >= nr_fine-1) {
-                                s0macy(i,j,k) = s0_p[(base_geom.nr_fine-1)*max_lev];
-                            } else {
-                                s0macy(i,j,k) = s0_p[(index+1)*max_lev] 
-                                    * (radius-r_cc_loc(0,index))/drf
-                                    + s0_p[index*max_lev]
-                                    * (r_cc_loc(0,index+1)-radius)/drf;
-                            }
-                        } else {
-                            if (index == 0) {
-                                s0macy(i,j,k) = s0_p[index*max_lev];
-                            } else if (index > nr_fine-1) {
-                                s0macy(i,j,k) = s0_p[(base_geom.nr_fine-1)*max_lev];
-                            } else {
-                                s0macy(i,j,k) = s0_p[index*max_lev] 
-                                    * (radius-r_cc_loc(0,index-1))/drf
-                                    + s0_p[(index-1)*max_lev]
-                                    * (r_cc_loc(0,index)-radius)/drf;
-                            }
->>>>>>> 2a69452f
-                        }
-
-                        w0_cart_val = QuadInterp(radius, 
-                                    r_edge_loc_p(0,index),
-                                    r_edge_loc_p(0,index+1), 
-                                    r_edge_loc_p(0,index+2), 
-                                    w0_p(0,index),
-                                    w0_p(0,index+1),
-                                    w0_p(0,index+2));
-                    }
-
-                    w0macx(i,j,k) = w0_cart_val * x / radius;
-                });
-
-<<<<<<< HEAD
-                AMREX_PARALLEL_FOR_3D(ybx, i, j, k, {
-                    Real x = prob_lo[0] + (Real(i)+0.5) * dx[0] - center_p[0];
-                    Real y = prob_lo[1] + Real(j) * dx[1] - center_p[1];
-                    Real z = prob_lo[2] + (Real(k)+0.5) * dx[2] - center_p[2];
-=======
-                        if (radius >= r_cc_loc(0,index)) {
-                            if (index >= nr_fine-1) {
-                                s0macz(i,j,k) = s0_p[(base_geom.nr_fine-1)*max_lev];
-                            } else {
-                                s0macz(i,j,k) = s0_p[(index+1)*max_lev] 
-                                    * (radius-r_cc_loc(0,index))/drf
-                                    + s0_p[index*max_lev]
-                                    * (r_cc_loc(0,index+1)-radius)/drf;
-                            }
-                        } else {
-                            if (index == 0) {
-                                s0macz(i,j,k) = s0_p[index*max_lev];
-                            } else if (index > nr_fine-1) {
-                                s0macz(i,j,k) = s0_p[(base_geom.nr_fine-1)*max_lev];
-                            } else {
-                                s0macz(i,j,k) = s0_p[index*max_lev] 
-                                    * (radius-r_cc_loc(0,index-1))/drf
-                                    + s0_p[(index-1)*max_lev]
-                                    * (r_cc_loc(0,index)-radius)/drf;
-                            }
-                        }
-                    });
->>>>>>> 2a69452f
-
-                    Real radius = sqrt(x*x + y*y + z*z);
-                    int index = int(radius / drf);
-                    Real w0_cart_val;
-
-                    if (w0mac_interp_type_loc == 2) {
-
-                        Real rfac = (radius - Real(index)*drf) / drf;
-
-<<<<<<< HEAD
-                        if (index < nr_fine_loc) {
-                            w0_cart_val = rfac * w0_p(0,index+1) + (1.0-rfac) * w0_p(0,index);
-                        } else {
-                            w0_cart_val = w0_p(0,nr_fine_loc);
-                        }
-                    } else { 
-                        if (index <= 0) {
-                            index = 0;
-                        } else if (index >= nr_fine_loc-1) {
-                            index = nr_fine_loc-2;
-                        } else if (radius - r_edge_loc_p(0,index) < r_edge_loc_p(0,index+1)) {
-                            index--;
-                        }
-
-                        w0_cart_val = QuadInterp(radius, 
-                                    r_edge_loc_p(0,index),
-                                    r_edge_loc_p(0,index+1), 
-                                    r_edge_loc_p(0,index+2), 
-                                    w0_p(0,index),
-                                    w0_p(0,index+1),
-                                    w0_p(0,index+2));
-                    }
-=======
-                        if (index == 0) {
-                            index = 1;
-                        } else if (index >= nr_fine-1) {
-                            index = nr_fine-2;
-                        }
-
-                        s0macx(i,j,k) = QuadInterp(radius, 
-                                            r_cc_loc(0,index-1),
-                                            r_cc_loc(0,index), 
-                                            r_cc_loc(0,index+1), 
-                                            s0_p[(index-1)*max_lev],
-                                            s0_p[index*max_lev],
-                                            s0_p[(index+1)*max_lev]);
-                    });
->>>>>>> 2a69452f
-
-                    w0macy(i,j,k) = w0_cart_val * y / radius;
-                });
-
-                AMREX_PARALLEL_FOR_3D(zbx, i, j, k, {
-                    Real x = prob_lo[0] + (Real(i)+0.5) * dx[0] - center_p[0];
-                    Real y = prob_lo[1] + (Real(j)+0.5) * dx[1] - center_p[1];
-                    Real z = prob_lo[2] + Real(k) * dx[2] - center_p[2];
-
-<<<<<<< HEAD
-                    Real radius = sqrt(x*x + y*y + z*z);
-                    int index = int(radius / drf);
-                    Real w0_cart_val;
-
-                    if (w0mac_interp_type_loc == 2) {
-
-                        Real rfac = (radius - Real(index)*drf) / drf;
-                        
-                        if (index < nr_fine_loc) {
-                            w0_cart_val = rfac * w0_p(0,index+1) + (1.0-rfac) * w0_p(0,index);
-                        } else {
-                            w0_cart_val = w0_p(0,nr_fine_loc);
-                        }
-                    } else {
-
-                        if (index <= 0) {
-                            index = 0;
-                        } else if (index >= nr_fine_loc-1) {
-                            index = nr_fine_loc-2;
-                        } else if (radius - r_edge_loc_p(0,index) < r_edge_loc_p(0,index+1)) {
-                            index--;
-                        }
-
-                        w0_cart_val = QuadInterp(radius, 
-                                    r_edge_loc_p(0,index),
-                                    r_edge_loc_p(0,index+1), 
-                                    r_edge_loc_p(0,index+2), 
-                                    w0_p(0,index),
-                                    w0_p(0,index+1),
-                                    w0_p(0,index+2));
-                    }
-=======
-                        if (index == 0) {
-                            index = 1;
-                        } else if (index >= nr_fine-1) {
-                            index = nr_fine-2;
-                        }
-
-                        s0macy(i,j,k) = QuadInterp(radius, 
-                                            r_cc_loc(0,index-1),
-                                            r_cc_loc(0,index), 
-                                            r_cc_loc(0,index+1), 
-                                            s0_p[(index-1)*max_lev],
-                                            s0_p[index*max_lev],
-                                            s0_p[(index+1)*max_lev]);
-                    });
->>>>>>> 2a69452f
-
-                    w0macz(i,j,k) = w0_cart_val * z / radius;
-                });
-                
-            } else if (w0mac_interp_type == 4) {
-
-                AMREX_PARALLEL_FOR_3D(xbx, i, j, k, {
-                    w0macx(i,j,k) = 0.25 * (w0_nodal_arr(i,j,k,0) 
-                        + w0_nodal_arr(i,j+1,k,0) + w0_nodal_arr(i,j,k+1,0) 
-                        + w0_nodal_arr(i,j+1,k+1,0));
-                });
-
-<<<<<<< HEAD
-                AMREX_PARALLEL_FOR_3D(ybx, i, j, k, {
-                    w0macy(i,j,k) = 0.25 * (w0_nodal_arr(i,j,k,1) 
-                        + w0_nodal_arr(i+1,j,k,1) + w0_nodal_arr(i,j,k+1,1) 
-                        + w0_nodal_arr(i+1,j,k+1,1));
-                });
-
-                AMREX_PARALLEL_FOR_3D(zbx, i, j, k, {
-                    w0macz(i,j,k) = 0.25 * (w0_nodal_arr(i,j,k,2) 
-                        + w0_nodal_arr(i+1,j,k,2) + w0_nodal_arr(i,j+1,k,2) 
-                        + w0_nodal_arr(i+1,j+1,k,2));
-                });
-=======
-                        if (index == 0) {
-                            index = 1;
-                        } else if (index >= nr_fine-1) {
-                            index = nr_fine-2;
-                        }
-
-                        s0macz(i,j,k) = QuadInterp(radius, 
-                                            r_cc_loc(0,index-1),
-                                            r_cc_loc(0,index), 
-                                            r_cc_loc(0,index+1), 
-                                            s0_p[(index-1)*max_lev],
-                                            s0_p[index*max_lev],
-                                            s0_p[(index+1)*max_lev]);
-                    });
-                }
->>>>>>> 2a69452f
             }
         }
     }
@@ -1792,16 +730,9 @@
         Abort("Error: MakeS0mac assumes one ghost cell");
     }
 
-<<<<<<< HEAD
-    const int nr_fine_loc = nr_fine;
-    const Real drf = dr_fine;
-    const auto r_cc_loc_p = r_cc_loc;
-=======
     const int nr_fine = base_geom.nr_fine;
-    const int max_lev = base_geom.max_radial_level+1;
     const Real drf = base_geom.dr_fine;
     const auto& r_cc_loc = base_geom.r_cc_loc;
->>>>>>> 2a69452f
     const auto center_p = center;
     const auto s0 = s0_state.array();
 
