--- conflicted
+++ resolved
@@ -79,11 +79,7 @@
 #ifdef _OPENMP
 #pragma omp parallel
 #endif
-<<<<<<< HEAD
     for ( MFIter mfi(s0_cart, TilingIfNotGPU()); mfi.isValid(); ++mfi ) {
-=======
-    for (MFIter mfi(s0_cart_mf, TilingIfNotGPU()); mfi.isValid(); ++mfi) {
->>>>>>> 8feb4e05
 
         // Get the index space of the valid region
         const Box& tileBox = mfi.tilebox();
