
#include <Maestro.H>
#include <Maestro_F.H>
#include <Maestro_F.H>

using namespace amrex;

// compute heating term, rho_Hext, then
// react the state over dt_in and update rho_omegadot, rho_Hnuc
void
Maestro::React (const Vector<MultiFab>& s_in,
                Vector<MultiFab>& s_out,
                Vector<MultiFab>& rho_Hext,
                Vector<MultiFab>& rho_omegadot,
                Vector<MultiFab>& rho_Hnuc,
                const BaseState<Real>& p0,
                const Real dt_in,
                const Real time_in)
{
    // timer for profiling
    BL_PROFILE_VAR("Maestro::React()", React);

    // external heating
    if (do_heating) {

        // computing heating term
        MakeHeating(rho_Hext,s_in);

        // if we aren't burning, then we should just copy the old state to the
        // new and only update the rhoh component with the heating term
        if (!do_burning) {
            for (int lev=0; lev<=finest_level; ++lev) {
                // copy s_in to s_out
                MultiFab::Copy(s_out[lev],s_in[lev],0,0,Nscal,0);

                // add in the heating term, s_out += dt_in * rho_Hext
                MultiFab::Saxpy(s_out[lev],dt_in,rho_Hext[lev],0,RhoH,1,0);
            }
        }
    }
    else {
        // not heating, so we zero rho_Hext
        for (int lev=0; lev<=finest_level; ++lev) {
            rho_Hext[lev].setVal(0.);
        }
    }

    // apply burning term
    if (do_burning) {
#ifndef SDC
        // do the burning, update rho_omegadot and rho_Hnuc
        // we pass in rho_Hext so that we can add it to rhoh in case we applied heating
        Burner(s_in, s_out, rho_Hext, rho_omegadot, rho_Hnuc, p0, dt_in, time_in);
#endif
        // pass temperature through for seeding the temperature update eos call
        for (int lev=0; lev<=finest_level; ++lev) {
            MultiFab::Copy(s_out[lev],s_in[lev],Temp,Temp,1,0);
        }
    }
    else {
        // not burning, so we zero rho_omegadot and rho_Hnuc
        for (int lev=0; lev<=finest_level; ++lev) {
            rho_omegadot[lev].setVal(0.);
            rho_Hnuc[lev].setVal(0.);
        }

    }

    // if we aren't doing any heating/burning, then just copy the old to the new
    if (!do_heating && !do_burning) {
        for (int lev=0; lev<=finest_level; ++lev) {
            MultiFab::Copy(s_out[lev],s_in[lev],0,0,Nscal,0);
        }
    }

    // average down and fill ghost cells
    AverageDown(s_out,0,Nscal);
    FillPatch(t_old,s_out,s_out,s_out,0,0,Nscal,0,bcs_s);

    // average down (no ghost cells)
    AverageDown(rho_Hext,0,1);
    AverageDown(rho_omegadot,0,NumSpec);
    AverageDown(rho_Hnuc,0,1);

    // now update temperature
    if (use_tfromp) {
        TfromRhoP(s_out, p0);
    } else {
        TfromRhoH(s_out, p0);
    }
}

// SDC subroutines
// compute heating term, rho_Hext, then
// react the state over dt_in and update s_out
void
Maestro::ReactSDC (const Vector<MultiFab>& s_in,
                   Vector<MultiFab>& s_out,
                   Vector<MultiFab>& rho_Hext,
                   const BaseState<Real>& p0,
                   const Real dt_in,
                   const Real time_in,
                   Vector<MultiFab>& source)
{
    // timer for profiling
    BL_PROFILE_VAR("Maestro::ReactSDC()", ReactSDC);

    // external heating
    if (do_heating) {

        // computing heating term
        MakeHeating(rho_Hext,s_in);

        if (do_burning) {
            // add to source for enthalpy
            for (int lev=0; lev<=finest_level; ++lev) {
                MultiFab::Add(source[lev],rho_Hext[lev],0,RhoH,1,0);
            }
        } else {
            // if we aren't burning, then we should just copy the old state to the
            // new and only update the rhoh component with the heating term
            // s_out = s_in + dt_in * rho_Hext
            for (int lev=0; lev<=finest_level; ++lev) {
                MultiFab::Copy(s_out[lev],s_in[lev],0,0,Nscal,0);
                MultiFab::Saxpy(s_out[lev],dt_in,rho_Hext[lev],0,RhoH,1,0);
            }
        }
    }
    else {
        // not heating, so we zero rho_Hext
        for (int lev=0; lev<=finest_level; ++lev) {
            rho_Hext[lev].setVal(0.);
        }
    }

    // apply burning term
    if (do_burning) {
#ifdef SDC
        // do the burning, update s_out
        Burner(s_in, s_out, p0, dt_in, time_in, source);
#endif
        // pass temperature through for seeding the temperature update eos call
        for (int lev=0; lev<=finest_level; ++lev) {
            MultiFab::Copy(s_out[lev],s_in[lev],Temp,Temp,1,0);
        }
    }

    // if we aren't doing any heating/burning, then just copy the old to the new
    if (!do_heating && !do_burning) {
        for (int lev=0; lev<=finest_level; ++lev) {
            MultiFab::Copy(s_out[lev],s_in[lev],0,0,Nscal,0);
        }
    }

    // average down and fill ghost cells
    AverageDown(s_out,0,Nscal);
    FillPatch(t_old,s_out,s_out,s_out,0,0,Nscal,0,bcs_s);

    // average down (no ghost cells)
    AverageDown(rho_Hext,0,1);

    // now update temperature
    if (use_tfromp) {
        TfromRhoP(s_out, p0);
    } else {
        TfromRhoH(s_out, p0);
    }
}


#ifndef SDC
void Maestro::Burner(const Vector<MultiFab>& s_in,
                     Vector<MultiFab>& s_out,
                     const Vector<MultiFab>& rho_Hext,
                     Vector<MultiFab>& rho_omegadot,
                     Vector<MultiFab>& rho_Hnuc,
                     const BaseState<Real>& p0,
                     const Real dt_in,
                     const Real time_in)
{
    // timer for profiling
    BL_PROFILE_VAR("Maestro::Burner()",Burner);

    // Put tempbar_init on cart
    Vector<MultiFab> tempbar_init_cart(finest_level+1);

    if (spherical) {
        for (int lev=0; lev<=finest_level; ++lev) {
            tempbar_init_cart[lev].define(grids[lev], dmap[lev], 1, 0);
            tempbar_init_cart[lev].setVal(0.);
        }

        if (drive_initial_convection) {
            Put1dArrayOnCart(tempbar_init, tempbar_init_cart, false, false, bcs_f, 0);
        }
    }

    RealVector tempbar_init_vec((base_geom.max_radial_level+1)*base_geom.nr_fine);
    if (!spherical) {
        tempbar_init.toVector(tempbar_init_vec);
    }

    for (int lev = 0; lev <= finest_level; ++lev) {

        // get references to the MultiFabs at level lev
        const MultiFab& s_in_mf = s_in[lev];
        MultiFab& s_out_mf = s_out[lev];
        const MultiFab& rho_Hext_mf = rho_Hext[lev];
        MultiFab& rho_omegadot_mf = rho_omegadot[lev];
        MultiFab& rho_Hnuc_mf = rho_Hnuc[lev];
        const MultiFab& tempbar_cart_mf = tempbar_init_cart[lev];

        // create mask assuming refinement ratio = 2
        int finelev = lev+1;
        if (lev == finest_level) { finelev = finest_level; }

        const BoxArray& fba = s_in[finelev].boxArray();
        const iMultiFab& mask = makeFineMask(s_in_mf, fba, IntVect(2));

        // loop over boxes (make sure mfi takes a cell-centered multifab as an argument)
#ifdef _OPENMP
#pragma omp parallel
#endif
        for ( MFIter mfi(s_in_mf, TilingIfNotGPU()); mfi.isValid(); ++mfi ) {

            // Get the index space of the valid region
            const Box& tileBox = mfi.tilebox();

            const bool use_mask = !(lev==finest_level);

            // call fortran subroutine
            // use macros in AMReX_ArrayLim.H to pass in each FAB's data,
            // lo/hi coordinates (including ghost cells), and/or the # of components
            // We will also pass "validBox", which specifies the "valid" region.
            if (spherical) {
#pragma gpu box(tileBox)
                burner_loop_sphr(AMREX_INT_ANYD(tileBox.loVect()), AMREX_INT_ANYD(tileBox.hiVect()),
                                 BL_TO_FORTRAN_ANYD(s_in_mf[mfi]),
                                 BL_TO_FORTRAN_ANYD(s_out_mf[mfi]),
                                 BL_TO_FORTRAN_ANYD(rho_Hext_mf[mfi]),
                                 BL_TO_FORTRAN_ANYD(rho_omegadot_mf[mfi]),
                                 BL_TO_FORTRAN_ANYD(rho_Hnuc_mf[mfi]),
                                 BL_TO_FORTRAN_ANYD(tempbar_cart_mf[mfi]), dt_in, time_in, 
                                 BL_TO_FORTRAN_ANYD(mask[mfi]), (int)use_mask);
            } else {
#pragma gpu box(tileBox)
                burner_loop(AMREX_INT_ANYD(tileBox.loVect()), AMREX_INT_ANYD(tileBox.hiVect()),
                            lev,
                            BL_TO_FORTRAN_ANYD(s_in_mf[mfi]),
                            BL_TO_FORTRAN_ANYD(s_out_mf[mfi]),
                            BL_TO_FORTRAN_ANYD(rho_Hext_mf[mfi]),
                            BL_TO_FORTRAN_ANYD(rho_omegadot_mf[mfi]),
                            BL_TO_FORTRAN_ANYD(rho_Hnuc_mf[mfi]),
                            tempbar_init_vec.dataPtr(), dt_in, time_in, 
                            BL_TO_FORTRAN_ANYD(mask[mfi]), (int)use_mask);
            }
        }
    }
}

#else
// SDC burner
void Maestro::Burner(const Vector<MultiFab>& s_in,
                     Vector<MultiFab>& s_out,
                     const BaseState<Real>& p0,
                     const Real dt_in,
                     const Real time_in,
                     const Vector<MultiFab>& source)
{
    // timer for profiling
    BL_PROFILE_VAR("Maestro::BurnerSDC()",BurnerSDC);

    Vector<MultiFab> p0_cart(finest_level+1);

    // make a Fortran-friendly RealVector of p0
    RealVector p0_vec((base_geom.max_radial_level+1)*base_geom.nr_fine);

    if (spherical) {
        for (int lev=0; lev<=finest_level; ++lev) {
            p0_cart[lev].define(grids[lev], dmap[lev], 1, 0);
            p0_cart[lev].setVal(0.);
        }

<<<<<<< HEAD
        if (drive_initial_convection) {
            Put1dArrayOnCart(p0, p0_cart, false, false, bcs_f, 0);
        }
=======
        Put1dArrayOnCart(p0, p0_cart, 0, 0, bcs_f, 0);
>>>>>>> 45d4cd41
    } else {
        // need non-constant basestate to apply toVector()
        BaseState<Real> p0_var(p0);
        p0_var.toVector(p0_vec);
    }

    for (int lev=0; lev<=finest_level; ++lev) {

        // get references to the MultiFabs at level lev
        const MultiFab&    s_in_mf =    s_in[lev];
              MultiFab&   s_out_mf =   s_out[lev];
        const MultiFab& p0_cart_mf = p0_cart[lev];
        const MultiFab&  source_mf =  source[lev];
        
        // create mask assuming refinement ratio = 2
        int finelev = lev+1;
        if (lev == finest_level) finelev = finest_level;

        const BoxArray& fba = s_in[finelev].boxArray();
        const iMultiFab& mask = makeFineMask(s_in_mf, fba, IntVect(2));
        

        // loop over boxes (make sure mfi takes a cell-centered multifab as an argument)
#ifdef _OPENMP
#pragma omp parallel
#endif
        for ( MFIter mfi(s_in_mf, TilingIfNotGPU()); mfi.isValid(); ++mfi ) {

            // Get the index space of the valid region
            const Box& tileBox = mfi.tilebox();

            int use_mask = !(lev==finest_level);

            // call fortran subroutine
            
            if (spherical) {
#pragma gpu box(tileBox)
                burner_loop_sphr(AMREX_INT_ANYD(tileBox.loVect()), 
                    AMREX_INT_ANYD(tileBox.hiVect()),
                    BL_TO_FORTRAN_ANYD(s_in_mf[mfi]),
                    BL_TO_FORTRAN_ANYD(s_out_mf[mfi]),
                    BL_TO_FORTRAN_ANYD(source_mf[mfi]),
                    BL_TO_FORTRAN_ANYD(p0_cart_mf[mfi]), dt_in, time_in,
                    BL_TO_FORTRAN_ANYD(mask[mfi]), use_mask);
            } else {
#pragma gpu box(tileBox)
                burner_loop(AMREX_INT_ANYD(tileBox.loVect()), 
                    AMREX_INT_ANYD(tileBox.hiVect()),
                    lev,
                    BL_TO_FORTRAN_ANYD(s_in_mf[mfi]),
                    BL_TO_FORTRAN_ANYD(s_out_mf[mfi]),
                    BL_TO_FORTRAN_ANYD(source_mf[mfi]), 
                    p0_vec.dataPtr(), dt_in, time_in,
                    BL_TO_FORTRAN_ANYD(mask[mfi]), use_mask);
            }
        }
    }
}
#endif


// compute heating terms, rho_omegadot and rho_Hnuc
void
Maestro::MakeReactionRates (Vector<MultiFab>& rho_omegadot,
                            Vector<MultiFab>& rho_Hnuc,
                            const Vector<MultiFab>& scal)
{
    // timer for profiling
    BL_PROFILE_VAR("Maestro::MakeReactionRates()",MakeReactionRates);

    for (int lev=0; lev<=finest_level; ++lev) {

        // get references to the MultiFabs at level lev
              MultiFab& rho_omegadot_mf = rho_omegadot[lev];
              MultiFab&     rho_Hnuc_mf = rho_Hnuc[lev];
        const MultiFab&         scal_mf =     scal[lev];

        if (!do_burning) {
            rho_omegadot[lev].setVal(0.);
            rho_Hnuc[lev].setVal(0.);
        } else {

            // loop over boxes (make sure mfi takes a cell-centered multifab as an argument)
#ifdef _OPENMP
#pragma omp parallel
#endif
            for ( MFIter mfi(scal_mf, TilingIfNotGPU()); mfi.isValid(); ++mfi ) {

                // Get the index space of the valid region
                const Box& tileBox = mfi.tilebox();
                
                // call fortran subroutine
                // use macros in AMReX_ArrayLim.H to pass in each FAB's data,
                // lo/hi coordinates (including ghost cells), and/or the # of components
                // We will also pass "validBox", which specifies the "valid" region.
#pragma gpu box(tileBox)
                instantaneous_reaction_rates(AMREX_INT_ANYD(tileBox.loVect()), 
                         AMREX_INT_ANYD(tileBox.hiVect()),
                                             BL_TO_FORTRAN_ANYD(rho_omegadot_mf[mfi]),
                                             BL_TO_FORTRAN_ANYD(rho_Hnuc_mf[mfi]),
                                             BL_TO_FORTRAN_ANYD(scal_mf[mfi]));
            }
        }
    }
    
}<|MERGE_RESOLUTION|>--- conflicted
+++ resolved
@@ -281,13 +281,7 @@
             p0_cart[lev].setVal(0.);
         }
 
-<<<<<<< HEAD
-        if (drive_initial_convection) {
-            Put1dArrayOnCart(p0, p0_cart, false, false, bcs_f, 0);
-        }
-=======
-        Put1dArrayOnCart(p0, p0_cart, 0, 0, bcs_f, 0);
->>>>>>> 45d4cd41
+        Put1dArrayOnCart(p0, p0_cart, false, false, bcs_f, 0);
     } else {
         // need non-constant basestate to apply toVector()
         BaseState<Real> p0_var(p0);
