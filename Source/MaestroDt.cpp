
#include <Maestro.H>
#include <Maestro_F.H>

#ifdef AMREX_USE_CUDA
#include <AMReX_Arena.H>
#include <cuda_runtime_api.h>
#endif

using namespace amrex;

void Maestro::EstDt() {
    // timer for profiling
    BL_PROFILE_VAR("Maestro::EstDt()", EstDt);

    dt = 1.e20;

    // build dummy w0_force_cart and set equal to zero
    Vector<MultiFab> w0_force_cart_dummy(finest_level + 1);
    for (int lev = 0; lev <= finest_level; ++lev) {
        w0_force_cart_dummy[lev].define(grids[lev], dmap[lev], 3, 1);
        w0_force_cart_dummy[lev].setVal(0.);
    }

    // build a dummy umac and set equal to zero
    Vector<std::array<MultiFab, AMREX_SPACEDIM> > umac_dummy(finest_level + 1);
    for (int lev = 0; lev <= finest_level; ++lev) {
        umac_dummy[lev][0].define(convert(grids[lev], nodal_flag_x), dmap[lev],
                                  1, 1);
        umac_dummy[lev][0].setVal(0.);
        umac_dummy[lev][1].define(convert(grids[lev], nodal_flag_y), dmap[lev],
                                  1, 1);
        umac_dummy[lev][1].setVal(0.);
#if (AMREX_SPACEDIM == 3)
        umac_dummy[lev][2].define(convert(grids[lev], nodal_flag_z), dmap[lev],
                                  1, 1);
        umac_dummy[lev][2].setVal(0.);
#endif
    }

    // face-centered
    Vector<std::array<MultiFab, AMREX_SPACEDIM> > w0mac(finest_level + 1);

#if (AMREX_SPACEDIM == 3)
    if (spherical) {
        // initialize
        for (int lev = 0; lev <= finest_level; ++lev) {
            w0mac[lev][0].define(convert(grids[lev], nodal_flag_x), dmap[lev],
                                 1, 1);
            w0mac[lev][1].define(convert(grids[lev], nodal_flag_y), dmap[lev],
                                 1, 1);
            w0mac[lev][2].define(convert(grids[lev], nodal_flag_z), dmap[lev],
                                 1, 1);
        }

        for (int lev = 0; lev <= finest_level; ++lev) {
            for (int idim = 0; idim < AMREX_SPACEDIM; ++idim) {
                w0mac[lev][idim].setVal(0.);
            }
        }

<<<<<<< HEAD
        if (evolve_base_state &&
            (use_exact_base_state == 0 && average_base_state == 0)) {
=======
        if (evolve_base_state && (!use_exact_base_state && !average_base_state)) {
>>>>>>> 4883f178
            MakeW0mac(w0mac);
        }
    }
#endif

    // build and compute vel_force
    Vector<MultiFab> vel_force(finest_level + 1);
    for (int lev = 0; lev <= finest_level; ++lev) {
        vel_force[lev].define(grids[lev], dmap[lev], AMREX_SPACEDIM, 1);
        // needed to avoid NaNs in filling corner ghost cells with 2 physical boundaries
        vel_force[lev].setVal(0.);
    }

    int do_add_utilde_force = 0;
    MakeVelForce(vel_force, umac_dummy, sold, rho0_old, grav_cell_old,
                 w0_force_cart_dummy,
#ifdef ROTATION
                 w0mac, false,
#endif
                 do_add_utilde_force);

#if (AMREX_SPACEDIM == 3)
    // build and initialize grad_p0 for spherical case
    Vector<MultiFab> gp0_cart(finest_level + 1);
    for (int lev = 0; lev <= finest_level; ++lev) {
        gp0_cart[lev].define(grids[lev], dmap[lev], AMREX_SPACEDIM, 1);
        gp0_cart[lev].setVal(0.);
    }
    BaseState<Real> gp0(base_geom.max_radial_level + 1, base_geom.nr_fine + 1);
    gp0.setVal(0.);

    // divU constraint
    if (spherical) {
        EstDt_Divu(gp0, p0_old, gamma1bar_old);
    }
<<<<<<< HEAD

    Put1dArrayOnCart(gp0, gp0_cart, 1, 1, bcs_f, 0);
=======
      
    Put1dArrayOnCart (gp0, gp0_cart, true, true, bcs_f, 0);
>>>>>>> 4883f178
#endif

    Vector<MultiFab> p0_cart(finest_level + 1);
    Vector<MultiFab> gamma1bar_cart(finest_level + 1);
    for (int lev = 0; lev <= finest_level; ++lev) {
        p0_cart[lev].define(grids[lev], dmap[lev], 1, 1);
        gamma1bar_cart[lev].define(grids[lev], dmap[lev], 1, 1);
    }

<<<<<<< HEAD
    Put1dArrayOnCart(p0_old, p0_cart, 0, 0, bcs_f, 0);
    Put1dArrayOnCart(gamma1bar_old, gamma1bar_cart, 0, 0, bcs_f, 0);
=======
    Put1dArrayOnCart(p0_old, p0_cart, false, false, bcs_f, 0);
    Put1dArrayOnCart(gamma1bar_old, gamma1bar_cart, false, false, bcs_f, 0);
>>>>>>> 4883f178

    Real umax = 0.;

    Real dt_lev = 1.e50;
    Real umax_lev = 0.;

    for (int lev = 0; lev <= finest_level; ++lev) {
        // create a MultiFab which will hold values for reduction
        // over
        MultiFab tmp(grids[lev], dmap[lev], 5, 0);

        // Loop over boxes (make sure mfi takes a cell-centered multifab as an argument)
#ifdef _OPENMP
#pragma omp parallel reduction(min : dt_lev) reduction(max : umax_lev)
#endif
        {
            dt_lev = 1.e50;
            Real dt_grid = 1.e50;
            Real umax_grid = 0.;

            for (MFIter mfi(uold[lev], TilingIfNotGPU()); mfi.isValid();
                 ++mfi) {
                // Get the index space of the valid region
                const Box& tileBox = mfi.tilebox();
                const auto dx = geom[lev].CellSizeArray();

                const Array4<const Real> scal_arr = sold[lev].array(mfi);
                const Array4<const Real> u = uold[lev].array(mfi);
                const Array4<const Real> S_cc_arr = S_cc_old[lev].array(mfi);
                const Array4<const Real> dSdt_arr = dSdt[lev].array(mfi);
                const Array4<const Real> w0_arr = w0_cart[lev].array(mfi);
                const Array4<const Real> p0_arr = p0_cart[lev].array(mfi);
                const Array4<const Real> gamma1bar_arr =
                    gamma1bar_cart[lev].array(mfi);

                const Array4<Real> spd = tmp.array(mfi);

                if (!spherical) {
                    const Real rho_min = 1.e-20;
                    Real dt_temp = 1.e99;
                    const Real eps = 1.e-8;

                    Real spdx =
                        uold[lev][mfi].maxabs<RunOn::Device>(tileBox, 0);
                    tmp[mfi].setVal<RunOn::Device>(0.0, tileBox, 0, 1);
#if (AMREX_SPACEDIM == 2)
                    AMREX_PARALLEL_FOR_3D(tileBox, i, j, k, {
<<<<<<< HEAD
                        spd(i, j, k, 0) =
                            u(i, j, k, 1) +
                            0.5 * (w0_arr(i, j, k, 1) + w0_arr(i, j + 1, k, 1));
=======
                        spd(i,j,k,0) = u(i,j,k,1) + 0.5 * (w0_arr(i,j,k,1) + w0_arr(i,j+1,k,1));
>>>>>>> 4883f178
                    });
                    Real spdy = tmp[mfi].maxabs<RunOn::Device>(tileBox, 0);
                    Real spdz = 0.0;
#else
                    Real spdy =
                        uold[lev][mfi].maxabs<RunOn::Device>(tileBox, 1);

                    AMREX_PARALLEL_FOR_3D(tileBox, i, j, k, {
<<<<<<< HEAD
                        spd(i, j, k, 0) =
                            u(i, j, k, 2) +
                            0.5 * (w0_arr(i, j, k, 2) + w0_arr(i, j, k + 1, 2));
=======
                        spd(i,j,k,0) = u(i,j,k,2) + 0.5 * (w0_arr(i,j,k,2) + w0_arr(i,j,k+1,2));
>>>>>>> 4883f178
                    });
                    Real spdz = tmp[mfi].maxabs<RunOn::Device>(tileBox, 0);
#endif
                    Real spdr = w0_cart[lev][mfi].maxabs<RunOn::Device>(
                        tileBox, AMREX_SPACEDIM - 1);

                    umax_grid = amrex::max(
                        umax_grid,
                        std::max(spdx, std::max(spdy, std::max(spdz, spdr))));

<<<<<<< HEAD
                    if (spdx > eps) dt_temp = amrex::min(dt_temp, dx[0] / spdx);
                    if (spdy > eps) dt_temp = amrex::min(dt_temp, dx[1] / spdy);
                    if (spdz > eps) dt_temp = amrex::min(dt_temp, dx[2] / spdz);
                    if (spdr > eps)
                        dt_temp =
                            amrex::min(dt_temp, dx[AMREX_SPACEDIM - 1] / spdr);
=======
                    if (spdx > eps) { dt_temp = amrex::min(dt_temp, dx[0] / spdx); }
                    if (spdy > eps) { dt_temp = amrex::min(dt_temp, dx[1] / spdy); }
                    if (spdz > eps) { dt_temp = amrex::min(dt_temp, dx[2] / spdz); }
                    if (spdr > eps) { dt_temp = amrex::min(dt_temp, dx[AMREX_SPACEDIM-1] / spdr); }
>>>>>>> 4883f178

                    dt_temp *= cfl;

                    // Limit dt based on forcing terms
                    Real fx =
                        vel_force[lev][mfi].maxabs<RunOn::Device>(tileBox, 0);
                    Real fy =
                        vel_force[lev][mfi].maxabs<RunOn::Device>(tileBox, 1);
#if (AMREX_SPACEDIM == 3)
                    Real fz =
                        vel_force[lev][mfi].maxabs<RunOn::Device>(tileBox, 2);
#endif

<<<<<<< HEAD
                    if (fx > eps)
                        dt_temp =
                            amrex::min(dt_temp, std::sqrt(2.0 * dx[0] / fx));
                    if (fy > eps)
                        dt_temp =
                            amrex::min(dt_temp, std::sqrt(2.0 * dx[1] / fy));
#if (AMREX_SPACEDIM == 3)
                    if (fz > eps)
                        dt_temp =
                            amrex::min(dt_temp, std::sqrt(2.0 * dx[2] / fz));
=======
                    if (fx > eps) { dt_temp = amrex::min(dt_temp, std::sqrt(2.0 * dx[0] / fx)); }
                    if (fy > eps) { dt_temp = amrex::min(dt_temp, std::sqrt(2.0 * dx[1] / fy)); }
#if (AMREX_SPACEDIM == 3)
                    if (fz > eps) { dt_temp = amrex::min(dt_temp, std::sqrt(2.0 * dx[2] / fz)); }
>>>>>>> 4883f178
#endif

                    dt_grid = amrex::min(dt_grid, dt_temp);

                    const auto nr_lev = base_geom.nr(lev);

                    tmp[mfi].setVal<RunOn::Device>(1.e99, tileBox, 1, 1);

                    // divU constraint
                    AMREX_PARALLEL_FOR_3D(tileBox, i, j, k, {
                        Real gradp0 = 0.0;
#if (AMREX_SPACEDIM == 2)
                        if (j == 0) {
                            gradp0 =
                                (p0_arr(i, j + 1, k) - p0_arr(i, j, k)) / dx[1];
                        } else if (j == nr_lev - 1) {
                            gradp0 =
                                (p0_arr(i, j, k) - p0_arr(i, j - 1, k)) / dx[1];
                        } else {
                            gradp0 =
                                0.5 *
                                (p0_arr(i, j + 1, k) - p0_arr(i, j - 1, k)) /
                                dx[1];
                        }
#else 
                        if (k == 0) {
                            gradp0 = (p0_arr(i,j,k+1) - p0_arr(i,j,k)) / dx[2];
                        } else if (k == nr_lev-1) {
                            gradp0 = (p0_arr(i,j,k) - p0_arr(i,j,k-1)) / dx[2];
                        } else {
                            gradp0 = 0.5 * (p0_arr(i,j,k+1) - p0_arr(i,j,k-1)) / dx[2];
                        }
#endif
                        Real denom =
                            S_cc_arr(i, j, k) -
                            u(i, j, k, AMREX_SPACEDIM - 1) * gradp0 /
                                (gamma1bar_arr(i, j, k) * p0_arr(i, j, k));

                        if (denom > 0.0 &&
                            rho_min / scal_arr(i, j, k, Rho) < 1.0) {
                            spd(i, j, k, 1) =
                                0.4 * (1.0 - rho_min / scal_arr(i, j, k, Rho)) /
                                denom;
                        }
                    });

                    dt_temp = tmp[mfi].min<RunOn::Device>(tileBox, 1);

                    dt_grid = amrex::min(dt_grid, dt_temp);

                    tmp[mfi].setVal<RunOn::Device>(1.e99, tileBox, 2, 1);

                    // An additional dS/dt timestep constraint originally
                    // used in nova
                    // solve the quadratic equation
                    // (rho - rho_min)/(rho dt) = S + (dt/2)*(dS/dt)
                    // which is equivalent to
                    // (rho/2)*dS/dt*dt^2 + rho*S*dt + (rho_min-rho) = 0
                    // which has solution dt = 2.0d0*c/(-b-sqrt(b**2-4.0d0*a*c))
                    AMREX_PARALLEL_FOR_3D(tileBox, i, j, k, {
                        if (dSdt_arr(i, j, k) > 1.e-20) {
                            auto a = 0.5 * scal_arr(i, j, k, Rho) *
                                     dSdt_arr(i, j, k);
                            auto b = scal_arr(i, j, k, Rho) * S_cc_arr(i, j, k);
                            auto c = rho_min - scal_arr(i, j, k, Rho);
                            spd(i, j, k, 2) =
                                0.4 * 2.0 * c /
                                (-b - std::sqrt(b * b - 4.0 * a * c));
                        }
                    });

                    dt_temp = tmp[mfi].min<RunOn::Device>(tileBox, 2);

                    dt_grid = amrex::min(dt_grid, dt_temp);
                } else {
#if (AMREX_SPACEDIM == 3)

                    const Array4<const Real> w0macx = w0mac[lev][0].array(mfi);
                    const Array4<const Real> w0macy = w0mac[lev][1].array(mfi);
                    const Array4<const Real> w0macz = w0mac[lev][2].array(mfi);
                    const Array4<const Real> gp0_arr = gp0_cart[lev].array(mfi);

                    const Real rho_min = 1.e-20;
                    Real dt_temp = 1.e99;
                    const Real eps = 1.e-8;

                    tmp[mfi].setVal<RunOn::Device>(0.0, tileBox, 0, 3);

                    AMREX_PARALLEL_FOR_3D(tileBox, i, j, k, {
                        spd(i, j, k, 0) =
                            u(i, j, k, 0) +
                            0.5 * (w0macx(i, j, k) + w0macx(i + 1, j, k));
                    });
                    Real spdx = tmp[mfi].maxabs<RunOn::Device>(tileBox, 0);

                    AMREX_PARALLEL_FOR_3D(tileBox, i, j, k, {
                        spd(i, j, k, 1) =
                            u(i, j, k, 1) +
                            0.5 * (w0macy(i, j, k) + w0macy(i, j + 1, k));
                    });
                    Real spdy = tmp[mfi].maxabs<RunOn::Device>(tileBox, 1);

                    AMREX_PARALLEL_FOR_3D(tileBox, i, j, k, {
                        spd(i, j, k, 2) =
                            u(i, j, k, 2) +
                            0.5 * (w0macz(i, j, k) + w0macz(i, j, k + 1));
                    });
                    Real spdz = tmp[mfi].maxabs<RunOn::Device>(tileBox, 2);
                    Real spdr =
                        w0_cart[lev][mfi].maxabs<RunOn::Device>(tileBox, 0);

                    umax_grid = amrex::max(
                        umax_grid,
                        std::max(spdx, std::max(spdy, std::max(spdz, spdr))));

<<<<<<< HEAD
                    if (spdx > eps) dt_temp = amrex::min(dt_temp, dx[0] / spdx);
                    if (spdy > eps) dt_temp = amrex::min(dt_temp, dx[1] / spdy);
                    if (spdz > eps) dt_temp = amrex::min(dt_temp, dx[2] / spdz);
                    if (spdr > eps)
                        dt_temp = amrex::min(dt_temp, base_geom.dr(0) / spdr);
=======
                    if (spdx > eps) { dt_temp = amrex::min(dt_temp, dx[0] / spdx); }
                    if (spdy > eps) { dt_temp = amrex::min(dt_temp, dx[1] / spdy); }
                    if (spdz > eps) { dt_temp = amrex::min(dt_temp, dx[2] / spdz); }
                    if (spdr > eps) { dt_temp = amrex::min(dt_temp, base_geom.dr(0) / spdr); }
>>>>>>> 4883f178

                    dt_temp *= cfl;

                    // Limit dt based on forcing terms
<<<<<<< HEAD
                    Real fx =
                        vel_force[lev][mfi].maxabs<RunOn::Device>(tileBox, 0);
                    Real fy =
                        vel_force[lev][mfi].maxabs<RunOn::Device>(tileBox, 1);
                    Real fz =
                        vel_force[lev][mfi].maxabs<RunOn::Device>(tileBox, 2);

                    if (fx > eps)
                        dt_temp =
                            amrex::min(dt_temp, std::sqrt(2.0 * dx[0] / fx));
                    if (fy > eps)
                        dt_temp =
                            amrex::min(dt_temp, std::sqrt(2.0 * dx[1] / fy));
                    if (fz > eps)
                        dt_temp =
                            amrex::min(dt_temp, std::sqrt(2.0 * dx[2] / fz));
=======
                    Real fx = vel_force[lev][mfi].maxabs<RunOn::Device>(tileBox, 0);
                    Real fy = vel_force[lev][mfi].maxabs<RunOn::Device>(tileBox, 1);              
                    Real fz = vel_force[lev][mfi].maxabs<RunOn::Device>(tileBox, 2);

                    if (fx > eps) { dt_temp = amrex::min(dt_temp, std::sqrt(2.0 * dx[0] / fx)); }
                    if (fy > eps) { dt_temp = amrex::min(dt_temp, std::sqrt(2.0 * dx[1] / fy)); }
                    if (fz > eps) { dt_temp = amrex::min(dt_temp, std::sqrt(2.0 * dx[2] / fz)); }
>>>>>>> 4883f178

                    dt_grid = amrex::min(dt_grid, dt_temp);

                    tmp[mfi].setVal<RunOn::Device>(1.e50, tileBox, 3, 2);

                    // divU constraint
                    AMREX_PARALLEL_FOR_3D(tileBox, i, j, k, {
                        Real gp_dot_u = 0.0;
                        for (auto n = 0; n < AMREX_SPACEDIM; ++n) {
                            gp_dot_u += u(i, j, k, n) * gp0_arr(i, j, k, n);
                        }

                        Real denom = S_cc_arr(i, j, k) - gp_dot_u;

                        if (denom > 0.0) {
                            spd(i, j, k, 3) =
                                0.4 * (1.0 - rho_min / scal_arr(i, j, k, Rho)) /
                                denom;
                        }
                    });

                    dt_temp = tmp[mfi].min<RunOn::Device>(tileBox, 3);

                    dt_grid = amrex::min(dt_grid, dt_temp);

                    // An additional dS/dt timestep constraint originally
                    // used in nova
                    // solve the quadratic equation
                    // (rho - rho_min)/(rho dt) = S + (dt/2)*(dS/dt)
                    // which is equivalent to
                    // (rho/2)*dS/dt*dt^2 + rho*S*dt + (rho_min-rho) = 0
                    // which has solution dt = 2.0d0*c/(-b-sqrt(b**2-4.0d0*a*c))
                    AMREX_PARALLEL_FOR_3D(tileBox, i, j, k, {
                        if (dSdt_arr(i, j, k) > 1.e-20) {
                            auto a = 0.5 * scal_arr(i, j, k, Rho) *
                                     dSdt_arr(i, j, k);
                            auto b = scal_arr(i, j, k, Rho) * S_cc_arr(i, j, k);
                            auto c = rho_min - scal_arr(i, j, k, Rho);
                            spd(i, j, k, 4) =
                                0.4 * 2.0 * c /
                                (-b - std::sqrt(b * b - 4.0 * a * c));
                        }
                    });

                    dt_temp = tmp[mfi].min<RunOn::Device>(tileBox, 4);

                    dt_grid = amrex::min(dt_grid, dt_temp);
#else
                    Abort("EstDt: Spherical is not valid for DIM < 3");
#endif
                }
            }
            dt_lev = std::min(dt_lev, dt_grid);
            umax_lev = std::max(umax_lev, umax_grid);
        }  //end openmp

        // find the smallest dt over all processors
        ParallelDescriptor::ReduceRealMin(dt_lev);

        // find the largest umax over all processors
        ParallelDescriptor::ReduceRealMax(umax_lev);

        // update umax over all levels
        umax = std::max(umax, umax_lev);

        if (maestro_verbose > 0) {
            Print() << "Call to estdt for level " << lev
                    << " gives dt_lev = " << dt_lev << std::endl;
        }

        // update dt over all levels
        dt = std::min(dt, dt_lev);
    }  // end loop over levels

    if (maestro_verbose > 0) {
        Print() << "Minimum estdt over all levels = " << dt << std::endl;
    }

    if (dt < small_dt) {
        Abort("EstDt: dt < small_dt");
    }

    if (dt > max_dt) {
        if (maestro_verbose > 0) {
            Print() << "max_dt limits the new dt = " << max_dt << std::endl;
        }
        dt = max_dt;
    }

    if (fixed_dt != -1.0) {
        // fixed dt
        dt = fixed_dt;
        if (maestro_verbose > 0) {
            Print() << "Setting fixed dt = " << dt << std::endl;
        }
    }

    // set rel_eps in fortran module
    umax *= 1.e-8;
    rel_eps = umax;
    set_rel_eps(&umax);
}

void Maestro::FirstDt() {
    // timer for profiling
    BL_PROFILE_VAR("Maestro::FirstDt()", FirstDt);

    dt = 1.e20;

    // build dummy w0_force_cart and set equal to zero
    Vector<MultiFab> w0_force_cart_dummy(finest_level + 1);
    for (int lev = 0; lev <= finest_level; ++lev) {
        w0_force_cart_dummy[lev].define(grids[lev], dmap[lev], 3, 1);
        w0_force_cart_dummy[lev].setVal(0.);
    }

    // build a dummy umac and set equal to zero
    Vector<std::array<MultiFab, AMREX_SPACEDIM> > umac_dummy(finest_level + 1);
    for (int lev = 0; lev <= finest_level; ++lev) {
        umac_dummy[lev][0].define(convert(grids[lev], nodal_flag_x), dmap[lev],
                                  1, 1);
        umac_dummy[lev][0].setVal(0.);
        umac_dummy[lev][1].define(convert(grids[lev], nodal_flag_y), dmap[lev],
                                  1, 1);
        umac_dummy[lev][1].setVal(0.);
#if (AMREX_SPACEDIM == 3)
        umac_dummy[lev][2].define(convert(grids[lev], nodal_flag_z), dmap[lev],
                                  1, 1);
        umac_dummy[lev][2].setVal(0.);
#endif
    }

    // build and compute vel_force
    Vector<MultiFab> vel_force(finest_level + 1);
    for (int lev = 0; lev <= finest_level; ++lev) {
        vel_force[lev].define(grids[lev], dmap[lev], AMREX_SPACEDIM, 1);
        // needed to avoid NaNs in filling corner ghost cells with 2 physical boundaries
        vel_force[lev].setVal(0.);
    }

#ifdef ROTATION
    // face-centered
    Vector<std::array<MultiFab, AMREX_SPACEDIM> > w0mac(finest_level + 1);
    // initialize
    for (int lev = 0; lev <= finest_level; ++lev) {
        w0mac[lev][0].define(convert(grids[lev], nodal_flag_x), dmap[lev], 1,
                             1);
        w0mac[lev][1].define(convert(grids[lev], nodal_flag_y), dmap[lev], 1,
                             1);
        w0mac[lev][2].define(convert(grids[lev], nodal_flag_z), dmap[lev], 1,
                             1);
    }

    for (int lev = 0; lev <= finest_level; ++lev) {
        for (int idim = 0; idim < AMREX_SPACEDIM; ++idim) {
            w0mac[lev][idim].setVal(0.);
        }
    }

    if (evolve_base_state &&
        (use_exact_base_state == 0 && average_base_state == 0)) {
        MakeW0mac(w0mac);
    }
#endif

    int do_add_utilde_force = 0;
    MakeVelForce(vel_force, umac_dummy, sold, rho0_old, grav_cell_old,
                 w0_force_cart_dummy,
#ifdef ROTATION
                 w0mac, false,
#endif
                 do_add_utilde_force);

#if (AMREX_SPACEDIM == 3)
    // build and initialize grad_p0 for spherical case
    Vector<MultiFab> gp0_cart(finest_level + 1);
    for (int lev = 0; lev <= finest_level; ++lev) {
        gp0_cart[lev].define(grids[lev], dmap[lev], AMREX_SPACEDIM, 1);
        gp0_cart[lev].setVal(0.);
    }
    BaseState<Real> gp0(base_geom.max_radial_level + 1, base_geom.nr_fine + 1);
    gp0.setVal(0.);

    // divU constraint
    if (use_divu_firstdt && spherical) {
        EstDt_Divu(gp0, p0_old, gamma1bar_old);
    }

    Put1dArrayOnCart(gp0, gp0_cart, true, true, bcs_f, 0);
#endif

    Vector<MultiFab> p0_cart(finest_level + 1);
    Vector<MultiFab> gamma1bar_cart(finest_level + 1);
    for (int lev = 0; lev <= finest_level; ++lev) {
        p0_cart[lev].define(grids[lev], dmap[lev], 1, 1);
        gamma1bar_cart[lev].define(grids[lev], dmap[lev], 1, 1);
    }

<<<<<<< HEAD
    Put1dArrayOnCart(p0_old, p0_cart, 0, 0, bcs_f, 0);
    Put1dArrayOnCart(gamma1bar_old, gamma1bar_cart, 0, 0, bcs_f, 0);
=======
    Put1dArrayOnCart(p0_old, p0_cart, false, false, bcs_f, 0);
    Put1dArrayOnCart(gamma1bar_old, gamma1bar_cart, false, false, bcs_f, 0);
>>>>>>> 4883f178

    Real umax = 0.;

    for (int lev = 0; lev <= finest_level; ++lev) {
        Real dt_lev = 1.e99;
        Real umax_lev = 0.;

        // create a MultiFab which will hold values for reduction
        // over
        MultiFab tmp(grids[lev], dmap[lev], 1, 0);

        // Loop over boxes (make sure mfi takes a cell-centered multifab as an argument)
#ifdef _OPENMP
#pragma omp parallel reduction(min : dt_lev) reduction(max : umax_lev)
#endif
        {
            Real dt_grid = 1.e50;
            Real umax_grid = 0.;

            for (MFIter mfi(sold[lev], TilingIfNotGPU()); mfi.isValid();
                 ++mfi) {
                // Get the index space of the valid region
                const Box& tileBox = mfi.tilebox();
                const auto dx = geom[lev].CellSizeArray();

                const Array4<const Real> scal_arr = sold[lev].array(mfi);
                const Array4<const Real> u = uold[lev].array(mfi);
                const Array4<const Real> S_cc_arr = S_cc_old[lev].array(mfi);
                const Array4<const Real> p0_arr = p0_cart[lev].array(mfi);
                const Array4<const Real> gamma1bar_arr =
                    gamma1bar_cart[lev].array(mfi);

                const Real eps = 1.e-8;
                const Real rho_min = 1.e-20;

                FArrayBox spd(tileBox);
                Elixir e_s = spd.elixir();

                const Array4<Real> spd_arr = spd.array();

                spd.setVal<RunOn::Device>(0.0, tileBox, 0, 1);

                AMREX_PARALLEL_FOR_3D(tileBox, i, j, k, {
                    eos_t eos_state;

                    // compute the sound speed from rho and temp
                    eos_state.rho = scal_arr(i, j, k, Rho);
                    eos_state.T = scal_arr(i, j, k, Temp);
                    for (auto comp = 0; comp < NumSpec; ++comp) {
                        eos_state.xn[comp] =
                            scal_arr(i, j, k, FirstSpec + comp) /
                            scal_arr(i, j, k, Rho);
                    }

                    // dens, temp, and xmass are inputs
                    eos(eos_input_rt, eos_state);

                    spd_arr(i, j, k) = eos_state.cs;
                });

                Real ux = uold[lev][mfi].maxabs<RunOn::Device>(tileBox, 0);
                Real uy = uold[lev][mfi].maxabs<RunOn::Device>(tileBox, 1);
                Real uz =
                    AMREX_SPACEDIM == 2
                        ? 0.1 * uy
                        : uold[lev][mfi].maxabs<RunOn::Device>(tileBox, 2);

                umax_grid =
                    amrex::max(umax_grid, std::max(ux, std::max(uy, uz)));

                ux /= dx[0];
                Real spdx = spd.max<RunOn::Device>(tileBox, 0) / dx[0];
                Real pforcex =
                    vel_force[lev][mfi].maxabs<RunOn::Device>(tileBox, 0);
                uy /= dx[1];
                Real spdy = spd.max<RunOn::Device>(tileBox, 0) / dx[1];
                Real pforcey =
                    vel_force[lev][mfi].maxabs<RunOn::Device>(tileBox, 1);
                Real spdz = spdy * 0.1;  // for 2d make sure this is < spdy
                uz /= AMREX_SPACEDIM == 2 ? dx[1] : dx[2];
#if (AMREX_SPACEDIM == 3)
                spdz = spd.max<RunOn::Device>(tileBox, 0) / dx[2];
                Real pforcez =
                    vel_force[lev][mfi].maxabs<RunOn::Device>(tileBox, 2);
#endif

                // use advective constraint unless velocities are zero everywhere
                // in which case we use the sound speed
                if (ux != 0.0 || uy != 0.0 || uz != 0.0) {
                    dt_grid = amrex::min(dt_grid,
                                         cfl / std::max(ux, std::max(uy, uz)));
                } else if (spdx != 0.0 && spdy != 0.0 && spdz != 0.0) {
                    dt_grid = amrex::min(
                        dt_grid, cfl / std::max(spdx, std::max(spdy, spdz)));
                }

                // sound speed constraint
                if (use_soundspeed_firstdt) {
                    Real dt_sound = 1.e99;
                    if (spdx == 0.0 && spdy == 0.0 && spdz == 0.0) {
                        dt_sound = 1.e99;
                    } else {
                        dt_sound = cfl / std::max(spdx, std::max(spdy, spdz));
                    }
                    dt_grid = amrex::min(dt_grid, dt_sound);
                }

                // force constraints
<<<<<<< HEAD
                if (pforcex > eps)
                    dt_grid =
                        amrex::min(dt_grid, std::sqrt(2.0 * dx[0] / pforcex));
                if (pforcey > eps)
                    dt_grid =
                        amrex::min(dt_grid, std::sqrt(2.0 * dx[1] / pforcey));
#if (AMREX_SPACEDIM == 3)
                if (pforcez > eps)
                    dt_grid =
                        amrex::min(dt_grid, std::sqrt(2.0 * dx[2] / pforcez));
=======
                if (pforcex > eps) { dt_grid = amrex::min(dt_grid, std::sqrt(2.0 * dx[0] / pforcex)); }
                if (pforcey > eps) { dt_grid = amrex::min(dt_grid, std::sqrt(2.0 * dx[1] / pforcey)); }
#if (AMREX_SPACEDIM == 3)
                if (pforcez > eps) { dt_grid = amrex::min(dt_grid, std::sqrt(2.0 * dx[2] / pforcez)); }
>>>>>>> 4883f178
#endif

                // divU constraint
                if (use_divu_firstdt) {
                    Real dt_divu = 1.e99;

                    const Array4<Real> tmp_arr = tmp.array(mfi);
                    tmp[mfi].setVal<RunOn::Device>(1.e50, tileBox, 0, 1);

                    if (!spherical) {
                        const auto nr_lev = base_geom.nr(lev);

                        AMREX_PARALLEL_FOR_3D(tileBox, i, j, k, {
                            Real gradp0 = 0.0;
#if (AMREX_SPACEDIM == 2)
                            if (j == 0) {
                                gradp0 =
                                    (p0_arr(i, j + 1, k) - p0_arr(i, j, k)) /
                                    dx[1];
                            } else if (j == nr_lev - 1) {
                                gradp0 =
                                    (p0_arr(i, j, k) - p0_arr(i, j - 1, k)) /
                                    dx[1];
                            } else {
                                gradp0 = 0.5 *
                                         (p0_arr(i, j + 1, k) -
                                          p0_arr(i, j - 1, k)) /
                                         dx[1];
                            }
#else 
                            if (k == 0) {
                                gradp0 = (p0_arr(i,j,k+1) - p0_arr(i,j,k)) / dx[2];
                            } else if (k == nr_lev-1) {
                                gradp0 = (p0_arr(i,j,k) - p0_arr(i,j,k-1)) / dx[2];
                            } else {
                                gradp0 = 0.5*(p0_arr(i,j,k+1) - p0_arr(i,j,k-1)) / dx[2];
                            }
#endif

                            Real denom =
                                S_cc_arr(i, j, k) -
                                u(i, j, k, AMREX_SPACEDIM - 1) * gradp0 /
                                    (gamma1bar_arr(i, j, k) * p0_arr(i, j, k));

                            if (denom > 0.0) {
                                tmp_arr(i, j, k) =
                                    0.4 *
                                    (1.0 - rho_min / scal_arr(i, j, k, Rho)) /
                                    denom;
                            }
                        });

                        dt_divu = tmp[mfi].min<RunOn::Device>(tileBox, 0);
                    } else {
#if (AMREX_SPACEDIM == 3)
                        const Array4<const Real> gp0_arr =
                            gp0_cart[lev].array(mfi);

                        AMREX_PARALLEL_FOR_3D(tileBox, i, j, k, {
                            Real gp_dot_u = 0.0;

                            for (auto n = 0; n < AMREX_SPACEDIM; ++n) {
                                gp_dot_u += gp0_arr(i, j, k, n) * u(i, j, k, n);
                            }

                            Real denom = S_cc_arr(i, j, k) - gp_dot_u;

                            if (denom > 0.0 && scal_arr(i, j, k, Rho) > 0.0) {
                                if (rho_min / scal_arr(i, j, k, Rho) < 1.0)
                                    tmp_arr(i, j, k) =
                                        0.4 *
                                        (1.0 -
                                         rho_min / scal_arr(i, j, k, Rho)) /
                                        denom;
                            }
                        });
                        dt_divu = tmp[mfi].min<RunOn::Device>(tileBox, 0);
#endif
                    }
                    dt_grid = amrex::min(dt_grid, dt_divu);
                }
            }
            dt_lev = std::min(dt_lev, dt_grid);
            umax_lev = std::max(umax_lev, umax_grid);
        }  //end openmp

        // find the smallest dt over all processors
        ParallelDescriptor::ReduceRealMin(dt_lev);

        // find the largest umax over all processors
        ParallelDescriptor::ReduceRealMax(umax_lev);

        // update umax over all levels
        umax = std::max(umax, umax_lev);

        if (maestro_verbose > 0) {
            Print() << "Call to firstdt for level " << lev
                    << " gives dt_lev = " << dt_lev << std::endl;
        }

        // multiply by init_shrink
        dt_lev *= init_shrink;

        if (maestro_verbose > 0) {
            Print() << "Multiplying dt_lev by init_shrink; dt_lev = " << dt_lev
                    << std::endl;
        }

        // update dt over all levels
        dt = std::min(dt, dt_lev);

    }  // end loop over levels

    if (maestro_verbose > 0) {
        Print() << "Minimum firstdt over all levels = " << dt << std::endl;
    }

    if (dt < small_dt) {
        Abort("FirstDt: dt < small_dt");
    }

    if (dt > max_dt) {
        if (maestro_verbose > 0) {
            Print() << "max_dt limits the new dt = " << max_dt << std::endl;
        }
        dt = max_dt;
    }

    if (fixed_dt != -1.0) {
        // fixed dt
        dt = fixed_dt;
        if (maestro_verbose > 0) {
            Print() << "Setting fixed dt = " << dt << std::endl;
        }
    }

    // set rel_eps in fortran module
    umax *= 1.e-8;
    rel_eps = umax;
    set_rel_eps(&umax);
}

void Maestro::EstDt_Divu(BaseState<Real>& gp0, const BaseState<Real>& p0,
                         const BaseState<Real>& gamma1bar) {
    auto gp0_arr = gp0.array();
    const auto p0_arr = p0.const_array();
    const auto gamma1bar_arr = gamma1bar.const_array();
    const auto& r_cc_loc = base_geom.r_cc_loc;

    // spherical divU constraint
    if (use_exact_base_state) {
        AMREX_PARALLEL_FOR_1D(base_geom.nr_fine - 2, i, {
            int r = i + 1;

            Real gamma1bar_p_avg =
                0.5 * (gamma1bar_arr(0, r) * p0_arr(0, r) +
                       gamma1bar_arr(0, r - 1) * p0_arr(0, r - 1));

            gp0_arr(0, r) = (p0_arr(0, r) - p0_arr(0, r - 1)) /
                            (r_cc_loc(0, r) - r_cc_loc(0, r - 1)) /
                            gamma1bar_p_avg;
        });
    } else {
        const auto dr0 = base_geom.dr(0);
        AMREX_PARALLEL_FOR_1D(base_geom.nr_fine - 2, i, {
            int r = i + 1;

            Real gamma1bar_p_avg =
                0.5 * (gamma1bar_arr(0, r) * p0_arr(0, r) +
                       gamma1bar_arr(0, r - 1) * p0_arr(0, r - 1));

            gp0_arr(0, r) =
                (p0_arr(0, r) - p0_arr(0, r - 1)) / dr0 / gamma1bar_p_avg;
        });
    }
    Gpu::synchronize();

    gp0_arr(0, base_geom.nr_fine) = gp0_arr(0, base_geom.nr_fine - 1);
    gp0_arr(0, 0) = gp0_arr(0, 1);
}<|MERGE_RESOLUTION|>--- conflicted
+++ resolved
@@ -59,12 +59,8 @@
             }
         }
 
-<<<<<<< HEAD
         if (evolve_base_state &&
-            (use_exact_base_state == 0 && average_base_state == 0)) {
-=======
-        if (evolve_base_state && (!use_exact_base_state && !average_base_state)) {
->>>>>>> 4883f178
+            (!use_exact_base_state && !average_base_state)) {
             MakeW0mac(w0mac);
         }
     }
@@ -100,13 +96,8 @@
     if (spherical) {
         EstDt_Divu(gp0, p0_old, gamma1bar_old);
     }
-<<<<<<< HEAD
-
-    Put1dArrayOnCart(gp0, gp0_cart, 1, 1, bcs_f, 0);
-=======
-      
-    Put1dArrayOnCart (gp0, gp0_cart, true, true, bcs_f, 0);
->>>>>>> 4883f178
+
+    Put1dArrayOnCart(gp0, gp0_cart, true, true, bcs_f, 0);
 #endif
 
     Vector<MultiFab> p0_cart(finest_level + 1);
@@ -116,13 +107,8 @@
         gamma1bar_cart[lev].define(grids[lev], dmap[lev], 1, 1);
     }
 
-<<<<<<< HEAD
-    Put1dArrayOnCart(p0_old, p0_cart, 0, 0, bcs_f, 0);
-    Put1dArrayOnCart(gamma1bar_old, gamma1bar_cart, 0, 0, bcs_f, 0);
-=======
     Put1dArrayOnCart(p0_old, p0_cart, false, false, bcs_f, 0);
     Put1dArrayOnCart(gamma1bar_old, gamma1bar_cart, false, false, bcs_f, 0);
->>>>>>> 4883f178
 
     Real umax = 0.;
 
@@ -170,13 +156,9 @@
                     tmp[mfi].setVal<RunOn::Device>(0.0, tileBox, 0, 1);
 #if (AMREX_SPACEDIM == 2)
                     AMREX_PARALLEL_FOR_3D(tileBox, i, j, k, {
-<<<<<<< HEAD
                         spd(i, j, k, 0) =
                             u(i, j, k, 1) +
                             0.5 * (w0_arr(i, j, k, 1) + w0_arr(i, j + 1, k, 1));
-=======
-                        spd(i,j,k,0) = u(i,j,k,1) + 0.5 * (w0_arr(i,j,k,1) + w0_arr(i,j+1,k,1));
->>>>>>> 4883f178
                     });
                     Real spdy = tmp[mfi].maxabs<RunOn::Device>(tileBox, 0);
                     Real spdz = 0.0;
@@ -185,13 +167,9 @@
                         uold[lev][mfi].maxabs<RunOn::Device>(tileBox, 1);
 
                     AMREX_PARALLEL_FOR_3D(tileBox, i, j, k, {
-<<<<<<< HEAD
                         spd(i, j, k, 0) =
                             u(i, j, k, 2) +
                             0.5 * (w0_arr(i, j, k, 2) + w0_arr(i, j, k + 1, 2));
-=======
-                        spd(i,j,k,0) = u(i,j,k,2) + 0.5 * (w0_arr(i,j,k,2) + w0_arr(i,j,k+1,2));
->>>>>>> 4883f178
                     });
                     Real spdz = tmp[mfi].maxabs<RunOn::Device>(tileBox, 0);
 #endif
@@ -202,19 +180,13 @@
                         umax_grid,
                         std::max(spdx, std::max(spdy, std::max(spdz, spdr))));
 
-<<<<<<< HEAD
-                    if (spdx > eps) dt_temp = amrex::min(dt_temp, dx[0] / spdx);
-                    if (spdy > eps) dt_temp = amrex::min(dt_temp, dx[1] / spdy);
-                    if (spdz > eps) dt_temp = amrex::min(dt_temp, dx[2] / spdz);
-                    if (spdr > eps)
-                        dt_temp =
-                            amrex::min(dt_temp, dx[AMREX_SPACEDIM - 1] / spdr);
-=======
                     if (spdx > eps) { dt_temp = amrex::min(dt_temp, dx[0] / spdx); }
                     if (spdy > eps) { dt_temp = amrex::min(dt_temp, dx[1] / spdy); }
                     if (spdz > eps) { dt_temp = amrex::min(dt_temp, dx[2] / spdz); }
-                    if (spdr > eps) { dt_temp = amrex::min(dt_temp, dx[AMREX_SPACEDIM-1] / spdr); }
->>>>>>> 4883f178
+                    if (spdr > eps) {
+			dt_temp =
+			    amrex::min(dt_temp, dx[AMREX_SPACEDIM-1] / spdr);
+		    }
 
                     dt_temp *= cfl;
 
@@ -228,23 +200,19 @@
                         vel_force[lev][mfi].maxabs<RunOn::Device>(tileBox, 2);
 #endif
 
-<<<<<<< HEAD
-                    if (fx > eps)
+	            if (fx > eps) {
                         dt_temp =
                             amrex::min(dt_temp, std::sqrt(2.0 * dx[0] / fx));
-                    if (fy > eps)
+		    }
+		    if (fy > eps) {
                         dt_temp =
                             amrex::min(dt_temp, std::sqrt(2.0 * dx[1] / fy));
-#if (AMREX_SPACEDIM == 3)
-                    if (fz > eps)
+		    }
+#if (AMREX_SPACEDIM == 3)
+                    if (fz > eps) {
                         dt_temp =
                             amrex::min(dt_temp, std::sqrt(2.0 * dx[2] / fz));
-=======
-                    if (fx > eps) { dt_temp = amrex::min(dt_temp, std::sqrt(2.0 * dx[0] / fx)); }
-                    if (fy > eps) { dt_temp = amrex::min(dt_temp, std::sqrt(2.0 * dx[1] / fy)); }
-#if (AMREX_SPACEDIM == 3)
-                    if (fz > eps) { dt_temp = amrex::min(dt_temp, std::sqrt(2.0 * dx[2] / fz)); }
->>>>>>> 4883f178
+		    }
 #endif
 
                     dt_grid = amrex::min(dt_grid, dt_temp);
@@ -360,23 +328,16 @@
                         umax_grid,
                         std::max(spdx, std::max(spdy, std::max(spdz, spdr))));
 
-<<<<<<< HEAD
-                    if (spdx > eps) dt_temp = amrex::min(dt_temp, dx[0] / spdx);
-                    if (spdy > eps) dt_temp = amrex::min(dt_temp, dx[1] / spdy);
-                    if (spdz > eps) dt_temp = amrex::min(dt_temp, dx[2] / spdz);
-                    if (spdr > eps)
-                        dt_temp = amrex::min(dt_temp, base_geom.dr(0) / spdr);
-=======
                     if (spdx > eps) { dt_temp = amrex::min(dt_temp, dx[0] / spdx); }
                     if (spdy > eps) { dt_temp = amrex::min(dt_temp, dx[1] / spdy); }
                     if (spdz > eps) { dt_temp = amrex::min(dt_temp, dx[2] / spdz); }
-                    if (spdr > eps) { dt_temp = amrex::min(dt_temp, base_geom.dr(0) / spdr); }
->>>>>>> 4883f178
+                    if (spdr > eps) {
+			dt_temp = amrex::min(dt_temp, base_geom.dr(0) / spdr);
+		    }
 
                     dt_temp *= cfl;
 
                     // Limit dt based on forcing terms
-<<<<<<< HEAD
                     Real fx =
                         vel_force[lev][mfi].maxabs<RunOn::Device>(tileBox, 0);
                     Real fy =
@@ -384,24 +345,18 @@
                     Real fz =
                         vel_force[lev][mfi].maxabs<RunOn::Device>(tileBox, 2);
 
-                    if (fx > eps)
+                    if (fx > eps) {
                         dt_temp =
                             amrex::min(dt_temp, std::sqrt(2.0 * dx[0] / fx));
-                    if (fy > eps)
+		    }
+                    if (fy > eps) {
                         dt_temp =
                             amrex::min(dt_temp, std::sqrt(2.0 * dx[1] / fy));
-                    if (fz > eps)
+		    }
+		    if (fz > eps) {
                         dt_temp =
                             amrex::min(dt_temp, std::sqrt(2.0 * dx[2] / fz));
-=======
-                    Real fx = vel_force[lev][mfi].maxabs<RunOn::Device>(tileBox, 0);
-                    Real fy = vel_force[lev][mfi].maxabs<RunOn::Device>(tileBox, 1);              
-                    Real fz = vel_force[lev][mfi].maxabs<RunOn::Device>(tileBox, 2);
-
-                    if (fx > eps) { dt_temp = amrex::min(dt_temp, std::sqrt(2.0 * dx[0] / fx)); }
-                    if (fy > eps) { dt_temp = amrex::min(dt_temp, std::sqrt(2.0 * dx[1] / fy)); }
-                    if (fz > eps) { dt_temp = amrex::min(dt_temp, std::sqrt(2.0 * dx[2] / fz)); }
->>>>>>> 4883f178
+		    }
 
                     dt_grid = amrex::min(dt_grid, dt_temp);
 
@@ -600,13 +555,8 @@
         gamma1bar_cart[lev].define(grids[lev], dmap[lev], 1, 1);
     }
 
-<<<<<<< HEAD
-    Put1dArrayOnCart(p0_old, p0_cart, 0, 0, bcs_f, 0);
-    Put1dArrayOnCart(gamma1bar_old, gamma1bar_cart, 0, 0, bcs_f, 0);
-=======
     Put1dArrayOnCart(p0_old, p0_cart, false, false, bcs_f, 0);
     Put1dArrayOnCart(gamma1bar_old, gamma1bar_cart, false, false, bcs_f, 0);
->>>>>>> 4883f178
 
     Real umax = 0.;
 
@@ -715,23 +665,19 @@
                 }
 
                 // force constraints
-<<<<<<< HEAD
-                if (pforcex > eps)
+                if (pforcex > eps) {
                     dt_grid =
                         amrex::min(dt_grid, std::sqrt(2.0 * dx[0] / pforcex));
-                if (pforcey > eps)
+		}
+                if (pforcey > eps) {
                     dt_grid =
                         amrex::min(dt_grid, std::sqrt(2.0 * dx[1] / pforcey));
-#if (AMREX_SPACEDIM == 3)
-                if (pforcez > eps)
+		}
+#if (AMREX_SPACEDIM == 3)
+                if (pforcez > eps) {
                     dt_grid =
                         amrex::min(dt_grid, std::sqrt(2.0 * dx[2] / pforcez));
-=======
-                if (pforcex > eps) { dt_grid = amrex::min(dt_grid, std::sqrt(2.0 * dx[0] / pforcex)); }
-                if (pforcey > eps) { dt_grid = amrex::min(dt_grid, std::sqrt(2.0 * dx[1] / pforcey)); }
-#if (AMREX_SPACEDIM == 3)
-                if (pforcez > eps) { dt_grid = amrex::min(dt_grid, std::sqrt(2.0 * dx[2] / pforcez)); }
->>>>>>> 4883f178
+		}
 #endif
 
                 // divU constraint
