
#include <Maestro.H>
#include <Maestro_F.H>

#ifdef AMREX_USE_CUDA
#include <cuda_runtime_api.h>
#include <AMReX_Arena.H>
#endif

using namespace amrex;

void
Maestro::EstDt ()
{
    // timer for profiling
    BL_PROFILE_VAR("Maestro::EstDt()", EstDt);

    dt = 1.e20;

<<<<<<< HEAD
=======
    // allocate a dummy w0_force and set equal to zero
    RealVector w0_force_dummy( (base_geom.max_radial_level+1)*base_geom.nr_fine );
    w0_force_dummy.shrink_to_fit();
    std::fill(w0_force_dummy.begin(),w0_force_dummy.end(), 0.);

>>>>>>> 2a69452f
    // build dummy w0_force_cart and set equal to zero
    Vector<MultiFab> w0_force_cart_dummy(finest_level+1);
    for (int lev=0; lev<=finest_level; ++lev) {
        w0_force_cart_dummy[lev].define(grids[lev], dmap[lev], 3, 1);
        w0_force_cart_dummy[lev].setVal(0.);
    }

    // build a dummy umac and set equal to zero
    Vector<std::array< MultiFab, AMREX_SPACEDIM > > umac_dummy(finest_level+1);
    for (int lev=0; lev<=finest_level; ++lev) {
        umac_dummy[lev][0].define(convert(grids[lev],nodal_flag_x), dmap[lev], 1, 1);
        umac_dummy[lev][0].setVal(0.);
        umac_dummy[lev][1].define(convert(grids[lev],nodal_flag_y), dmap[lev], 1, 1);
        umac_dummy[lev][1].setVal(0.);
#if (AMREX_SPACEDIM == 3)
        umac_dummy[lev][2].define(convert(grids[lev],nodal_flag_z), dmap[lev], 1, 1);
        umac_dummy[lev][2].setVal(0.);
#endif
    }

    // face-centered
    Vector<std::array< MultiFab, AMREX_SPACEDIM > > w0mac(finest_level+1);

    if (spherical) {
        // initialize
        for (int lev=0; lev<=finest_level; ++lev) {
            w0mac[lev][0].define(convert(grids[lev],nodal_flag_x), dmap[lev], 1, 1);
            w0mac[lev][1].define(convert(grids[lev],nodal_flag_y), dmap[lev], 1, 1);
#if (AMREX_SPACEDIM == 3)
            w0mac[lev][2].define(convert(grids[lev],nodal_flag_z), dmap[lev], 1, 1);
#endif
        }

        for (int lev=0; lev<=finest_level; ++lev) {
            for (int idim=0; idim<AMREX_SPACEDIM; ++idim) {
                w0mac[lev][idim].setVal(0.);
            }
        }

        if (evolve_base_state && (use_exact_base_state == 0 && average_base_state == 0)) {
            MakeW0mac(w0mac);
        }
    }

    // build and compute vel_force
    Vector<MultiFab> vel_force(finest_level+1);
    for (int lev=0; lev<=finest_level; ++lev) {
        vel_force[lev].define(grids[lev], dmap[lev], AMREX_SPACEDIM, 1);
        // needed to avoid NaNs in filling corner ghost cells with 2 physical boundaries
        vel_force[lev].setVal(0.);
    }

    int do_add_utilde_force = 0;
    MakeVelForce(vel_force,umac_dummy,sold,rho0_old,grav_cell_old,
                 w0_force_cart_dummy,do_add_utilde_force);

#if (AMREX_SPACEDIM == 3)
    // build and initialize grad_p0 for spherical case
    Vector<MultiFab> gp0_cart(finest_level+1);
    for (int lev=0; lev<=finest_level; ++lev) {
        gp0_cart[lev].define(grids[lev], dmap[lev], AMREX_SPACEDIM, 1);
        gp0_cart[lev].setVal(0.);
    }
<<<<<<< HEAD
    BaseState<Real> gp0(max_radial_level+1, nr_fine+1);
    gp0.setVal(0.);
=======
    RealVector gp0( (base_geom.max_radial_level+1)*(base_geom.nr_fine+1) );
    gp0.shrink_to_fit();
    std::fill(gp0.begin(),gp0.end(), 0.);
>>>>>>> 2a69452f

    // divU constraint
    if (spherical) {
        EstDt_Divu(gp0, p0_old, gamma1bar_old);
    }
      
    Put1dArrayOnCart (gp0, gp0_cart, 1, 1,  bcs_f,0);
#endif

    Vector<MultiFab> p0_cart(finest_level+1);
    Vector<MultiFab> gamma1bar_cart(finest_level+1);
    for (int lev=0; lev<=finest_level; ++lev) {
        p0_cart[lev].define(grids[lev], dmap[lev], 1, 1);
        gamma1bar_cart[lev].define(grids[lev], dmap[lev], 1, 1);
    }

    Put1dArrayOnCart(p0_old,p0_cart,0,0,bcs_f,0);
    Put1dArrayOnCart(gamma1bar_old,gamma1bar_cart,0,0,bcs_f,0);

    Real umax = 0.;

    Real dt_lev = 1.e50;
    Real umax_lev = 0.;

    for (int lev = 0; lev <= finest_level; ++lev) {

        // create a MultiFab which will hold values for reduction 
        // over
        MultiFab tmp(grids[lev], dmap[lev], 5, 0);

        // Loop over boxes (make sure mfi takes a cell-centered multifab as an argument)
#ifdef _OPENMP
#pragma omp parallel reduction(min:dt_lev) reduction(max:umax_lev)
#endif
        {
            dt_lev = 1.e50;
            Real dt_grid = 1.e50;
            Real umax_grid = 0.;

            for (MFIter mfi(uold[lev], TilingIfNotGPU()); mfi.isValid(); ++mfi ) {

                // Get the index space of the valid region
                const Box& tileBox = mfi.tilebox();
                const auto dx = geom[lev].CellSizeArray();

                const Array4<const Real> scal_arr = sold[lev].array(mfi);
                const Array4<const Real> u = uold[lev].array(mfi);
                const Array4<const Real> force = vel_force[lev].array(mfi);
                const Array4<const Real> S_cc_arr = S_cc_old[lev].array(mfi);
                const Array4<const Real> dSdt_arr = dSdt[lev].array(mfi);
                const Array4<const Real> w0_arr = w0_cart[lev].array(mfi);
                const Array4<const Real> p0_arr = p0_cart[lev].array(mfi);
                const Array4<const Real> gamma1bar_arr = gamma1bar_cart[lev].array(mfi);

                const Array4<Real> spd = tmp.array(mfi);

                if (!spherical) {

                    const Real rho_min = 1.e-20;
                    Real dt_temp = 1.e99;
                    const Real eps = 1.e-8;

                    Real spdx = uold[lev][mfi].maxabs<RunOn::Device>(tileBox, 0);                 
                    tmp[mfi].setVal<RunOn::Device>(0.0, tileBox, 0, 1); 
#if (AMREX_SPACEDIM == 2)
                    AMREX_PARALLEL_FOR_3D(tileBox, i, j, k, {
                            spd(i,j,k,0) = u(i,j,k,1) + 0.5 * (w0_arr(i,j,k,1) + w0_arr(i,j+1,k,1));
                    });
                    Real spdy = tmp[mfi].maxabs<RunOn::Device>(tileBox, 0);
                    Real spdz = 0.0;
#else 
                    Real spdy = uold[lev][mfi].maxabs<RunOn::Device>(tileBox, 1);

                    AMREX_PARALLEL_FOR_3D(tileBox, i, j, k, {
                            spd(i,j,k,0) = u(i,j,k,2) + 0.5 * (w0_arr(i,j,k,2) + w0_arr(i,j,k+1,2));
                    });
                    Real spdz = tmp[mfi].maxabs<RunOn::Device>(tileBox, 0);
#endif
                    Real spdr = w0_cart[lev][mfi].maxabs<RunOn::Device>(tileBox, AMREX_SPACEDIM-1);

                    umax_grid = amrex::max(umax_grid, std::max(spdx,std::max(spdy,std::max(spdz,spdr))));

                    if (spdx > eps) dt_temp = amrex::min(dt_temp, dx[0] / spdx);
                    if (spdy > eps) dt_temp = amrex::min(dt_temp, dx[1] / spdy);
                    if (spdz > eps) dt_temp = amrex::min(dt_temp, dx[2] / spdz);
                    if (spdr > eps) dt_temp = amrex::min(dt_temp, dx[AMREX_SPACEDIM-1] / spdr);

                    dt_temp *= cfl;

                    // Limit dt based on forcing terms
                    Real fx = vel_force[lev][mfi].maxabs<RunOn::Device>(tileBox, 0);
                    Real fy = vel_force[lev][mfi].maxabs<RunOn::Device>(tileBox, 1);
#if (AMREX_SPACEDIM == 3)                    
                    Real fz = vel_force[lev][mfi].maxabs<RunOn::Device>(tileBox, 2);
#endif

                    if (fx > eps) dt_temp = amrex::min(dt_temp, std::sqrt(2.0 * dx[0] / fx));
                    if (fy > eps) dt_temp = amrex::min(dt_temp, std::sqrt(2.0 * dx[1] / fy));
#if (AMREX_SPACEDIM == 3)
                    if (fz > eps) dt_temp = amrex::min(dt_temp, std::sqrt(2.0 * dx[2] / fz));
#endif

                    dt_grid = amrex::min(dt_grid, dt_temp);

                    const auto nr_lev = base_geom.nr(lev);

                    tmp[mfi].setVal<RunOn::Device>(1.e99, tileBox, 1, 1);

                    // divU constraint
                    AMREX_PARALLEL_FOR_3D(tileBox, i, j, k, 
                    {
                        Real gradp0 = 0.0;
#if (AMREX_SPACEDIM == 2)
                        if (j == 0) {
                            gradp0 = (p0_arr(i,j+1,k) - p0_arr(i,j,k)) / dx[1];
                        } else if (j == nr_lev-1) {
                            gradp0 = (p0_arr(i,j,k) - p0_arr(i,j-1,k)) / dx[1];
                        } else {
                            gradp0 = 0.5 * (p0_arr(i,j+1,k) - p0_arr(i,j-1,k)) / dx[1];
                        }
#else 
                        if (k == 0) {
                            gradp0 = (p0_arr(i,j,k+1) - p0_arr(i,j,k)) / dx[2];
                        } else if (k == nr_lev-1) {
                            gradp0 = (p0_arr(i,j,k) - p0_arr(i,j,k-1)) / dx[2];
                        } else {
                            gradp0 = 0.5 * (p0_arr(i,j,k+1) - p0_arr(i,j,k-1)) / dx[2];
                        }
#endif
                        Real denom = S_cc_arr(i,j,k) - u(i,j,k,AMREX_SPACEDIM-1) * gradp0 / (gamma1bar_arr(i,j,k)*p0_arr(i,j,k));

                        if (denom > 0.0 && rho_min / scal_arr(i,j,k,Rho) < 1.0) {
                            spd(i,j,k,1) = 0.4*(1.0 - rho_min / scal_arr(i,j,k,Rho)) / denom;
                        }
                    });

                    dt_temp = tmp[mfi].min<RunOn::Device>(tileBox, 1);
                    
                    dt_grid = amrex::min(dt_grid, dt_temp);

                    tmp[mfi].setVal<RunOn::Device>(1.e99, tileBox, 2, 1);

                    // An additional dS/dt timestep constraint originally
                    // used in nova
                    // solve the quadratic equation
                    // (rho - rho_min)/(rho dt) = S + (dt/2)*(dS/dt)
                    // which is equivalent to
                    // (rho/2)*dS/dt*dt^2 + rho*S*dt + (rho_min-rho) = 0
                    // which has solution dt = 2.0d0*c/(-b-sqrt(b**2-4.0d0*a*c))
                    AMREX_PARALLEL_FOR_3D(tileBox, i, j, k, {
                        if (dSdt_arr(i,j,k) > 1.e-20) {
                            auto a = 0.5 * scal_arr(i,j,k,Rho) * dSdt_arr(i,j,k);
                            auto b = scal_arr(i,j,k,Rho) * S_cc_arr(i,j,k);
                            auto c = rho_min - scal_arr(i,j,k,Rho);
                            spd(i,j,k,2) = 0.4*2.0*c / (-b-std::sqrt(b*b-4.0*a*c));
                        }
                    });

                    dt_temp = tmp[mfi].min<RunOn::Device>(tileBox, 2);

                    dt_grid = amrex::min(dt_grid, dt_temp);
                } else {
#if (AMREX_SPACEDIM == 3)

                    const Array4<const Real> w0macx = w0mac[lev][0].array(mfi);
                    const Array4<const Real> w0macy = w0mac[lev][1].array(mfi);
                    const Array4<const Real> w0macz = w0mac[lev][2].array(mfi);
                    const Array4<const Real> gp0_arr = gp0_cart[lev].array(mfi);

                    const Real rho_min = 1.e-20;
                    Real dt_temp = 1.e99;
                    const Real eps = 1.e-8;

                    tmp[mfi].setVal<RunOn::Device>(0.0, tileBox, 0, 3);

                    AMREX_PARALLEL_FOR_3D(tileBox, i, j, k, {
                        spd(i,j,k,0) = u(i,j,k,0) + 0.5*(w0macx(i,j,k)+w0macx(i+1,j,k));
                    });
                    Real spdx = tmp[mfi].maxabs<RunOn::Device>(tileBox, 0);
                    
                    AMREX_PARALLEL_FOR_3D(tileBox, i, j, k, {
                        spd(i,j,k,1) = u(i,j,k,1) + 0.5*(w0macy(i,j,k)+w0macy(i,j+1,k));
                    });
                    Real spdy = tmp[mfi].maxabs<RunOn::Device>(tileBox, 1);

                    AMREX_PARALLEL_FOR_3D(tileBox, i, j, k, {
                        spd(i,j,k,2) = u(i,j,k,2) + 0.5*(w0macz(i,j,k)+w0macz(i,j,k+1));
                    });
                    Real spdz = tmp[mfi].maxabs<RunOn::Device>(tileBox, 2);
                    Real spdr = w0_cart[lev][mfi].maxabs<RunOn::Device>(tileBox, 0);          

                    umax_grid = amrex::max(umax_grid, std::max(spdx,std::max(spdy,std::max(spdz,spdr))));

                    if (spdx > eps) dt_temp = amrex::min(dt_temp, dx[0] / spdx);
                    if (spdy > eps) dt_temp = amrex::min(dt_temp, dx[1] / spdy);
                    if (spdz > eps) dt_temp = amrex::min(dt_temp, dx[2] / spdz);
                    if (spdr > eps) dt_temp = amrex::min(dt_temp, base_geom.dr(0) / spdr);

                    dt_temp *= cfl;

                    // Limit dt based on forcing terms
                    Real fx = vel_force[lev][mfi].maxabs<RunOn::Device>(tileBox, 0);
                    Real fy = vel_force[lev][mfi].maxabs<RunOn::Device>(tileBox, 1);              
                    Real fz = vel_force[lev][mfi].maxabs<RunOn::Device>(tileBox, 2);

                    if (fx > eps) dt_temp = amrex::min(dt_temp, std::sqrt(2.0 * dx[0] / fx));
                    if (fy > eps) dt_temp = amrex::min(dt_temp, std::sqrt(2.0 * dx[1] / fy));
                    if (fz > eps) dt_temp = amrex::min(dt_temp, std::sqrt(2.0 * dx[2] / fz));

                    dt_grid = amrex::min(dt_grid, dt_temp);

                    tmp[mfi].setVal<RunOn::Device>(1.e50, tileBox, 3, 2);

                    // divU constraint
                    AMREX_PARALLEL_FOR_3D(tileBox, i, j, k, {
                        Real gp_dot_u = 0.0;
                        for (auto n = 0; n < AMREX_SPACEDIM; ++n) {
                            gp_dot_u += u(i,j,k,n) * gp0_arr(i,j,k,n);
                        }
                        
                        Real denom = S_cc_arr(i,j,k) - gp_dot_u;

                        if (denom > 0.0) {
                            spd(i,j,k,3) = 0.4*(1.0 - rho_min / scal_arr(i,j,k,Rho)) / denom;
                        }
                    });

                    dt_temp = tmp[mfi].min<RunOn::Device>(tileBox, 3);

                    dt_grid = amrex::min(dt_grid, dt_temp);                    

                    // An additional dS/dt timestep constraint originally
                    // used in nova
                    // solve the quadratic equation
                    // (rho - rho_min)/(rho dt) = S + (dt/2)*(dS/dt)
                    // which is equivalent to
                    // (rho/2)*dS/dt*dt^2 + rho*S*dt + (rho_min-rho) = 0
                    // which has solution dt = 2.0d0*c/(-b-sqrt(b**2-4.0d0*a*c))
                    AMREX_PARALLEL_FOR_3D(tileBox, i, j, k, {
                        if (dSdt_arr(i,j,k) > 1.e-20) {
                            auto a = 0.5 * scal_arr(i,j,k,Rho) * dSdt_arr(i,j,k);
                            auto b = scal_arr(i,j,k,Rho) * S_cc_arr(i,j,k);
                            auto c = rho_min - scal_arr(i,j,k,Rho);
                            spd(i,j,k,4) = 0.4*2.0*c / (-b-std::sqrt(b*b-4.0*a*c));
                        }
                    });

                    dt_temp = tmp[mfi].min<RunOn::Device>(tileBox, 4);

                    dt_grid = amrex::min(dt_grid, dt_temp);
#else
                    Abort("EstDt: Spherical is not valid for DIM < 3");
#endif
                }
            }
            dt_lev = std::min(dt_lev, dt_grid);
            umax_lev = std::max(umax_lev, umax_grid);
        } //end openmp

        // find the smallest dt over all processors
        ParallelDescriptor::ReduceRealMin(dt_lev);

        // find the largest umax over all processors
        ParallelDescriptor::ReduceRealMax(umax_lev);

        // update umax over all levels
        umax = std::max(umax,umax_lev);

        if (maestro_verbose > 0) {
            Print() << "Call to estdt for level " << lev << " gives dt_lev = " << dt_lev << std::endl;
        }

        // update dt over all levels
        dt = std::min(dt,dt_lev);
    }     // end loop over levels

    if (maestro_verbose > 0) {
        Print() << "Minimum estdt over all levels = " << dt << std::endl;
    }

    if (dt < small_dt) {
        Abort("EstDt: dt < small_dt");
    }

    if (dt > max_dt) {
        if (maestro_verbose > 0) {
            Print() << "max_dt limits the new dt = " << max_dt << std::endl;
        }
        dt = max_dt;
    }

    if (fixed_dt != -1.0) {
        // fixed dt
        dt = fixed_dt;
        if (maestro_verbose > 0) {
            Print() << "Setting fixed dt = " << dt << std::endl;
        }
    }

    // set rel_eps in fortran module
    umax *= 1.e-8;
    rel_eps = umax;
    set_rel_eps(&umax);
}

void
Maestro::FirstDt ()
{
    // timer for profiling
    BL_PROFILE_VAR("Maestro::FirstDt()", FirstDt);

    dt = 1.e20;

<<<<<<< HEAD
=======
    // allocate a dummy w0_force and set equal to zero
    RealVector w0_force_dummy( (base_geom.max_radial_level+1)*base_geom.nr_fine );
    w0_force_dummy.shrink_to_fit();
    std::fill(w0_force_dummy.begin(),w0_force_dummy.end(), 0.);

>>>>>>> 2a69452f
    // build dummy w0_force_cart and set equal to zero
    Vector<MultiFab> w0_force_cart_dummy(finest_level+1);
    for (int lev=0; lev<=finest_level; ++lev) {
        w0_force_cart_dummy[lev].define(grids[lev], dmap[lev], 3, 1);
        w0_force_cart_dummy[lev].setVal(0.);
    }

    // build a dummy umac and set equal to zero
    Vector<std::array< MultiFab, AMREX_SPACEDIM > > umac_dummy(finest_level+1);
    for (int lev=0; lev<=finest_level; ++lev) {
        umac_dummy[lev][0].define(convert(grids[lev],nodal_flag_x), dmap[lev], 1, 1);
        umac_dummy[lev][0].setVal(0.);
        umac_dummy[lev][1].define(convert(grids[lev],nodal_flag_y), dmap[lev], 1, 1);
        umac_dummy[lev][1].setVal(0.);
#if (AMREX_SPACEDIM == 3)
        umac_dummy[lev][2].define(convert(grids[lev],nodal_flag_z), dmap[lev], 1, 1);
        umac_dummy[lev][2].setVal(0.);
#endif
    }

    // build and compute vel_force
    Vector<MultiFab> vel_force(finest_level+1);
    for (int lev=0; lev<=finest_level; ++lev) {
        vel_force[lev].define(grids[lev], dmap[lev], AMREX_SPACEDIM, 1);
        // needed to avoid NaNs in filling corner ghost cells with 2 physical boundaries
        vel_force[lev].setVal(0.);
    }

    int do_add_utilde_force = 0;
    MakeVelForce(vel_force,umac_dummy,sold,rho0_old,grav_cell_old,
                 w0_force_cart_dummy,do_add_utilde_force);

#if (AMREX_SPACEDIM == 3)
    // build and initialize grad_p0 for spherical case
    Vector<MultiFab> gp0_cart(finest_level+1);
    for (int lev=0; lev<=finest_level; ++lev) {
        gp0_cart[lev].define(grids[lev], dmap[lev], AMREX_SPACEDIM, 1);
        gp0_cart[lev].setVal(0.);
    }
<<<<<<< HEAD
    BaseState<Real> gp0(max_radial_level+1, nr_fine+1);
    gp0.setVal(0.);
=======
    RealVector gp0( (base_geom.max_radial_level+1)*(base_geom.nr_fine+1) );
    gp0.shrink_to_fit();
    std::fill(gp0.begin(),gp0.end(), 0.);
>>>>>>> 2a69452f

    // divU constraint
    if (use_divu_firstdt && spherical) {
        EstDt_Divu(gp0, p0_old, gamma1bar_old);
    }

    Put1dArrayOnCart(gp0, gp0_cart, 1, 1, bcs_f, 0);
#endif

    Vector<MultiFab> p0_cart(finest_level+1);
    Vector<MultiFab> gamma1bar_cart(finest_level+1);
    for (int lev=0; lev<=finest_level; ++lev) {
        p0_cart[lev].define(grids[lev], dmap[lev], 1, 1);
        gamma1bar_cart[lev].define(grids[lev], dmap[lev], 1, 1);
    }

    Put1dArrayOnCart(p0_old, p0_cart, 0, 0, bcs_f, 0);
    Put1dArrayOnCart(gamma1bar_old, gamma1bar_cart, 0,0, bcs_f, 0);

    Real umax = 0.;

    for (int lev = 0; lev <= finest_level; ++lev) {

        Real dt_lev = 1.e99;
        Real umax_lev = 0.;

        // create a MultiFab which will hold values for reduction 
        // over
        MultiFab tmp(grids[lev], dmap[lev], 1, 0);

        // Loop over boxes (make sure mfi takes a cell-centered multifab as an argument)
#ifdef _OPENMP
#pragma omp parallel reduction(min:dt_lev) reduction(max:umax_lev)
#endif
        {
            Real dt_grid = 1.e50;
            Real umax_grid = 0.;

            for (MFIter mfi(sold[lev], TilingIfNotGPU()); mfi.isValid(); ++mfi) {

                // Get the index space of the valid region
                const Box& tileBox = mfi.tilebox();
                const auto dx = geom[lev].CellSizeArray();

                const Array4<const Real> scal_arr = sold[lev].array(mfi);
                const Array4<const Real> u = uold[lev].array(mfi);
                const Array4<const Real> force = vel_force[lev].array(mfi);
                const Array4<const Real> S_cc_arr = S_cc_old[lev].array(mfi);
                const Array4<const Real> p0_arr = p0_cart[lev].array(mfi);
                const Array4<const Real> gamma1bar_arr = gamma1bar_cart[lev].array(mfi);

                const Real eps = 1.e-8;
                const Real rho_min = 1.e-20;

                FArrayBox spd(tileBox);
                Elixir e_s = spd.elixir();

                const Array4<Real> spd_arr = spd.array();

                spd.setVal<RunOn::Device>(0.0, tileBox, 0, 1);

                AMREX_PARALLEL_FOR_3D(tileBox, i, j, k, {
                    eos_t eos_state;

                    // compute the sound speed from rho and temp
                    eos_state.rho = scal_arr(i,j,k,Rho);
                    eos_state.T = scal_arr(i,j,k,Temp);
                    for (auto comp = 0; comp < NumSpec; ++comp) {
                        eos_state.xn[comp] = scal_arr(i,j,k,FirstSpec+comp) / scal_arr(i,j,k,Rho);
                    }

                    // dens, temp, and xmass are inputs
                    eos(eos_input_rt, eos_state);

                    spd_arr(i,j,k) = eos_state.cs;
                });

                Real ux = uold[lev][mfi].maxabs<RunOn::Device>(tileBox, 0);
                Real uy = uold[lev][mfi].maxabs<RunOn::Device>(tileBox, 1);
                Real uz = AMREX_SPACEDIM == 2 ? 0.1*uy : uold[lev][mfi].maxabs<RunOn::Device>(tileBox, 2);

                umax_grid = amrex::max(umax_grid, std::max(ux,std::max(uy,uz)));

                ux /= dx[0];
                Real spdx = spd.max<RunOn::Device>(tileBox, 0) / dx[0];
                Real pforcex = vel_force[lev][mfi].maxabs<RunOn::Device>(tileBox, 0);
                uy /= dx[1];
                Real spdy = spd.max<RunOn::Device>(tileBox, 0) / dx[1];
                Real pforcey = vel_force[lev][mfi].maxabs<RunOn::Device>(tileBox, 1);
                Real spdz = spdy * 0.1; // for 2d make sure this is < spdy
                uz /= AMREX_SPACEDIM == 2 ? dx[1] : dx[2];
#if (AMREX_SPACEDIM == 3)
                spdz = spd.max<RunOn::Device>(tileBox, 0) / dx[2];
                Real pforcez = vel_force[lev][mfi].maxabs<RunOn::Device>(tileBox, 2);
#endif

                // use advective constraint unless velocities are zero everywhere
                // in which case we use the sound speed
                if (ux != 0.0 || uy != 0.0 || uz != 0.0) {
                    dt_grid = amrex::min(dt_grid, cfl / std::max(ux,std::max(uy,uz)));
                } else if (spdx != 0.0 && spdy != 0.0 && spdz != 0.0) {
                    dt_grid = amrex::min(dt_grid, cfl / std::max(spdx,std::max(spdy,spdz)));
                }

                // sound speed constraint
                if (use_soundspeed_firstdt) {
                    Real dt_sound = 1.e99;
                    if (spdx == 0.0 && spdy == 0.0 && spdz == 0.0) {
                        dt_sound = 1.e99;
                    } else {
                        dt_sound = cfl / std::max(spdx,std::max(spdy,spdz));
                    }
                    dt_grid = amrex::min(dt_grid, dt_sound);
                }

                // force constraints
                if (pforcex > eps) dt_grid = amrex::min(dt_grid, std::sqrt(2.0 * dx[0] / pforcex));
                if (pforcey > eps) dt_grid = amrex::min(dt_grid, std::sqrt(2.0 * dx[1] / pforcey));
#if (AMREX_SPACEDIM == 3)
                if (pforcez > eps) dt_grid = amrex::min(dt_grid, std::sqrt(2.0 * dx[2] / pforcez));
#endif

                // divU constraint
                if (use_divu_firstdt) {
                    Real dt_divu = 1.e99;

                    const Array4<Real> tmp_arr = tmp.array(mfi);
                    tmp[mfi].setVal<RunOn::Device>(1.e50, tileBox, 0, 1);

                    if (!spherical) {
                        const auto nr_lev = base_geom.nr(lev);

                        AMREX_PARALLEL_FOR_3D(tileBox, i, j, k, {
                            Real gradp0 = 0.0;
#if (AMREX_SPACEDIM == 2)
                            if (j == 0) {
                                gradp0 = (p0_arr(i,j+1,k) - p0_arr(i,j,k)) / dx[1];
                            } else if (j == nr_lev-1) {
                                gradp0 = (p0_arr(i,j,k) - p0_arr(i,j-1,k)) / dx[1];
                            } else {
                                gradp0 = 0.5*(p0_arr(i,j+1,k) - p0_arr(i,j-1,k)) / dx[1];
                            }
#else 
                            if (k == 0) {
                                gradp0 = (p0_arr(i,j,k+1) - p0_arr(i,j,k)) / dx[2];
                            } else if (k == nr_lev-1) {
                                gradp0 = (p0_arr(i,j,k) - p0_arr(i,j,k-1)) / dx[2];
                            } else {
                                gradp0 = 0.5*(p0_arr(i,j,k+1) - p0_arr(i,j,k-1)) / dx[2];
                            }
#endif                        

                            Real denom = S_cc_arr(i,j,k) - u(i,j,k,AMREX_SPACEDIM-1) * gradp0 / (gamma1bar_arr(i,j,k) * p0_arr(i,j,k));

                            if (denom > 0.0) {
                                tmp_arr(i,j,k) = 0.4 * (1.0 - rho_min / scal_arr(i,j,k,Rho)) / denom;
                            }
                        });

                        dt_divu = tmp[mfi].min<RunOn::Device>(tileBox, 0);
                    } else {
#if (AMREX_SPACEDIM == 3)
                        const Array4<const Real> gp0_arr = gp0_cart[lev].array(mfi);

                        AMREX_PARALLEL_FOR_3D(tileBox, i, j, k, {
                            Real gp_dot_u = 0.0;

                            for (auto n = 0; n < AMREX_SPACEDIM; ++n) {
                                gp_dot_u += gp0_arr(i,j,k,n) * u(i,j,k,n);
                            }

                            Real denom = S_cc_arr(i,j,k) - gp_dot_u;

                            if (denom > 0.0 && scal_arr(i,j,k,Rho) > 0.0) {
                                if (rho_min / scal_arr(i,j,k,Rho) < 1.0) 
                                tmp_arr(i,j,k) = 0.4 * (1.0 - rho_min / scal_arr(i,j,k,Rho)) / denom;
                            }
                        });
                        dt_divu = tmp[mfi].min<RunOn::Device>(tileBox, 0);
#endif
                    }
                    dt_grid = amrex::min(dt_grid, dt_divu);
                }
            }
            dt_lev = std::min(dt_lev, dt_grid);
            umax_lev = std::max(umax_lev,umax_grid);
        } //end openmp

        // find the smallest dt over all processors
        ParallelDescriptor::ReduceRealMin(dt_lev);

        // find the largest umax over all processors
        ParallelDescriptor::ReduceRealMax(umax_lev);

        // update umax over all levels
        umax = std::max(umax,umax_lev);

        if (maestro_verbose > 0) {
            Print() << "Call to firstdt for level " << lev << " gives dt_lev = " << dt_lev << std::endl;
        }

        // multiply by init_shrink
        dt_lev *= init_shrink;

        if (maestro_verbose > 0) {
            Print() << "Multiplying dt_lev by init_shrink; dt_lev = " << dt_lev << std::endl;
        }

        // update dt over all levels
        dt = std::min(dt,dt_lev);

    }     // end loop over levels

    if (maestro_verbose > 0) {
        Print() << "Minimum firstdt over all levels = " << dt << std::endl;
    }

    if (dt < small_dt) {
        Abort("FirstDt: dt < small_dt");
    }

    if (dt > max_dt) {
        if (maestro_verbose > 0) {
            Print() << "max_dt limits the new dt = " << max_dt << std::endl;
        }
        dt = max_dt;
    }

    if (fixed_dt != -1.0) {
        // fixed dt
        dt = fixed_dt;
        if (maestro_verbose > 0) {
            Print() << "Setting fixed dt = " << dt << std::endl;
        }
    }

    // set rel_eps in fortran module
    umax *= 1.e-8;
    rel_eps = umax;
    set_rel_eps(&umax);
}


void
Maestro::EstDt_Divu(BaseState<Real>& gp0, const BaseState<Real>& p0, 
                    const BaseState<Real>& gamma1bar)
{
<<<<<<< HEAD
    const auto& r_cc_loc_p = r_cc_loc;
=======
    const int max_lev = base_geom.max_radial_level + 1;

    Real * AMREX_RESTRICT gp0 = gp0_vec.dataPtr();
    const auto p0_arr = p0.const_array();
    const auto gamma1bar_arr = gamma1bar.const_array();
    const auto& r_cc_loc = base_geom.r_cc_loc;
>>>>>>> 2a69452f

    // spherical divU constraint
    if (use_exact_base_state) {
        AMREX_PARALLEL_FOR_1D(base_geom.nr_fine-2, i, {
            int r = i + 1;

            Real gamma1bar_p_avg = 0.5 * (gamma1bar_arr(0,r)*p0_arr(0,r) + gamma1bar_arr(0,r-1)*p0_arr(0,r-1));

<<<<<<< HEAD
            gp0(0,r) = (p0(0,r) - p0(0,r-1)) / (r_cc_loc_p(0,r) - r_cc_loc_p(0,r-1))  / gamma1bar_p_avg;
=======
            gp0[max_lev*r] = (p0_arr(0,r) - p0_arr(0,r-1)) / (r_cc_loc(0,r) - r_cc_loc(0,r-1))  / gamma1bar_p_avg;
>>>>>>> 2a69452f
        });
    } else {
        const auto dr0 = base_geom.dr(0);
        AMREX_PARALLEL_FOR_1D(base_geom.nr_fine-2, i, {
            int r = i + 1;

            Real gamma1bar_p_avg = 0.5 * (gamma1bar_arr(0,r)*p0_arr(0,r) + gamma1bar_arr(0,r-1)*p0_arr(0,r-1));

<<<<<<< HEAD
            gp0(0,r) = (p0(0,r) - p0(0,r-1)) / dr0 / gamma1bar_p_avg;
=======
            gp0[max_lev*r] = (p0_arr(0,r) - p0_arr(0,r-1)) / dr0 / gamma1bar_p_avg;
>>>>>>> 2a69452f
        });
    }
    Gpu::synchronize();

<<<<<<< HEAD
    gp0(0,nr_fine) = gp0(0,nr_fine-1);
    gp0(0,0) = gp0(0,1);
=======
    gp0_vec[max_lev*base_geom.nr_fine] = gp0_vec[max_lev*(base_geom.nr_fine-1)];
    gp0_vec[0] = gp0_vec[max_lev];
>>>>>>> 2a69452f
}<|MERGE_RESOLUTION|>--- conflicted
+++ resolved
@@ -17,14 +17,6 @@
 
     dt = 1.e20;
 
-<<<<<<< HEAD
-=======
-    // allocate a dummy w0_force and set equal to zero
-    RealVector w0_force_dummy( (base_geom.max_radial_level+1)*base_geom.nr_fine );
-    w0_force_dummy.shrink_to_fit();
-    std::fill(w0_force_dummy.begin(),w0_force_dummy.end(), 0.);
-
->>>>>>> 2a69452f
     // build dummy w0_force_cart and set equal to zero
     Vector<MultiFab> w0_force_cart_dummy(finest_level+1);
     for (int lev=0; lev<=finest_level; ++lev) {
@@ -88,14 +80,8 @@
         gp0_cart[lev].define(grids[lev], dmap[lev], AMREX_SPACEDIM, 1);
         gp0_cart[lev].setVal(0.);
     }
-<<<<<<< HEAD
     BaseState<Real> gp0(max_radial_level+1, nr_fine+1);
     gp0.setVal(0.);
-=======
-    RealVector gp0( (base_geom.max_radial_level+1)*(base_geom.nr_fine+1) );
-    gp0.shrink_to_fit();
-    std::fill(gp0.begin(),gp0.end(), 0.);
->>>>>>> 2a69452f
 
     // divU constraint
     if (spherical) {
@@ -409,14 +395,6 @@
 
     dt = 1.e20;
 
-<<<<<<< HEAD
-=======
-    // allocate a dummy w0_force and set equal to zero
-    RealVector w0_force_dummy( (base_geom.max_radial_level+1)*base_geom.nr_fine );
-    w0_force_dummy.shrink_to_fit();
-    std::fill(w0_force_dummy.begin(),w0_force_dummy.end(), 0.);
-
->>>>>>> 2a69452f
     // build dummy w0_force_cart and set equal to zero
     Vector<MultiFab> w0_force_cart_dummy(finest_level+1);
     for (int lev=0; lev<=finest_level; ++lev) {
@@ -456,14 +434,8 @@
         gp0_cart[lev].define(grids[lev], dmap[lev], AMREX_SPACEDIM, 1);
         gp0_cart[lev].setVal(0.);
     }
-<<<<<<< HEAD
     BaseState<Real> gp0(max_radial_level+1, nr_fine+1);
     gp0.setVal(0.);
-=======
-    RealVector gp0( (base_geom.max_radial_level+1)*(base_geom.nr_fine+1) );
-    gp0.shrink_to_fit();
-    std::fill(gp0.begin(),gp0.end(), 0.);
->>>>>>> 2a69452f
 
     // divU constraint
     if (use_divu_firstdt && spherical) {
@@ -711,16 +683,10 @@
 Maestro::EstDt_Divu(BaseState<Real>& gp0, const BaseState<Real>& p0, 
                     const BaseState<Real>& gamma1bar)
 {
-<<<<<<< HEAD
-    const auto& r_cc_loc_p = r_cc_loc;
-=======
-    const int max_lev = base_geom.max_radial_level + 1;
-
-    Real * AMREX_RESTRICT gp0 = gp0_vec.dataPtr();
+    auto gp0_arr = gp0.array();
     const auto p0_arr = p0.const_array();
     const auto gamma1bar_arr = gamma1bar.const_array();
     const auto& r_cc_loc = base_geom.r_cc_loc;
->>>>>>> 2a69452f
 
     // spherical divU constraint
     if (use_exact_base_state) {
@@ -729,11 +695,7 @@
 
             Real gamma1bar_p_avg = 0.5 * (gamma1bar_arr(0,r)*p0_arr(0,r) + gamma1bar_arr(0,r-1)*p0_arr(0,r-1));
 
-<<<<<<< HEAD
-            gp0(0,r) = (p0(0,r) - p0(0,r-1)) / (r_cc_loc_p(0,r) - r_cc_loc_p(0,r-1))  / gamma1bar_p_avg;
-=======
-            gp0[max_lev*r] = (p0_arr(0,r) - p0_arr(0,r-1)) / (r_cc_loc(0,r) - r_cc_loc(0,r-1))  / gamma1bar_p_avg;
->>>>>>> 2a69452f
+            gp0_arr(0,r) = (p0_arr(0,r) - p0_arr(0,r-1)) / (r_cc_loc(0,r) - r_cc_loc(0,r-1))  / gamma1bar_p_avg;
         });
     } else {
         const auto dr0 = base_geom.dr(0);
@@ -742,20 +704,11 @@
 
             Real gamma1bar_p_avg = 0.5 * (gamma1bar_arr(0,r)*p0_arr(0,r) + gamma1bar_arr(0,r-1)*p0_arr(0,r-1));
 
-<<<<<<< HEAD
-            gp0(0,r) = (p0(0,r) - p0(0,r-1)) / dr0 / gamma1bar_p_avg;
-=======
-            gp0[max_lev*r] = (p0_arr(0,r) - p0_arr(0,r-1)) / dr0 / gamma1bar_p_avg;
->>>>>>> 2a69452f
+            gp0_arr(0,r) = (p0_arr(0,r) - p0_arr(0,r-1)) / dr0 / gamma1bar_p_avg;
         });
     }
     Gpu::synchronize();
 
-<<<<<<< HEAD
-    gp0(0,nr_fine) = gp0(0,nr_fine-1);
-    gp0(0,0) = gp0(0,1);
-=======
-    gp0_vec[max_lev*base_geom.nr_fine] = gp0_vec[max_lev*(base_geom.nr_fine-1)];
-    gp0_vec[0] = gp0_vec[max_lev];
->>>>>>> 2a69452f
+    gp0_arr(0,base_geom.nr_fine) = gp0_arr(0,base_geom.nr_fine-1);
+    gp0_arr(0,0) = gp0_arr(0,1);
 }