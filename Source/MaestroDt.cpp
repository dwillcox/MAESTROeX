
#include <Maestro.H>
#include <Maestro_F.H>

#ifdef AMREX_USE_CUDA
#include <cuda_runtime_api.h>
#include <AMReX_Arena.H>
#endif

using namespace amrex;

void
Maestro::EstDt ()
{
    // timer for profiling
    BL_PROFILE_VAR("Maestro::EstDt()", EstDt);

    dt = 1.e20;

    // build dummy w0_force_cart and set equal to zero
    Vector<MultiFab> w0_force_cart_dummy(finest_level+1);
    for (int lev=0; lev<=finest_level; ++lev) {
        w0_force_cart_dummy[lev].define(grids[lev], dmap[lev], 3, 1);
        w0_force_cart_dummy[lev].setVal(0.);
    }

    // build a dummy umac and set equal to zero
    Vector<std::array< MultiFab, AMREX_SPACEDIM > > umac_dummy(finest_level+1);
    for (int lev=0; lev<=finest_level; ++lev) {
        umac_dummy[lev][0].define(convert(grids[lev],nodal_flag_x), dmap[lev], 1, 1);
        umac_dummy[lev][0].setVal(0.);
        umac_dummy[lev][1].define(convert(grids[lev],nodal_flag_y), dmap[lev], 1, 1);
        umac_dummy[lev][1].setVal(0.);
#if (AMREX_SPACEDIM == 3)
        umac_dummy[lev][2].define(convert(grids[lev],nodal_flag_z), dmap[lev], 1, 1);
        umac_dummy[lev][2].setVal(0.);
#endif
    }

    // face-centered
    Vector<std::array< MultiFab, AMREX_SPACEDIM > > w0mac(finest_level+1);

<<<<<<< HEAD
=======
#if (AMREX_SPACEDIM == 3)
>>>>>>> 7cfdbe59
    if (spherical) {
        // initialize
        for (int lev=0; lev<=finest_level; ++lev) {
            w0mac[lev][0].define(convert(grids[lev],nodal_flag_x), dmap[lev], 1, 1);
            w0mac[lev][1].define(convert(grids[lev],nodal_flag_y), dmap[lev], 1, 1);
            w0mac[lev][2].define(convert(grids[lev],nodal_flag_z), dmap[lev], 1, 1);
        }

        for (int lev=0; lev<=finest_level; ++lev) {
            for (int idim=0; idim<AMREX_SPACEDIM; ++idim) {
                w0mac[lev][idim].setVal(0.);
            }
        }

        if (evolve_base_state && (use_exact_base_state == 0 && average_base_state == 0)) {
            MakeW0mac(w0mac);
        }
    }
#endif

    // build and compute vel_force
    Vector<MultiFab> vel_force(finest_level+1);
    for (int lev=0; lev<=finest_level; ++lev) {
        vel_force[lev].define(grids[lev], dmap[lev], AMREX_SPACEDIM, 1);
        // needed to avoid NaNs in filling corner ghost cells with 2 physical boundaries
        vel_force[lev].setVal(0.);
    }

    int do_add_utilde_force = 0;
    MakeVelForce(vel_force,umac_dummy,sold,rho0_old,grav_cell_old,
                 w0_force_cart_dummy,do_add_utilde_force);

#if (AMREX_SPACEDIM == 3)
    // build and initialize grad_p0 for spherical case
    Vector<MultiFab> gp0_cart(finest_level+1);
    for (int lev=0; lev<=finest_level; ++lev) {
        gp0_cart[lev].define(grids[lev], dmap[lev], AMREX_SPACEDIM, 1);
        gp0_cart[lev].setVal(0.);
    }
    BaseState<Real> gp0(base_geom.max_radial_level+1, base_geom.nr_fine+1);
    gp0.setVal(0.);

    // divU constraint
    if (spherical) {
        EstDt_Divu(gp0, p0_old, gamma1bar_old);
    }
      
    Put1dArrayOnCart (gp0, gp0_cart, 1, 1,  bcs_f,0);
#endif

    Vector<MultiFab> p0_cart(finest_level+1);
    Vector<MultiFab> gamma1bar_cart(finest_level+1);
    for (int lev=0; lev<=finest_level; ++lev) {
        p0_cart[lev].define(grids[lev], dmap[lev], 1, 1);
        gamma1bar_cart[lev].define(grids[lev], dmap[lev], 1, 1);
    }

    Put1dArrayOnCart(p0_old,p0_cart,0,0,bcs_f,0);
    Put1dArrayOnCart(gamma1bar_old,gamma1bar_cart,0,0,bcs_f,0);

    Real umax = 0.;

    Real dt_lev = 1.e50;
    Real umax_lev = 0.;

    for (int lev = 0; lev <= finest_level; ++lev) {

        // create a MultiFab which will hold values for reduction 
        // over
        MultiFab tmp(grids[lev], dmap[lev], 5, 0);

        // Loop over boxes (make sure mfi takes a cell-centered multifab as an argument)
#ifdef _OPENMP
#pragma omp parallel reduction(min:dt_lev) reduction(max:umax_lev)
#endif
        {
            dt_lev = 1.e50;
            Real dt_grid = 1.e50;
            Real umax_grid = 0.;

            for (MFIter mfi(uold[lev], TilingIfNotGPU()); mfi.isValid(); ++mfi ) {

                // Get the index space of the valid region
                const Box& tileBox = mfi.tilebox();
                const auto dx = geom[lev].CellSizeArray();

                const Array4<const Real> scal_arr = sold[lev].array(mfi);
                const Array4<const Real> u = uold[lev].array(mfi);
                const Array4<const Real> S_cc_arr = S_cc_old[lev].array(mfi);
                const Array4<const Real> dSdt_arr = dSdt[lev].array(mfi);
                const Array4<const Real> w0_arr = w0_cart[lev].array(mfi);
                const Array4<const Real> p0_arr = p0_cart[lev].array(mfi);
                const Array4<const Real> gamma1bar_arr = gamma1bar_cart[lev].array(mfi);

                const Array4<Real> spd = tmp.array(mfi);

                if (!spherical) {

                    const Real rho_min = 1.e-20;
                    Real dt_temp = 1.e99;
                    const Real eps = 1.e-8;

                    Real spdx = uold[lev][mfi].maxabs<RunOn::Device>(tileBox, 0);                 
                    tmp[mfi].setVal<RunOn::Device>(0.0, tileBox, 0, 1); 
#if (AMREX_SPACEDIM == 2)
                    ParallelFor(tileBox, [=] AMREX_GPU_DEVICE (int i, int j, int k) {
                            spd(i,j,k,0) = u(i,j,k,1) + 0.5 * (w0_arr(i,j,k,1) + w0_arr(i,j+1,k,1));
                    });
                    Real spdy = tmp[mfi].maxabs<RunOn::Device>(tileBox, 0);
                    Real spdz = 0.0;
#else 
                    Real spdy = uold[lev][mfi].maxabs<RunOn::Device>(tileBox, 1);

                    ParallelFor(tileBox, [=] AMREX_GPU_DEVICE (int i, int j, int k) {
                            spd(i,j,k,0) = u(i,j,k,2) + 0.5 * (w0_arr(i,j,k,2) + w0_arr(i,j,k+1,2));
                    });
                    Real spdz = tmp[mfi].maxabs<RunOn::Device>(tileBox, 0);
#endif
                    Real spdr = w0_cart[lev][mfi].maxabs<RunOn::Device>(tileBox, AMREX_SPACEDIM-1);

                    umax_grid = amrex::max(umax_grid, std::max(spdx,std::max(spdy,std::max(spdz,spdr))));

                    if (spdx > eps) dt_temp = amrex::min(dt_temp, dx[0] / spdx);
                    if (spdy > eps) dt_temp = amrex::min(dt_temp, dx[1] / spdy);
                    if (spdz > eps) dt_temp = amrex::min(dt_temp, dx[2] / spdz);
                    if (spdr > eps) dt_temp = amrex::min(dt_temp, dx[AMREX_SPACEDIM-1] / spdr);

                    dt_temp *= cfl;

                    // Limit dt based on forcing terms
                    Real fx = vel_force[lev][mfi].maxabs<RunOn::Device>(tileBox, 0);
                    Real fy = vel_force[lev][mfi].maxabs<RunOn::Device>(tileBox, 1);
#if (AMREX_SPACEDIM == 3)                    
                    Real fz = vel_force[lev][mfi].maxabs<RunOn::Device>(tileBox, 2);
#endif

                    if (fx > eps) dt_temp = amrex::min(dt_temp, std::sqrt(2.0 * dx[0] / fx));
                    if (fy > eps) dt_temp = amrex::min(dt_temp, std::sqrt(2.0 * dx[1] / fy));
#if (AMREX_SPACEDIM == 3)
                    if (fz > eps) dt_temp = amrex::min(dt_temp, std::sqrt(2.0 * dx[2] / fz));
#endif

                    dt_grid = amrex::min(dt_grid, dt_temp);

                    const auto nr_lev = base_geom.nr(lev);

                    tmp[mfi].setVal<RunOn::Device>(1.e99, tileBox, 1, 1);

                    // divU constraint
                    ParallelFor(tileBox, [=] AMREX_GPU_DEVICE (int i, int j, int k) 
                    {
                        Real gradp0 = 0.0;
#if (AMREX_SPACEDIM == 2)
                        if (j == 0) {
                            gradp0 = (p0_arr(i,j+1,k) - p0_arr(i,j,k)) / dx[1];
                        } else if (j == nr_lev-1) {
                            gradp0 = (p0_arr(i,j,k) - p0_arr(i,j-1,k)) / dx[1];
                        } else {
                            gradp0 = 0.5 * (p0_arr(i,j+1,k) - p0_arr(i,j-1,k)) / dx[1];
                        }
#else 
                        if (k == 0) {
                            gradp0 = (p0_arr(i,j,k+1) - p0_arr(i,j,k)) / dx[2];
                        } else if (k == nr_lev-1) {
                            gradp0 = (p0_arr(i,j,k) - p0_arr(i,j,k-1)) / dx[2];
                        } else {
                            gradp0 = 0.5 * (p0_arr(i,j,k+1) - p0_arr(i,j,k-1)) / dx[2];
                        }
#endif
                        Real denom = S_cc_arr(i,j,k) - u(i,j,k,AMREX_SPACEDIM-1) * gradp0 / (gamma1bar_arr(i,j,k)*p0_arr(i,j,k));

                        if (denom > 0.0 && rho_min / scal_arr(i,j,k,Rho) < 1.0) {
                            spd(i,j,k,1) = 0.4*(1.0 - rho_min / scal_arr(i,j,k,Rho)) / denom;
                        }
                    });

                    dt_temp = tmp[mfi].min<RunOn::Device>(tileBox, 1);
                    
                    dt_grid = amrex::min(dt_grid, dt_temp);

                    tmp[mfi].setVal<RunOn::Device>(1.e99, tileBox, 2, 1);

                    // An additional dS/dt timestep constraint originally
                    // used in nova
                    // solve the quadratic equation
                    // (rho - rho_min)/(rho dt) = S + (dt/2)*(dS/dt)
                    // which is equivalent to
                    // (rho/2)*dS/dt*dt^2 + rho*S*dt + (rho_min-rho) = 0
                    // which has solution dt = 2.0d0*c/(-b-sqrt(b**2-4.0d0*a*c))
                    ParallelFor(tileBox, [=] AMREX_GPU_DEVICE (int i, int j, int k) {
                        if (dSdt_arr(i,j,k) > 1.e-20) {
                            auto a = 0.5 * scal_arr(i,j,k,Rho) * dSdt_arr(i,j,k);
                            auto b = scal_arr(i,j,k,Rho) * S_cc_arr(i,j,k);
                            auto c = rho_min - scal_arr(i,j,k,Rho);
                            spd(i,j,k,2) = 0.4*2.0*c / (-b-std::sqrt(b*b-4.0*a*c));
                        }
                    });

                    dt_temp = tmp[mfi].min<RunOn::Device>(tileBox, 2);

                    dt_grid = amrex::min(dt_grid, dt_temp);
                } else {
#if (AMREX_SPACEDIM == 3)

                    const Array4<const Real> w0macx = w0mac[lev][0].array(mfi);
                    const Array4<const Real> w0macy = w0mac[lev][1].array(mfi);
                    const Array4<const Real> w0macz = w0mac[lev][2].array(mfi);
                    const Array4<const Real> gp0_arr = gp0_cart[lev].array(mfi);

                    const Real rho_min = 1.e-20;
                    Real dt_temp = 1.e99;
                    const Real eps = 1.e-8;

                    tmp[mfi].setVal<RunOn::Device>(0.0, tileBox, 0, 3);

                    ParallelFor(tileBox, [=] AMREX_GPU_DEVICE (int i, int j, int k) {
                        spd(i,j,k,0) = u(i,j,k,0) + 0.5*(w0macx(i,j,k)+w0macx(i+1,j,k));
                    });
                    Real spdx = tmp[mfi].maxabs<RunOn::Device>(tileBox, 0);
                    
                    ParallelFor(tileBox, [=] AMREX_GPU_DEVICE (int i, int j, int k) {
                        spd(i,j,k,1) = u(i,j,k,1) + 0.5*(w0macy(i,j,k)+w0macy(i,j+1,k));
                    });
                    Real spdy = tmp[mfi].maxabs<RunOn::Device>(tileBox, 1);

                    ParallelFor(tileBox, [=] AMREX_GPU_DEVICE (int i, int j, int k) {
                        spd(i,j,k,2) = u(i,j,k,2) + 0.5*(w0macz(i,j,k)+w0macz(i,j,k+1));
                    });
                    Real spdz = tmp[mfi].maxabs<RunOn::Device>(tileBox, 2);
                    Real spdr = w0_cart[lev][mfi].maxabs<RunOn::Device>(tileBox, 0);          

                    umax_grid = amrex::max(umax_grid, std::max(spdx,std::max(spdy,std::max(spdz,spdr))));

                    if (spdx > eps) dt_temp = amrex::min(dt_temp, dx[0] / spdx);
                    if (spdy > eps) dt_temp = amrex::min(dt_temp, dx[1] / spdy);
                    if (spdz > eps) dt_temp = amrex::min(dt_temp, dx[2] / spdz);
                    if (spdr > eps) dt_temp = amrex::min(dt_temp, base_geom.dr(0) / spdr);

                    dt_temp *= cfl;

                    // Limit dt based on forcing terms
                    Real fx = vel_force[lev][mfi].maxabs<RunOn::Device>(tileBox, 0);
                    Real fy = vel_force[lev][mfi].maxabs<RunOn::Device>(tileBox, 1);              
                    Real fz = vel_force[lev][mfi].maxabs<RunOn::Device>(tileBox, 2);

                    if (fx > eps) dt_temp = amrex::min(dt_temp, std::sqrt(2.0 * dx[0] / fx));
                    if (fy > eps) dt_temp = amrex::min(dt_temp, std::sqrt(2.0 * dx[1] / fy));
                    if (fz > eps) dt_temp = amrex::min(dt_temp, std::sqrt(2.0 * dx[2] / fz));

                    dt_grid = amrex::min(dt_grid, dt_temp);

                    tmp[mfi].setVal<RunOn::Device>(1.e50, tileBox, 3, 2);

                    // divU constraint
                    ParallelFor(tileBox, [=] AMREX_GPU_DEVICE (int i, int j, int k) {
                        Real gp_dot_u = 0.0;
                        for (auto n = 0; n < AMREX_SPACEDIM; ++n) {
                            gp_dot_u += u(i,j,k,n) * gp0_arr(i,j,k,n);
                        }
                        
                        Real denom = S_cc_arr(i,j,k) - gp_dot_u;

                        if (denom > 0.0) {
                            spd(i,j,k,3) = 0.4*(1.0 - rho_min / scal_arr(i,j,k,Rho)) / denom;
                        }
                    });

                    dt_temp = tmp[mfi].min<RunOn::Device>(tileBox, 3);

                    dt_grid = amrex::min(dt_grid, dt_temp);                    

                    // An additional dS/dt timestep constraint originally
                    // used in nova
                    // solve the quadratic equation
                    // (rho - rho_min)/(rho dt) = S + (dt/2)*(dS/dt)
                    // which is equivalent to
                    // (rho/2)*dS/dt*dt^2 + rho*S*dt + (rho_min-rho) = 0
                    // which has solution dt = 2.0d0*c/(-b-sqrt(b**2-4.0d0*a*c))
                    ParallelFor(tileBox, [=] AMREX_GPU_DEVICE (int i, int j, int k) {
                        if (dSdt_arr(i,j,k) > 1.e-20) {
                            auto a = 0.5 * scal_arr(i,j,k,Rho) * dSdt_arr(i,j,k);
                            auto b = scal_arr(i,j,k,Rho) * S_cc_arr(i,j,k);
                            auto c = rho_min - scal_arr(i,j,k,Rho);
                            spd(i,j,k,4) = 0.4*2.0*c / (-b-std::sqrt(b*b-4.0*a*c));
                        }
                    });

                    dt_temp = tmp[mfi].min<RunOn::Device>(tileBox, 4);

                    dt_grid = amrex::min(dt_grid, dt_temp);
#else
                    Abort("EstDt: Spherical is not valid for DIM < 3");
#endif
                }
            }
            dt_lev = std::min(dt_lev, dt_grid);
            umax_lev = std::max(umax_lev, umax_grid);
        } //end openmp

        // find the smallest dt over all processors
        ParallelDescriptor::ReduceRealMin(dt_lev);

        // find the largest umax over all processors
        ParallelDescriptor::ReduceRealMax(umax_lev);

        // update umax over all levels
        umax = std::max(umax,umax_lev);

        if (maestro_verbose > 0) {
            Print() << "Call to estdt for level " << lev << " gives dt_lev = " << dt_lev << std::endl;
        }

        // update dt over all levels
        dt = std::min(dt,dt_lev);
    }     // end loop over levels

    if (maestro_verbose > 0) {
        Print() << "Minimum estdt over all levels = " << dt << std::endl;
    }

    if (dt < small_dt) {
        Abort("EstDt: dt < small_dt");
    }

    if (dt > max_dt) {
        if (maestro_verbose > 0) {
            Print() << "max_dt limits the new dt = " << max_dt << std::endl;
        }
        dt = max_dt;
    }

    if (fixed_dt != -1.0) {
        // fixed dt
        dt = fixed_dt;
        if (maestro_verbose > 0) {
            Print() << "Setting fixed dt = " << dt << std::endl;
        }
    }

    // set rel_eps in fortran module
    umax *= 1.e-8;
    rel_eps = umax;
<<<<<<< HEAD
=======
    set_rel_eps(&umax);
>>>>>>> 7cfdbe59
}

void
Maestro::FirstDt ()
{
    // timer for profiling
    BL_PROFILE_VAR("Maestro::FirstDt()", FirstDt);

    dt = 1.e20;

    // build dummy w0_force_cart and set equal to zero
    Vector<MultiFab> w0_force_cart_dummy(finest_level+1);
    for (int lev=0; lev<=finest_level; ++lev) {
        w0_force_cart_dummy[lev].define(grids[lev], dmap[lev], 3, 1);
        w0_force_cart_dummy[lev].setVal(0.);
    }

    // build a dummy umac and set equal to zero
    Vector<std::array< MultiFab, AMREX_SPACEDIM > > umac_dummy(finest_level+1);
    for (int lev=0; lev<=finest_level; ++lev) {
        umac_dummy[lev][0].define(convert(grids[lev],nodal_flag_x), dmap[lev], 1, 1);
        umac_dummy[lev][0].setVal(0.);
        umac_dummy[lev][1].define(convert(grids[lev],nodal_flag_y), dmap[lev], 1, 1);
        umac_dummy[lev][1].setVal(0.);
#if (AMREX_SPACEDIM == 3)
        umac_dummy[lev][2].define(convert(grids[lev],nodal_flag_z), dmap[lev], 1, 1);
        umac_dummy[lev][2].setVal(0.);
#endif
    }

    // build and compute vel_force
    Vector<MultiFab> vel_force(finest_level+1);
    for (int lev=0; lev<=finest_level; ++lev) {
        vel_force[lev].define(grids[lev], dmap[lev], AMREX_SPACEDIM, 1);
        // needed to avoid NaNs in filling corner ghost cells with 2 physical boundaries
        vel_force[lev].setVal(0.);
    }

    int do_add_utilde_force = 0;
    MakeVelForce(vel_force,umac_dummy,sold,rho0_old,grav_cell_old,
                 w0_force_cart_dummy,do_add_utilde_force);

#if (AMREX_SPACEDIM == 3)
    // build and initialize grad_p0 for spherical case
    Vector<MultiFab> gp0_cart(finest_level+1);
    for (int lev=0; lev<=finest_level; ++lev) {
        gp0_cart[lev].define(grids[lev], dmap[lev], AMREX_SPACEDIM, 1);
        gp0_cart[lev].setVal(0.);
    }
    BaseState<Real> gp0(base_geom.max_radial_level+1, base_geom.nr_fine+1);
    gp0.setVal(0.);

    // divU constraint
    if (use_divu_firstdt && spherical) {
        EstDt_Divu(gp0, p0_old, gamma1bar_old);
    }

    Put1dArrayOnCart(gp0, gp0_cart, 1, 1, bcs_f, 0);
#endif

    Vector<MultiFab> p0_cart(finest_level+1);
    Vector<MultiFab> gamma1bar_cart(finest_level+1);
    for (int lev=0; lev<=finest_level; ++lev) {
        p0_cart[lev].define(grids[lev], dmap[lev], 1, 1);
        gamma1bar_cart[lev].define(grids[lev], dmap[lev], 1, 1);
    }

    Put1dArrayOnCart(p0_old, p0_cart, 0, 0, bcs_f, 0);
    Put1dArrayOnCart(gamma1bar_old, gamma1bar_cart, 0,0, bcs_f, 0);

    Real umax = 0.;

    for (int lev = 0; lev <= finest_level; ++lev) {

        Real dt_lev = 1.e99;
        Real umax_lev = 0.;

        // create a MultiFab which will hold values for reduction 
        // over
        MultiFab tmp(grids[lev], dmap[lev], 1, 0);

        // Loop over boxes (make sure mfi takes a cell-centered multifab as an argument)
#ifdef _OPENMP
#pragma omp parallel reduction(min:dt_lev) reduction(max:umax_lev)
#endif
        {
            Real dt_grid = 1.e50;
            Real umax_grid = 0.;

            for (MFIter mfi(sold[lev], TilingIfNotGPU()); mfi.isValid(); ++mfi) {

                // Get the index space of the valid region
                const Box& tileBox = mfi.tilebox();
                const auto dx = geom[lev].CellSizeArray();

                const Array4<const Real> scal_arr = sold[lev].array(mfi);
                const Array4<const Real> u = uold[lev].array(mfi);
                const Array4<const Real> S_cc_arr = S_cc_old[lev].array(mfi);
                const Array4<const Real> p0_arr = p0_cart[lev].array(mfi);
                const Array4<const Real> gamma1bar_arr = gamma1bar_cart[lev].array(mfi);

                const Real eps = 1.e-8;
                const Real rho_min = 1.e-20;

                FArrayBox spd(tileBox);
                Elixir e_s = spd.elixir();

                const Array4<Real> spd_arr = spd.array();

                spd.setVal<RunOn::Device>(0.0, tileBox, 0, 1);

                ParallelFor(tileBox, [=] AMREX_GPU_DEVICE (int i, int j, int k) {
                    eos_t eos_state;

                    // compute the sound speed from rho and temp
                    eos_state.rho = scal_arr(i,j,k,Rho);
                    eos_state.T = scal_arr(i,j,k,Temp);
                    for (auto comp = 0; comp < NumSpec; ++comp) {
                        eos_state.xn[comp] = scal_arr(i,j,k,FirstSpec+comp) / scal_arr(i,j,k,Rho);
                    }

                    // dens, temp, and xmass are inputs
                    eos(eos_input_rt, eos_state);

                    spd_arr(i,j,k) = eos_state.cs;
                });

                Real ux = uold[lev][mfi].maxabs<RunOn::Device>(tileBox, 0);
                Real uy = uold[lev][mfi].maxabs<RunOn::Device>(tileBox, 1);
                Real uz = AMREX_SPACEDIM == 2 ? 0.1*uy : uold[lev][mfi].maxabs<RunOn::Device>(tileBox, 2);

                umax_grid = amrex::max(umax_grid, std::max(ux,std::max(uy,uz)));

                ux /= dx[0];
                Real spdx = spd.max<RunOn::Device>(tileBox, 0) / dx[0];
                Real pforcex = vel_force[lev][mfi].maxabs<RunOn::Device>(tileBox, 0);
                uy /= dx[1];
                Real spdy = spd.max<RunOn::Device>(tileBox, 0) / dx[1];
                Real pforcey = vel_force[lev][mfi].maxabs<RunOn::Device>(tileBox, 1);
                Real spdz = spdy * 0.1; // for 2d make sure this is < spdy
                uz /= AMREX_SPACEDIM == 2 ? dx[1] : dx[2];
#if (AMREX_SPACEDIM == 3)
                spdz = spd.max<RunOn::Device>(tileBox, 0) / dx[2];
                Real pforcez = vel_force[lev][mfi].maxabs<RunOn::Device>(tileBox, 2);
#endif

                // use advective constraint unless velocities are zero everywhere
                // in which case we use the sound speed
                if (ux != 0.0 || uy != 0.0 || uz != 0.0) {
                    dt_grid = amrex::min(dt_grid, cfl / std::max(ux,std::max(uy,uz)));
                } else if (spdx != 0.0 && spdy != 0.0 && spdz != 0.0) {
                    dt_grid = amrex::min(dt_grid, cfl / std::max(spdx,std::max(spdy,spdz)));
                }

                // sound speed constraint
                if (use_soundspeed_firstdt) {
                    Real dt_sound = 1.e99;
                    if (spdx == 0.0 && spdy == 0.0 && spdz == 0.0) {
                        dt_sound = 1.e99;
                    } else {
                        dt_sound = cfl / std::max(spdx,std::max(spdy,spdz));
                    }
                    dt_grid = amrex::min(dt_grid, dt_sound);
                }

                // force constraints
                if (pforcex > eps) dt_grid = amrex::min(dt_grid, std::sqrt(2.0 * dx[0] / pforcex));
                if (pforcey > eps) dt_grid = amrex::min(dt_grid, std::sqrt(2.0 * dx[1] / pforcey));
#if (AMREX_SPACEDIM == 3)
                if (pforcez > eps) dt_grid = amrex::min(dt_grid, std::sqrt(2.0 * dx[2] / pforcez));
#endif

                // divU constraint
                if (use_divu_firstdt) {
                    Real dt_divu = 1.e99;

                    const Array4<Real> tmp_arr = tmp.array(mfi);
                    tmp[mfi].setVal<RunOn::Device>(1.e50, tileBox, 0, 1);

                    if (!spherical) {
                        const auto nr_lev = base_geom.nr(lev);

                        ParallelFor(tileBox, [=] AMREX_GPU_DEVICE (int i, int j, int k) {
                            Real gradp0 = 0.0;
#if (AMREX_SPACEDIM == 2)
                            if (j == 0) {
                                gradp0 = (p0_arr(i,j+1,k) - p0_arr(i,j,k)) / dx[1];
                            } else if (j == nr_lev-1) {
                                gradp0 = (p0_arr(i,j,k) - p0_arr(i,j-1,k)) / dx[1];
                            } else {
                                gradp0 = 0.5*(p0_arr(i,j+1,k) - p0_arr(i,j-1,k)) / dx[1];
                            }
#else 
                            if (k == 0) {
                                gradp0 = (p0_arr(i,j,k+1) - p0_arr(i,j,k)) / dx[2];
                            } else if (k == nr_lev-1) {
                                gradp0 = (p0_arr(i,j,k) - p0_arr(i,j,k-1)) / dx[2];
                            } else {
                                gradp0 = 0.5*(p0_arr(i,j,k+1) - p0_arr(i,j,k-1)) / dx[2];
                            }
#endif                        

                            Real denom = S_cc_arr(i,j,k) - u(i,j,k,AMREX_SPACEDIM-1) * gradp0 / (gamma1bar_arr(i,j,k) * p0_arr(i,j,k));

                            if (denom > 0.0) {
                                tmp_arr(i,j,k) = 0.4 * (1.0 - rho_min / scal_arr(i,j,k,Rho)) / denom;
                            }
                        });

                        dt_divu = tmp[mfi].min<RunOn::Device>(tileBox, 0);
                    } else {
#if (AMREX_SPACEDIM == 3)
                        const Array4<const Real> gp0_arr = gp0_cart[lev].array(mfi);

                        ParallelFor(tileBox, [=] AMREX_GPU_DEVICE (int i, int j, int k) {
                            Real gp_dot_u = 0.0;

                            for (auto n = 0; n < AMREX_SPACEDIM; ++n) {
                                gp_dot_u += gp0_arr(i,j,k,n) * u(i,j,k,n);
                            }

                            Real denom = S_cc_arr(i,j,k) - gp_dot_u;

                            if (denom > 0.0 && scal_arr(i,j,k,Rho) > 0.0) {
                                if (rho_min / scal_arr(i,j,k,Rho) < 1.0) 
                                tmp_arr(i,j,k) = 0.4 * (1.0 - rho_min / scal_arr(i,j,k,Rho)) / denom;
                            }
                        });
                        dt_divu = tmp[mfi].min<RunOn::Device>(tileBox, 0);
#endif
                    }
                    dt_grid = amrex::min(dt_grid, dt_divu);
                }
            }
            dt_lev = std::min(dt_lev, dt_grid);
            umax_lev = std::max(umax_lev,umax_grid);
        } //end openmp

        // find the smallest dt over all processors
        ParallelDescriptor::ReduceRealMin(dt_lev);

        // find the largest umax over all processors
        ParallelDescriptor::ReduceRealMax(umax_lev);

        // update umax over all levels
        umax = std::max(umax,umax_lev);

        if (maestro_verbose > 0) {
            Print() << "Call to firstdt for level " << lev << " gives dt_lev = " << dt_lev << std::endl;
        }

        // multiply by init_shrink
        dt_lev *= init_shrink;

        if (maestro_verbose > 0) {
            Print() << "Multiplying dt_lev by init_shrink; dt_lev = " << dt_lev << std::endl;
        }

        // update dt over all levels
        dt = std::min(dt,dt_lev);

    }     // end loop over levels

    if (maestro_verbose > 0) {
        Print() << "Minimum firstdt over all levels = " << dt << std::endl;
    }

    if (dt < small_dt) {
        Abort("FirstDt: dt < small_dt");
    }

    if (dt > max_dt) {
        if (maestro_verbose > 0) {
            Print() << "max_dt limits the new dt = " << max_dt << std::endl;
        }
        dt = max_dt;
    }

    if (fixed_dt != -1.0) {
        // fixed dt
        dt = fixed_dt;
        if (maestro_verbose > 0) {
            Print() << "Setting fixed dt = " << dt << std::endl;
        }
    }

    // set rel_eps in fortran module
    umax *= 1.e-8;
    rel_eps = umax;
<<<<<<< HEAD
=======
    set_rel_eps(&umax);
>>>>>>> 7cfdbe59
}


void
Maestro::EstDt_Divu(BaseState<Real>& gp0, const BaseState<Real>& p0, 
                    const BaseState<Real>& gamma1bar)
{
    auto gp0_arr = gp0.array();
    const auto p0_arr = p0.const_array();
    const auto gamma1bar_arr = gamma1bar.const_array();
    const auto& r_cc_loc = base_geom.r_cc_loc;

    // spherical divU constraint
    if (use_exact_base_state) {
<<<<<<< HEAD
        ParallelFor(base_geom.nr_fine-2, [=] AMREX_GPU_DEVICE (int i) {
=======
        AMREX_PARALLEL_FOR_1D(base_geom.nr_fine-2, i, {
>>>>>>> 7cfdbe59
            int r = i + 1;

            Real gamma1bar_p_avg = 0.5 * (gamma1bar_arr(0,r)*p0_arr(0,r) + gamma1bar_arr(0,r-1)*p0_arr(0,r-1));

            gp0_arr(0,r) = (p0_arr(0,r) - p0_arr(0,r-1)) / (r_cc_loc(0,r) - r_cc_loc(0,r-1))  / gamma1bar_p_avg;
        });
    } else {
        const auto dr0 = base_geom.dr(0);
<<<<<<< HEAD
        ParallelFor(base_geom.nr_fine-2, [=] AMREX_GPU_DEVICE (int i) {
=======
        AMREX_PARALLEL_FOR_1D(base_geom.nr_fine-2, i, {
>>>>>>> 7cfdbe59
            int r = i + 1;

            Real gamma1bar_p_avg = 0.5 * (gamma1bar_arr(0,r)*p0_arr(0,r) + gamma1bar_arr(0,r-1)*p0_arr(0,r-1));

            gp0_arr(0,r) = (p0_arr(0,r) - p0_arr(0,r-1)) / dr0 / gamma1bar_p_avg;
        });
    }
    Gpu::synchronize();

    gp0_arr(0,base_geom.nr_fine) = gp0_arr(0,base_geom.nr_fine-1);
    gp0_arr(0,0) = gp0_arr(0,1);
}<|MERGE_RESOLUTION|>--- conflicted
+++ resolved
@@ -40,10 +40,7 @@
     // face-centered
     Vector<std::array< MultiFab, AMREX_SPACEDIM > > w0mac(finest_level+1);
 
-<<<<<<< HEAD
-=======
-#if (AMREX_SPACEDIM == 3)
->>>>>>> 7cfdbe59
+#if (AMREX_SPACEDIM == 3)
     if (spherical) {
         // initialize
         for (int lev=0; lev<=finest_level; ++lev) {
@@ -386,10 +383,6 @@
     // set rel_eps in fortran module
     umax *= 1.e-8;
     rel_eps = umax;
-<<<<<<< HEAD
-=======
-    set_rel_eps(&umax);
->>>>>>> 7cfdbe59
 }
 
 void
@@ -679,10 +672,6 @@
     // set rel_eps in fortran module
     umax *= 1.e-8;
     rel_eps = umax;
-<<<<<<< HEAD
-=======
-    set_rel_eps(&umax);
->>>>>>> 7cfdbe59
 }
 
 
@@ -697,11 +686,7 @@
 
     // spherical divU constraint
     if (use_exact_base_state) {
-<<<<<<< HEAD
         ParallelFor(base_geom.nr_fine-2, [=] AMREX_GPU_DEVICE (int i) {
-=======
-        AMREX_PARALLEL_FOR_1D(base_geom.nr_fine-2, i, {
->>>>>>> 7cfdbe59
             int r = i + 1;
 
             Real gamma1bar_p_avg = 0.5 * (gamma1bar_arr(0,r)*p0_arr(0,r) + gamma1bar_arr(0,r-1)*p0_arr(0,r-1));
@@ -710,11 +695,7 @@
         });
     } else {
         const auto dr0 = base_geom.dr(0);
-<<<<<<< HEAD
         ParallelFor(base_geom.nr_fine-2, [=] AMREX_GPU_DEVICE (int i) {
-=======
-        AMREX_PARALLEL_FOR_1D(base_geom.nr_fine-2, i, {
->>>>>>> 7cfdbe59
             int r = i + 1;
 
             Real gamma1bar_p_avg = 0.5 * (gamma1bar_arr(0,r)*p0_arr(0,r) + gamma1bar_arr(0,r-1)*p0_arr(0,r-1));
