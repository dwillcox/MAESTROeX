--- conflicted
+++ resolved
@@ -20,7 +20,7 @@
     // turn on GPU
     if (not_launched) Gpu::setLaunchRegion(true);
 #endif
-    
+
     dt = 1.e20;
 
     // allocate a dummy w0_force and set equal to zero
@@ -98,17 +98,17 @@
     std::fill(gp0.begin(),gp0.end(), 0.);
 
     // divU constraint
-    estdt_divu(gp0.dataPtr(), p0_old.dataPtr(), gamma1bar_old.dataPtr(), 
+    estdt_divu(gp0.dataPtr(), p0_old.dataPtr(), gamma1bar_old.dataPtr(),
 	       r_cc_loc.dataPtr(), r_edge_loc.dataPtr());
 
     Put1dArrayOnCart (gp0,gp0_cart,1,1,bcs_f,0);
 #endif
-    
+
     Real umax = 0.;
 
     Real dt_lev = 1.e99;
     Real umax_lev = 0.;
-	
+
     for (int lev = 0; lev <= finest_level; ++lev) {
 
         // get references to the MultiFabs at level lev
@@ -129,7 +129,7 @@
 #pragma omp parallel reduction(min:dt_lev) reduction(max:umax_lev)
 #endif
 	{
-	    
+
         Real dt_grid = 1.e99;
 	Real umax_grid = 0.;
 
@@ -175,18 +175,18 @@
 			   BL_TO_FORTRAN_ANYD(w0macy_mf[mfi]),
 			   BL_TO_FORTRAN_ANYD(w0macz_mf[mfi]),
 			   BL_TO_FORTRAN_ANYD(gp0_cart_mf[mfi]));
-		
+
 #else
                 Abort("EstDt: Spherical is not valid for DIM < 3");
 #endif
             }
         }
-	
+
 	dt_lev = std::min(dt_lev,dt_grid);
 	umax_lev = std::max(umax_lev,umax_grid);
-	    
+
 	} //end openmp
-	
+
         // find the smallest dt over all processors
         ParallelDescriptor::ReduceRealMin(dt_lev);
 
@@ -284,8 +284,6 @@
     MakeVelForce(vel_force,umac_dummy,sold,rho0_old,grav_cell_old,
                  w0_force_dummy,w0_force_cart_dummy,do_add_utilde_force);
 
-<<<<<<< HEAD
-=======
 #if (AMREX_SPACEDIM == 3)
     // build and initialize grad_p0 for spherical case
     Vector<MultiFab> gp0_cart(finest_level+1);
@@ -299,14 +297,13 @@
 
     // divU constraint
     if (use_divu_firstdt) {
-	estdt_divu(gp0.dataPtr(), p0_old.dataPtr(), gamma1bar_old.dataPtr(), 
+	estdt_divu(gp0.dataPtr(), p0_old.dataPtr(), gamma1bar_old.dataPtr(),
 		   r_cc_loc.dataPtr(), r_edge_loc.dataPtr());
     }
 
     Put1dArrayOnCart (gp0,gp0_cart,1,1,bcs_f,0);
 #endif
-    
->>>>>>> 3b8c7834
+
     Real umax = 0.;
 
     for (int lev = 0; lev <= finest_level; ++lev) {
@@ -318,18 +315,10 @@
         const MultiFab& sold_mf = sold[lev];
         const MultiFab& vel_force_mf = vel_force[lev];
         const MultiFab& S_cc_old_mf = S_cc_old[lev];
-<<<<<<< HEAD
-        const MultiFab& cc_to_r = cell_cc_to_r[lev];
-// #if (AMREX_SPACEDIM == 3)
-// 	MultiFab& grad_p0_mf = grad_p0[lev];
-// #endif
-
-=======
 #if (AMREX_SPACEDIM == 3)
 	const MultiFab& gp0_cart_mf = gp0_cart[lev];
 #endif
-	
->>>>>>> 3b8c7834
+
         // Loop over boxes (make sure mfi takes a cell-centered multifab as an argument)
 #ifdef _OPENMP
 #pragma omp parallel reduction(min:dt_lev) reduction(max:umax_lev)
@@ -360,20 +349,7 @@
                         gamma1bar_old.dataPtr());
             } else {
 #if (AMREX_SPACEDIM == 3)
-<<<<<<< HEAD
-                firstdt_sphr(&dt_grid,&umax_grid,
-                             ARLIM_3D(tileBox.loVect()), ARLIM_3D(tileBox.hiVect()),
-                             ZFILL(dx),
-                             BL_TO_FORTRAN_FAB(sold_mf[mfi]),
-                             BL_TO_FORTRAN_FAB(uold_mf[mfi]),
-                             BL_TO_FORTRAN_FAB(vel_force_mf[mfi]),
-                             BL_TO_FORTRAN_3D(S_cc_old_mf[mfi]),
-                             p0_old.dataPtr(),
-                             gamma1bar_old.dataPtr(),
-                             r_cc_loc.dataPtr(), r_edge_loc.dataPtr(),
-                             BL_TO_FORTRAN_3D(cc_to_r[mfi]));
-=======
-		
+
 #pragma gpu box(tileBox)
                 firstdt_sphr(AMREX_MFITER_REDUCE_MIN(&dt_grid),
 			     AMREX_MFITER_REDUCE_MAX(&umax_grid),
@@ -384,7 +360,6 @@
                              BL_TO_FORTRAN_ANYD(vel_force_mf[mfi]), vel_force_mf[mfi].nCompPtr(),
                              BL_TO_FORTRAN_ANYD(S_cc_old_mf[mfi]),
 			     BL_TO_FORTRAN_ANYD(gp0_cart_mf[mfi]));
->>>>>>> 3b8c7834
 #else
                 Abort("FirstDt: Spherical is not valid for DIM < 3");
 #endif
@@ -449,9 +424,5 @@
 
     // set rel_eps in fortran module
     umax *= 1.e-8;
-<<<<<<< HEAD
     set_rel_eps(&umax);
-=======
-    set_rel_eps(&umax);    
->>>>>>> 3b8c7834
 }