--- conflicted
+++ resolved
@@ -15,10 +15,6 @@
     const Real strt_total = ParallelDescriptor::second();
     
     BaseState<Real> rho0_temp(base_geom.max_radial_level+1, base_geom.nr_fine);
-<<<<<<< HEAD
-    auto rho0_temp_arr = rho0_temp.array();
-=======
->>>>>>> 7cfdbe59
 
     if (!spherical) {
         base_geom.finest_radial_level = finest_level;
@@ -72,11 +68,6 @@
     if (!spherical) {
         TagArray();
     }
-<<<<<<< HEAD
-=======
-    init_multilevel(tag_array.dataPtr(),&finest_level);
-    // InitMultilevel(finest_level);
->>>>>>> 7cfdbe59
     BaseState<int> tag_array_b(tag_array, base_geom.max_radial_level+1, base_geom.nr_fine);
     base_geom.InitMultiLevel(finest_level, tag_array_b.array());
 
@@ -380,13 +371,8 @@
 
     // copy the coarsest level of the real arrays into the
     // temp arrays
-<<<<<<< HEAD
     ParallelFor(nrf,
     [=] AMREX_GPU_DEVICE (int r) {
-=======
-    AMREX_PARALLEL_FOR_1D(nrf, r,
-    {
->>>>>>> 7cfdbe59
         state_temp(0,r) = base(0,r);
     });
     Gpu::synchronize();
@@ -395,13 +381,8 @@
     for (auto n = 1; n < max_lev; ++n) {
         if (is_edge) {
             const auto nrn = base_geom.nr(n) + 1;
-<<<<<<< HEAD
             ParallelFor(nrn,
             [=] AMREX_GPU_DEVICE (int r) {
-=======
-            AMREX_PARALLEL_FOR_1D(nrn, r,
-            {
->>>>>>> 7cfdbe59
                 if (r % 2 == 0) {
                     state_temp(n,r) = state_temp(n-1,r/2);
                 } else {
@@ -410,13 +391,8 @@
             });
         } else {
             const auto nrn = base_geom.nr(n);
-<<<<<<< HEAD
             ParallelFor(nrn,
             [=] AMREX_GPU_DEVICE (int r) {
-=======
-            AMREX_PARALLEL_FOR_1D(nrn, r,
-            {
->>>>>>> 7cfdbe59
                 if (r == 0 || r == nrn-1) {
                     state_temp(n,r) = state_temp(n-1,r/2);
                 } else {
@@ -436,13 +412,8 @@
         for (auto i = 1; i <= base_geom.numdisjointchunks(n); ++i) {
             const auto lo = base_geom.r_start_coord(n,i);
             const auto hi = is_edge ? base_geom.r_end_coord(n,i)+1 : base_geom.r_end_coord(n,i);
-<<<<<<< HEAD
             ParallelFor(hi-lo+1,
             [=] AMREX_GPU_DEVICE (int k) {
-=======
-            AMREX_PARALLEL_FOR_1D(hi-lo+1, k,
-            {
->>>>>>> 7cfdbe59
                 int r = k + lo;
                 state_temp(n,r) = base(n,r);
             });
