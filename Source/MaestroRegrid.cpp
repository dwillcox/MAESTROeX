--- conflicted
+++ resolved
@@ -69,14 +69,10 @@
     if (!spherical) {
         TagArray();
     }
-<<<<<<< HEAD
-    InitMultilevel();
-=======
     init_multilevel(tag_array.dataPtr(),&finest_level);
     // InitMultilevel(finest_level);
     BaseState<int> tag_array_b(tag_array, base_geom.max_radial_level+1, base_geom.nr_fine);
     base_geom.InitMultiLevel(finest_level, tag_array_b.array());
->>>>>>> 2a69452f
 
     if (spherical) {
         MakeNormal();
@@ -363,83 +359,6 @@
     flux_reg_s[lev].reset(nullptr);
 }
 
-<<<<<<< HEAD
-=======
-
-void
-Maestro::RegridBaseState(RealVector& base_vec, const bool is_edge)
-{
-    // timer for profiling
-    BL_PROFILE_VAR("Maestro::RegridBaseState()", RegridBaseState);
-
-    const int max_lev = base_geom.max_radial_level + 1;
-
-    const int nrf = is_edge ? base_geom.nr_fine+1 : base_geom.nr_fine;
-    RealVector state_temp_vec(max_lev*nrf);
-
-    Real * AMREX_RESTRICT base = base_vec.dataPtr();
-    Real * AMREX_RESTRICT state_temp = state_temp_vec.dataPtr();
-
-    //copy the coarsest level of the real arrays into the
-    // temp arrays
-    AMREX_PARALLEL_FOR_1D(nrf, r,
-    {
-        state_temp[max_lev*r] = base[max_lev*r];
-    });
-    Gpu::synchronize();
-
-    // piecewise linear interpolation to fill the cc temp arrays
-    for (auto n = 1; n < max_lev; ++n) {
-        if (is_edge) {
-            const auto nrn = base_geom.nr(n) + 1;
-            AMREX_PARALLEL_FOR_1D(nrn, r,
-            {
-                if (r % 2 == 0) {
-                    state_temp[n+max_lev*r] = state_temp[n-1+max_lev*r/2];
-                } else {
-                    state_temp[n+max_lev*r] = 0.5 * (state_temp[n-1+max_lev*r/2] + 0.25 * state_temp[n-1+max_lev*(r/2+1)]);
-                }
-            });
-        } else {
-            const auto nrn = base_geom.nr(n);
-            AMREX_PARALLEL_FOR_1D(nrn, r,
-            {
-                if (r == 0 || r == nrn-1) {
-                    state_temp[n+max_lev*r] = state_temp[n-1+max_lev*(r/2)];
-                } else {
-                    if (r % 2 == 0) {
-                        state_temp[n+max_lev*r] = 0.75 * state_temp[n-1+max_lev*(r/2)] + 0.25 * state_temp[n-1+max_lev*(r/2-1)];
-                    } else {
-                        state_temp[n+max_lev*r] = 0.75 * state_temp[n-1+max_lev*(r/2)] + 0.25 * state_temp[n-1+max_lev*(r/2+1)];
-                    }
-                }
-            });
-        }
-        Gpu::synchronize();
-    }
-
-    // copy valid data into temp
-    for (auto n = 1; n < max_lev; ++n) {
-        for (auto i = 1; i <= base_geom.numdisjointchunks(n); ++i) {
-            const auto lo = base_geom.r_start_coord(n,i);
-            const auto hi = is_edge ? base_geom.r_end_coord(n,i)+1 : base_geom.r_end_coord(n,i);
-            AMREX_PARALLEL_FOR_1D(hi-lo+1, k,
-            {
-                int r = k + lo;
-                state_temp[n+max_lev*r] = base[n+max_lev*r];
-            });
-            Gpu::synchronize();
-        }
-    }
-
-    // copy temp array back into the real thing
-    AMREX_PARALLEL_FOR_1D(max_lev*nrf, r, {
-        base[r] = state_temp[r];
-    });
-    Gpu::synchronize();
-}
-
->>>>>>> 2a69452f
 void
 Maestro::RegridBaseState(BaseState<Real>& base_s, const bool is_edge)
 {
@@ -506,9 +425,5 @@
     }
 
     // copy temp array back into the real thing
-<<<<<<< HEAD
-    base.copy(state_temp);
-=======
     base_s.copy(state_temp_s);
->>>>>>> 2a69452f
 }