--- conflicted
+++ resolved
@@ -74,13 +74,9 @@
         TagArray();
     }
     init_multilevel(tag_array.dataPtr(),&finest_level);
-<<<<<<< HEAD
-    InitMultilevel(finest_level);
-=======
     // InitMultilevel(finest_level);
     BaseState<int> tag_array_b(tag_array, base_geom.max_radial_level+1, base_geom.nr_fine);
     base_geom.InitMultiLevel(finest_level, tag_array_b.array());
->>>>>>> b765b468
 
     if (spherical == 1) {
         MakeNormal();
@@ -377,15 +373,9 @@
     // timer for profiling
     BL_PROFILE_VAR("Maestro::RegridBaseState()", RegridBaseState);
 
-<<<<<<< HEAD
-    const int max_lev = max_radial_level + 1;
-
-    const int nrf = is_edge ? nr_fine+1 : nr_fine;
-=======
     const int max_lev = base_geom.max_radial_level + 1;
 
     const int nrf = is_edge ? base_geom.nr_fine+1 : base_geom.nr_fine;
->>>>>>> b765b468
     RealVector state_temp_vec(max_lev*nrf);
 
     Real * AMREX_RESTRICT base = base_vec.dataPtr();
@@ -401,11 +391,7 @@
     // piecewise linear interpolation to fill the cc temp arrays
     for (auto n = 1; n < max_lev; ++n) {
         if (is_edge) {
-<<<<<<< HEAD
-            const auto nrn = nr.array()(n) + 1;
-=======
             const auto nrn = base_geom.nr(n) + 1;
->>>>>>> b765b468
             AMREX_PARALLEL_FOR_1D(nrn, r,
             {
                 if (r % 2 == 0) {
@@ -415,11 +401,7 @@
                 }
             });
         } else {
-<<<<<<< HEAD
-            const auto nrn = nr.array()(n);
-=======
             const auto nrn = base_geom.nr(n);
->>>>>>> b765b468
             AMREX_PARALLEL_FOR_1D(nrn, r,
             {
                 if (r == 0 || r == nrn-1) {
@@ -437,15 +419,9 @@
 
     // copy valid data into temp
     for (auto n = 1; n < max_lev; ++n) {
-<<<<<<< HEAD
-        for (auto i = 1; i <= numdisjointchunks.array()(n); ++i) {
-            const auto lo = r_start_coord.array()(n,i);
-            const auto hi = is_edge ? r_end_coord.array()(n,i)+1 : r_end_coord.array()(n,i);
-=======
         for (auto i = 1; i <= base_geom.numdisjointchunks(n); ++i) {
             const auto lo = base_geom.r_start_coord(n,i);
             const auto hi = is_edge ? base_geom.r_end_coord(n,i)+1 : base_geom.r_end_coord(n,i);
->>>>>>> b765b468
             AMREX_PARALLEL_FOR_1D(hi-lo+1, k,
             {
                 int r = k + lo;
