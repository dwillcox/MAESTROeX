--- conflicted
+++ resolved
@@ -7,61 +7,6 @@
 void
 Maestro::Regrid ()
 {
-<<<<<<< HEAD
-=======
-    // timer for profiling
-    BL_PROFILE_VAR("Maestro::Regrid()",Regrid);
-
-    // wallclock time
-    const Real strt_total = ParallelDescriptor::second();
-
-    Vector<Real> rho0_temp ( (max_radial_level+1)*nr_fine );
-    rho0_temp.shrink_to_fit();
-
-    if (spherical == 0) {
-        finest_radial_level = finest_level;
-
-        // look at MAESTRO/Source/varden.f90:750-1060
-	// Regrid psi, etarho_cc, etarho_ec, and w0.
-	// We do not regrid these in spherical since the base state array only
-	// contains 1 level of refinement.
-	// We do not regrid these if evolve_base_state=F since they are
-	// identically zero, set this way in initialize.
-        if (evolve_base_state) {
-
-	    // We must regrid psi, etarho_cc, etarho_ec, and w0
-	    // before we call init_multilevel or else we lose
-	    // track of where the old valid data was
-
-            // FIXME: may need if statement for irregularly-spaced base states
-
-	    regrid_base_state_cc(psi.dataPtr());
-	    regrid_base_state_cc(etarho_cc.dataPtr());
-	    regrid_base_state_edge(etarho_ec.dataPtr());
-	    regrid_base_state_edge(w0.dataPtr());
-
-        } else {
-	    // evolve_base_state == F and spherical == 0
-
-	    // Here we want to fill in the rho0 array so there is
-	    // valid data in any new grid locations that are created
-	    // during the regrid.
-	    for (int i=0; i<rho0_old.size(); ++i) {
-		rho0_temp[i] = rho0_old[i];
-	    }
-
-	    // We will copy rho0_temp back into the rho0 array after we regrid.
-	    regrid_base_state_cc(rho0_temp.dataPtr());
-
-        }
-
-	// regardless of evolve_base_state, if new grids were
-	// created, we need to initialize tempbar_init there, in
-	// case drive_initial_convection = T
-	regrid_base_state_cc(tempbar_init.dataPtr());
-    }
->>>>>>> fbb12db9
-
 	// timer for profiling
 	BL_PROFILE_VAR("Maestro::Regrid()",Regrid);
 
@@ -113,20 +58,6 @@
 		// created, we need to initialize tempbar_init there, in
 		// case drive_initial_convection = T
 		regrid_base_state_cc(tempbar_init.dataPtr());
-
-<<<<<<< HEAD
-=======
-    // Redefine numdisjointchunks, r_start_coord, r_end_coord
-    if (spherical == 0) {
-	TagArray();
-    }
-    init_multilevel(tag_array.dataPtr(),&finest_level);
-
-    if (spherical == 1) {
-        MakeNormal();
-	if (use_exact_base_state) {
-	    Abort("MaestroRegrid.cpp: need to fill cell_cc_to_r for spherical & exact_base_state");
->>>>>>> fbb12db9
 	}
 
 	// regrid could add newly refine levels (if finest_level < max_level)
@@ -137,8 +68,6 @@
 	if (spherical == 0) {
 		TagArray();
     }
-
-<<<<<<< HEAD
 	init_multilevel(tag_array.dataPtr(),&finest_level);
 
 	if (spherical == 1) {
@@ -156,40 +85,6 @@
 			rho0_old[i] = rho0_temp[i];
 		}
 	}
-=======
-    if (evolve_base_state) {
-        // force rho0 to be the average of rho
-        Average(sold,rho0_old,Rho);
-    } else {
-	for (int i=0; i<rho0_old.size(); ++i) {
-	    rho0_old[i] = rho0_temp[i];
-	}
-    }
-
-    // compute cutoff coordinates
-    compute_cutoff_coords(rho0_old.dataPtr());
-
-    // make gravity
-    make_grav_cell(grav_cell_old.dataPtr(),
-                   rho0_old.dataPtr(),
-                   r_cc_loc.dataPtr(),
-                   r_edge_loc.dataPtr());
-
-    // enforce HSE
-    enforce_HSE(rho0_old.dataPtr(),
-                p0_old.dataPtr(),
-                grav_cell_old.dataPtr(),
-                r_cc_loc.dataPtr(),
-                r_edge_loc.dataPtr());
-
-    if (use_tfromp) {
-        // compute full state T = T(rho,p0,X)
-        TfromRhoP(sold,p0_old,0);
-    } else {
-        // compute full state T = T(rho,h,X)
-        TfromRhoH(sold,p0_old);
-    }
->>>>>>> fbb12db9
 
 	// compute cutoff coordinates
 	compute_cutoff_coords(rho0_old.dataPtr());
@@ -247,23 +142,6 @@
 void
 Maestro::TagArray ()
 {
-<<<<<<< HEAD
-=======
-    // this routine is not required for spherical
-    if (spherical == 1) {
-        return;
-    }
-
-    // timer for profiling
-    BL_PROFILE_VAR("Maestro::TagArray()",TagArray);
-
-    const int clearval = TagBox::CLEAR;
-    const int   tagval = TagBox::SET;
-
-    for (int lev=1; lev<=max_radial_level; ++lev) {
-
-	const MultiFab& state = sold[lev];
->>>>>>> fbb12db9
 
 	// this routine is not required for spherical
 	if (spherical == 1) {
@@ -296,19 +174,6 @@
 		}
 	}
 	ParallelDescriptor::ReduceIntMax(tag_array.dataPtr(),(max_radial_level+1)*nr_fine);
-
-<<<<<<< HEAD
-=======
-                // re-compute tag_array since the actual grid structure changed due to buffering
-                // this is required in order to compute numdisjointchunks, r_start_coord, r_end_coord
-                retag_array(&tagval, &clearval,
-                            ARLIM_3D(validBox.loVect()), ARLIM_3D(validBox.hiVect()),
-                            &lev, tag_array.dataPtr());
-            }
-        }
-    }
-    ParallelDescriptor::ReduceIntMax(tag_array.dataPtr(),(max_radial_level+1)*nr_fine);
->>>>>>> fbb12db9
 }
 
 // tag all cells for refinement
@@ -322,21 +187,10 @@
 	// reset the tag_array (marks radii for planar tagging)
 	std::fill(tag_array.begin(), tag_array.end(), 0);
 
-<<<<<<< HEAD
 	// convert temperature to perturbation values
 	if (use_tpert_in_tagging) {
 		PutInPertForm(lev,sold,tempbar,Temp,Temp,bcs_s,true);
 	}
-=======
-    // convert temperature to perturbation values
-    if (use_tpert_in_tagging) {
-	PutInPertForm(lev,sold,tempbar,Temp,Temp,bcs_s,true);
-    }
-
-    const int clearval = TagBox::CLEAR;
-    const int   tagval = TagBox::SET;
->>>>>>> fbb12db9
-
 	const int clearval = TagBox::CLEAR;
 	const int tagval = TagBox::SET;
 
@@ -344,7 +198,6 @@
 
 	const MultiFab& state = sold[lev];
 
-<<<<<<< HEAD
 #ifdef _OPENMP
 #pragma omp parallel
 #endif
@@ -427,92 +280,6 @@
 	if (use_tpert_in_tagging) {
 		PutInPertForm(lev,sold,tempbar,Temp,Temp,bcs_s,false);
 	}
-=======
-    const MultiFab& state = sold[lev];
-
-#ifdef _OPENMP
-#pragma omp parallel
-#endif
-    {
-        Vector<int>  itags;
-
-        for (MFIter mfi(state, true); mfi.isValid(); ++mfi) {
-
-            const Box& tilebox  = mfi.tilebox();
-
-            TagBox&     tagfab  = tags[mfi];
-
-            // We cannot pass tagfab to Fortran becuase it is BaseFab<char>.
-            // So we are going to get a temporary integer array.
-            // set itags initially to 'untagged' everywhere
-            // we define itags over the tilebox region
-            tagfab.get_itags(itags, tilebox);
-
-            // data pointer and index space
-            int*        tptr    = itags.dataPtr();
-            const int*  tlo     = tilebox.loVect();
-            const int*  thi     = tilebox.hiVect();
-
-            // tag cells for refinement
-	    // for planar problems, we keep track of when a cell at a particular
-            // latitude is tagged using tag_array
-            state_error(tptr,  ARLIM_3D(tlo), ARLIM_3D(thi),
-                        BL_TO_FORTRAN_3D(state[mfi]),
-                        &tagval, &clearval,
-                        ARLIM_3D(tilebox.loVect()), ARLIM_3D(tilebox.hiVect()),
-                        ZFILL(dx), &time,
-			&lev, tag_array.dataPtr());
-
-	    //
-            // Now update the tags in the TagBox in the tilebox region
-            // to be equal to itags
-            //
-            tagfab.tags_and_untags(itags, tilebox);
-        }
-
-        // for planar refinement, we need to gather tagged entries in arrays
-        // from all processors and then re-tag tileboxes across each tagged
-        // height
-        if (spherical == 0) {
-            ParallelDescriptor::ReduceIntMax(tag_array.dataPtr(),(max_radial_level+1)*nr_fine);
-
-	    for (MFIter mfi(state, true); mfi.isValid(); ++mfi) {
-
-                const Box& tilebox  = mfi.tilebox();
-
-                TagBox&     tagfab  = tags[mfi];
-
-                // We cannot pass tagfab to Fortran becuase it is BaseFab<char>.
-                // So we are going to get a temporary integer array.
-                // set itags initially to 'untagged' everywhere
-                // we define itags over the tilebox region
-                tagfab.get_itags(itags, tilebox);
-
-                // data pointer and index space
-                int*        tptr    = itags.dataPtr();
-                const int*  tlo     = tilebox.loVect();
-                const int*  thi     = tilebox.hiVect();
-
-                // tag all cells at a given height if any cells at that height were tagged
-                tag_boxes(tptr, ARLIM_3D(tlo), ARLIM_3D(thi),
-                          &tagval, &clearval,
-                          ARLIM_3D(tilebox.loVect()), ARLIM_3D(tilebox.hiVect()),
-                          ZFILL(dx), &time, &lev, tag_array.dataPtr());
-
-                //
-                // Now update the tags in the TagBox in the tilebox region
-                // to be equal to itags
-                //
-                tagfab.tags_and_untags(itags, tilebox);
-            }
-	}
-    }
-
-    // convert back to full temperature states
-    if (use_tpert_in_tagging) {
-        PutInPertForm(lev,sold,tempbar,Temp,Temp,bcs_s,false);
-    }
->>>>>>> fbb12db9
 }
 
 // within a call to AmrCore::regrid, this function fills in data at a level
@@ -522,7 +289,6 @@
 Maestro::RemakeLevel (int lev, Real time, const BoxArray& ba,
                       const DistributionMapping& dm)
 {
-<<<<<<< HEAD
 	// timer for profiling
 	BL_PROFILE_VAR("Maestro::RemakeLevel()",RemakeLevel);
 
@@ -578,63 +344,6 @@
 	if (lev > 0 && do_reflux) {
 		flux_reg_s[lev].reset(new FluxRegister(ba, dm, refRatio(lev-1), lev, Nscal));
 	}
-=======
-    // timer for profiling
-    BL_PROFILE_VAR("Maestro::RemakeLevel()",RemakeLevel);
-
-    const int ng_s = snew[lev].nGrow();
-    const int ng_u = unew[lev].nGrow();
-    const int ng_S = S_cc_new[lev].nGrow();
-    const int ng_g = gpi[lev].nGrow();
-    const int ng_d = dSdt[lev].nGrow();
-    const int ng_r = rhcc_for_nodalproj[lev].nGrow();
-    const int ng_p = pi[lev].nGrow();
-
-    MultiFab snew_state              (ba, dm,          Nscal, ng_s);
-    MultiFab sold_state              (ba, dm,          Nscal, ng_s);
-    MultiFab unew_state              (ba, dm, AMREX_SPACEDIM, ng_u);
-    MultiFab uold_state              (ba, dm, AMREX_SPACEDIM, ng_u);
-    MultiFab S_cc_new_state          (ba, dm,              1, ng_S);
-    MultiFab S_cc_old_state          (ba, dm,              1, ng_S);
-    MultiFab gpi_state               (ba, dm, AMREX_SPACEDIM, ng_g);
-    MultiFab dSdt_state              (ba, dm,              1, ng_d);
-    MultiFab rhcc_for_nodalproj_state(ba, dm,              1, ng_r);
-    MultiFab pi_state                (convert(ba,nodal_flag), dm, 1, ng_p);
-
-    FillPatch(lev, time, sold_state, sold, sold, 0, 0, Nscal, 0, bcs_s);
-    std::swap(sold_state, sold[lev]);
-    std::swap(snew_state, snew[lev]);
-
-    FillPatch(lev, time, uold_state, uold, uold, 0, 0, AMREX_SPACEDIM, 0, bcs_u);
-    std::swap(uold_state, uold[lev]);
-    std::swap(unew_state, unew[lev]);
-
-    FillPatch(lev, time, S_cc_old_state, S_cc_old, S_cc_old, 0, 0, 1, 0, bcs_f);
-    std::swap(S_cc_old_state, S_cc_old[lev]);
-    std::swap(S_cc_new_state, S_cc_new[lev]);
-
-    FillPatch(lev, time, gpi_state, gpi, gpi, 0, 0, AMREX_SPACEDIM, 0, bcs_f);
-    std::swap(gpi_state, gpi[lev]);
-
-    FillPatch(lev, time, dSdt_state, dSdt, dSdt, 0, 0, 1, 0, bcs_f);
-    std::swap(dSdt_state, dSdt[lev]);
-
-    std::swap(rhcc_for_nodalproj_state,rhcc_for_nodalproj[lev]);
-    std::swap(pi_state,pi[lev]);
-
-    if (spherical == 1) {
-        const int ng_n = normal[lev].nGrow();
-        const int ng_c = cell_cc_to_r[lev].nGrow();
-        MultiFab normal_state(ba, dm, 3, ng_n);
-        MultiFab cell_cc_to_r_state(ba, dm, 1, ng_c);
-        std::swap(      normal_state,      normal[lev]);
-        std::swap(cell_cc_to_r_state,cell_cc_to_r[lev]);
-    }
-
-    if (lev > 0 && do_reflux) {
-        flux_reg_s[lev].reset(new FluxRegister(ba, dm, refRatio(lev-1), lev, Nscal));
-    }
->>>>>>> fbb12db9
 }
 
 // within a call to AmrCore::regrid, this function fills in data at a level
@@ -644,7 +353,6 @@
 Maestro::MakeNewLevelFromCoarse (int lev, Real time, const BoxArray& ba,
                                  const DistributionMapping& dm)
 {
-<<<<<<< HEAD
 	// timer for profiling
 	BL_PROFILE_VAR("Maestro::MakeNewLevelFromCoarse()",MakeNewLevelFromCoarse);
 
@@ -664,31 +372,6 @@
 		normal      [lev].define(ba, dm, 3, 1);
 		cell_cc_to_r[lev].define(ba, dm, 1, 0);
 	}
-=======
-    // timer for profiling
-    BL_PROFILE_VAR("Maestro::MakeNewLevelFromCoarse()",MakeNewLevelFromCoarse);
-
-    sold[lev].define              (ba, dm,          Nscal, 0);
-    snew[lev].define              (ba, dm,          Nscal, 0);
-    uold[lev].define              (ba, dm, AMREX_SPACEDIM, 0);
-    unew[lev].define              (ba, dm, AMREX_SPACEDIM, 0);
-    S_cc_old[lev].define          (ba, dm,              1, 0);
-    S_cc_new[lev].define          (ba, dm,              1, 0);
-    gpi[lev].define               (ba, dm, AMREX_SPACEDIM, 0);
-    dSdt[lev].define              (ba, dm,              1, 0);
-    rhcc_for_nodalproj[lev].define(ba, dm,              1, 1);
-
-    pi[lev].define(convert(ba,nodal_flag), dm, 1, 0);     // nodal
-
-    if (spherical == 1) {
-        normal      [lev].define(ba, dm, 3, 1);
-        cell_cc_to_r[lev].define(ba, dm, 1, 0);
-    }
-
-    if (lev > 0 && do_reflux) {
-        flux_reg_s[lev].reset(new FluxRegister(ba, dm, refRatio(lev-1), lev, Nscal));
-    }
->>>>>>> fbb12db9
 
 	if (lev > 0 && do_reflux) {
 		flux_reg_s[lev].reset(new FluxRegister(ba, dm, refRatio(lev-1), lev, Nscal));
