--- conflicted
+++ resolved
@@ -21,25 +21,15 @@
     //
     // The top of the sponge is then 2 * r_md - r_tp
 
-<<<<<<< HEAD
-    const int max_lev = max_radial_level + 1;
-=======
     const int max_lev = base_geom.max_radial_level + 1;
->>>>>>> b765b468
 
     Real prob_lo_r = spherical ? 0.0 : geom[0].ProbLo(AMREX_SPACEDIM-1);
 
     Real r_top = prob_lo_r;
     if (!use_exact_base_state) {
-<<<<<<< HEAD
-        r_top += Real(r_end_coord.array()(0,1)+1) * dr.array()(0);
-    } else {
-        r_top += r_edge_loc_b.array()(0,nr_fine);
-=======
         r_top += Real(base_geom.r_end_coord(0,1)+1) * base_geom.dr(0);
     } else {
         r_top += base_geom.r_edge_loc(0,base_geom.nr_fine);
->>>>>>> b765b468
     }
     r_sp = r_top;
 
@@ -47,30 +37,18 @@
 
     if (!use_exact_base_state) {
         // set r_sp;
-<<<<<<< HEAD
-        for (auto r = 0; r <= r_end_coord.array()(0,1); ++r) {
-            if (rho0[max_lev*r] < sponge_start_density) {
-                r_sp = prob_lo_r + (Real(r) + 0.5) * dr.array()(0);
-=======
         for (auto r = 0; r <= base_geom.r_end_coord(0,1); ++r) {
             if (rho0[max_lev*r] < sponge_start_density) {
                 r_sp = prob_lo_r + (Real(r) + 0.5) * base_geom.dr(0);
->>>>>>> b765b468
                 break;
             }
         }
 
         // set r_md
         r_md = r_top;
-<<<<<<< HEAD
-        for (auto r = 0; r <= r_end_coord.array()(0,1); ++r) {
-            if (rho0[max_lev*r] < sponge_center_density) {
-                r_md = prob_lo_r + (Real(r) + 0.5) * dr.array()(0);
-=======
         for (auto r = 0; r <= base_geom.r_end_coord(0,1); ++r) {
             if (rho0[max_lev*r] < sponge_center_density) {
                 r_md = prob_lo_r + (Real(r) + 0.5) * base_geom.dr(0);
->>>>>>> b765b468
                 break;
             }
         }
@@ -78,11 +56,7 @@
         // set r_sp;
         for (auto r = 0; r < base_geom.nr_fine; ++r) {
             if (rho0[max_lev*r] < sponge_start_density) {
-<<<<<<< HEAD
-                r_sp = prob_lo_r + r_cc_loc_b.array()(0,r);
-=======
                 r_sp = prob_lo_r + base_geom.r_cc_loc(0,r);
->>>>>>> b765b468
                 break;
             }
         }
@@ -91,11 +65,7 @@
         r_md = r_top;
         for (auto r = 0; r < base_geom.nr_fine; ++r) {
             if (rho0[max_lev*r] < sponge_center_density) {
-<<<<<<< HEAD
-                r_md = prob_lo_r +r_cc_loc_b.array()(0,r);
-=======
                 r_md = prob_lo_r + base_geom.r_cc_loc(0,r);
->>>>>>> b765b468
                 break;
             }
         }
@@ -108,15 +78,9 @@
     if (spherical) {
         r_sp_outer = r_tp;
         if (!use_exact_base_state) {
-<<<<<<< HEAD
-            r_tp_outer = r_sp_outer + 4.0 * drdxfac * dr.array()(0);
-        } else {
-            r_tp_outer = r_sp_outer + 4.0 * 2.0/std::sqrt(3) * r_cc_loc_b.array()(0,0);
-=======
             r_tp_outer = r_sp_outer + 4.0 * drdxfac * base_geom.dr(0);
         } else {
             r_tp_outer = r_sp_outer + 4.0 * 2.0/std::sqrt(3) * base_geom.r_cc_loc(0,0);
->>>>>>> b765b468
         }
     }
 
