
#include <Maestro.H>
#include <MaestroBCThreads.H>

using namespace amrex;

// compute unprojected mac velocities
void
Maestro::AdvancePremac (Vector<std::array< MultiFab, AMREX_SPACEDIM > >& umac,
                        const Vector<std::array< MultiFab,AMREX_SPACEDIM > >& w0mac,
                        const RealVector& w0_force,
                        const Vector<MultiFab>& w0_force_cart)
{
	// timer for profiling
	BL_PROFILE_VAR("Maestro::AdvancePremac()",AdvancePremac);

	// create a uold with filled ghost cells
	Vector<MultiFab> utilde(finest_level+1);
	for (int lev=0; lev<=finest_level; ++lev) {
		utilde[lev].define(grids[lev], dmap[lev], AMREX_SPACEDIM, ng_adv);
		utilde[lev].setVal(0.);
	}

	FillPatch(t_new, utilde, uold, uold, 0, 0, AMREX_SPACEDIM, 0, bcs_u, 1);

	// create a MultiFab to hold uold + w0
	Vector<MultiFab>      ufull(finest_level+1);
	for (int lev=0; lev<=finest_level; ++lev) {
		ufull[lev].define(grids[lev], dmap[lev], AMREX_SPACEDIM, ng_adv);
		ufull[lev].setVal(0.);
	}

	// create ufull = uold + w0
	Put1dArrayOnCart(w0,ufull,1,1,bcs_u,0,1);
	for (int lev=0; lev<=finest_level; ++lev) {
		MultiFab::Add(ufull[lev],utilde[lev],0,0,AMREX_SPACEDIM,ng_adv);
	}

	// create a face-centered MultiFab to hold utrans
	Vector<std::array< MultiFab, AMREX_SPACEDIM > > utrans(finest_level+1);
	for (int lev=0; lev<=finest_level; ++lev) {
		utrans[lev][0].define(convert(grids[lev],nodal_flag_x), dmap[lev], 1, 1);
#if (AMREX_SPACEDIM >= 2)
		utrans[lev][1].define(convert(grids[lev],nodal_flag_y), dmap[lev], 1, 1);
#endif
#if (AMREX_SPACEDIM == 3)
		utrans[lev][2].define(convert(grids[lev],nodal_flag_z), dmap[lev], 1, 1);
#endif
		for (int j=0; j < AMREX_SPACEDIM; j++)
			utrans[lev][j].setVal(0.);
	}

	// create utrans
	MakeUtrans(utilde,ufull,utrans,w0mac);

	// create a MultiFab to hold the velocity forcing
	Vector<MultiFab> vel_force(finest_level+1);
	for (int lev=0; lev<=finest_level; ++lev) {
		if (ppm_trace_forces == 0) {
			vel_force[lev].define(grids[lev], dmap[lev], AMREX_SPACEDIM, 1);
		} else {
			// tracing needs more ghost cells
			vel_force[lev].define(grids[lev], dmap[lev], AMREX_SPACEDIM, ng_s);
		}
		vel_force[lev].setVal(0.);

	}

	int do_add_utilde_force = 1;
	MakeVelForce(vel_force,utrans,sold,rho0_old,grav_cell_old,
	             w0_force,w0_force_cart,do_add_utilde_force);

	// add w0 to trans velocities
	Addw0 (utrans,w0mac,1.);

	VelPred(utilde,ufull,utrans,umac,w0mac,vel_force);
}

void
Maestro::MakeUtrans (const Vector<MultiFab>& utilde,
                     const Vector<MultiFab>& ufull,
                     Vector<std::array< MultiFab, AMREX_SPACEDIM > >& utrans,
		     const Vector<std::array< MultiFab, AMREX_SPACEDIM > >& w0mac)
{
    // timer for profiling
    BL_PROFILE_VAR("Maestro::MakeUtrans()",MakeUtrans);

    for (int lev=0; lev<=finest_level; ++lev) {

        // Get the index space and grid spacing of the domain
        const Box& domainBox = geom[lev].Domain();
        const Real* dx = geom[lev].CellSize();

        // get references to the MultiFabs at level lev
        const MultiFab& utilde_mf  = utilde[lev];
        const MultiFab& ufull_mf   = ufull[lev];
              MultiFab& utrans_mf  = utrans[lev][0];
#if (AMREX_SPACEDIM >= 2)
              MultiFab& vtrans_mf  = utrans[lev][1];
              MultiFab Ip, Im;
              Ip.define(grids[lev],dmap[lev],AMREX_SPACEDIM,1);
              Im.define(grids[lev],dmap[lev],AMREX_SPACEDIM,1);
#if (AMREX_SPACEDIM == 3)
              MultiFab& wtrans_mf  = utrans[lev][2];
	const MultiFab& w0macx_mf  = w0mac[lev][0];
	const MultiFab& w0macy_mf  = w0mac[lev][1];
	const MultiFab& w0macz_mf  = w0mac[lev][2];
#endif
#endif

        // loop over boxes (make sure mfi takes a cell-centered multifab as an argument)

        // NOTE: don't tile, but threaded in fortran subroutine
#if (AMREX_SPACEDIM == 1)
        for ( MFIter mfi(utilde_mf); mfi.isValid(); ++mfi ) {

            // Get the index space of the valid region
            const Box& tileBox = mfi.tilebox();

            // call fortran subroutine
            // use macros in AMReX_ArrayLim.H to pass in each FAB's data,
            // lo/hi coordinates (including ghost cells), and/or the # of components
            // We will also pass "validBox", which specifies the "valid" region.
            mkutrans_1d(&lev, AMREX_ARLIM_ANYD(domainBox.loVect()),
                        AMREX_ARLIM_ANYD(domainBox.hiVect()),
                        AMREX_ARLIM_ANYD(tileBox.loVect()), AMREX_ARLIM_ANYD(tileBox.hiVect()),
                        BL_TO_FORTRAN_FAB(utilde_mf[mfi]), utilde_mf.nGrow(),
                        BL_TO_FORTRAN_FAB(ufull_mf[mfi]), ufull_mf.nGrow(),
                        BL_TO_FORTRAN_3D(utrans_mf[mfi]),
                        w0.dataPtr(), dx, &dt, bcs_u[0].data(), phys_bc.dataPtr());

        } // end MFIter loop

#elif (AMREX_SPACEDIM == 2 || AMREX_SPACEDIM == 3)

#ifdef AMREX_USE_CUDA
        int* bc_f = prepare_bc(bcs_u[0].data(), 1);
#else
        const int* bc_f = bcs_u[0].data();
#endif
        MultiFab u_mf, v_mf, w_mf;

        if (ppm_type == 0) {
           u_mf.define(grids[lev],dmap[lev],1,utilde[lev].nGrow());
           v_mf.define(grids[lev],dmap[lev],1,utilde[lev].nGrow());

           MultiFab::Copy(u_mf, utilde[lev], 0, 0, 1, utilde[lev].nGrow());
           MultiFab::Copy(v_mf, utilde[lev], 1, 0, 1, utilde[lev].nGrow());

#if (AMREX_SPACEDIM == 3)
           w_mf.define(grids[lev],dmap[lev],1,utilde[lev].nGrow());
           MultiFab::Copy(w_mf, utilde[lev], 2, 0, 1, utilde[lev].nGrow());
#endif

        } else if (ppm_type == 1 || ppm_type == 2) {

           u_mf.define(grids[lev],dmap[lev],1,ufull[lev].nGrow());
           v_mf.define(grids[lev],dmap[lev],1,ufull[lev].nGrow());

           MultiFab::Copy(u_mf, ufull[lev], 0, 0, 1, ufull[lev].nGrow());
           MultiFab::Copy(v_mf, ufull[lev], 1, 0, 1, ufull[lev].nGrow());

#if (AMREX_SPACEDIM == 3)
           w_mf.define(grids[lev],dmap[lev],1,ufull[lev].nGrow());
           MultiFab::Copy(w_mf, ufull[lev], 2, 0, 1, ufull[lev].nGrow());
#endif
        }

#ifdef _OPENMP
#pragma omp parallel
#endif
        for ( MFIter mfi(utilde_mf, true); mfi.isValid(); ++mfi ) {

            // Get the index space of the valid region
            const Box& tileBox = mfi.tilebox();
            const Box& obx = amrex::grow(tileBox, 1);
            const Box& xbx = amrex::growHi(tileBox,0, 1);
            const Box& ybx = amrex::growHi(tileBox,1, 1);
#if (AMREX_SPACEDIM == 3)
            const Box& zbx = amrex::growHi(tileBox, 2, 1);
#endif

#if (AMREX_SPACEDIM == 2)

            if (ppm_type == 0) {
                // we're going to reuse Ip here as slopex as it has the
                // correct number of ghost zones
#pragma gpu box(obx)
                slopex_2d(AMREX_INT_ANYD(obx.loVect()),
                       AMREX_INT_ANYD(obx.hiVect()),
                       BL_TO_FORTRAN_ANYD(u_mf[mfi]),
                       u_mf.nComp(),
                       BL_TO_FORTRAN_ANYD(Ip[mfi]),Ip.nComp(),
                       AMREX_INT_ANYD(domainBox.loVect()),
                       AMREX_INT_ANYD(domainBox.hiVect()),
                       1,bc_f,AMREX_SPACEDIM,1);

            } else {

#pragma gpu box(obx)
                ppm_2d(AMREX_INT_ANYD(obx.loVect()),
                       AMREX_INT_ANYD(obx.hiVect()),
                       BL_TO_FORTRAN_ANYD(utilde_mf[mfi]),
                       utilde_mf.nComp(),
                       BL_TO_FORTRAN_ANYD(u_mf[mfi]),
                       BL_TO_FORTRAN_ANYD(v_mf[mfi]),
                       BL_TO_FORTRAN_ANYD(Ip[mfi]),
                       BL_TO_FORTRAN_ANYD(Im[mfi]),
                       AMREX_INT_ANYD(domainBox.loVect()),
                       AMREX_INT_ANYD(domainBox.hiVect()),
                       bc_f, AMREX_REAL_ANYD(dx), dt, false,
                       1,1);
           }


            // call fortran subroutine
            // use macros in AMReX_ArrayLim.H to pass in each FAB's data,
            // lo/hi coordinates (including ghost cells), and/or the # of components
            // We will also pass "validBox", which specifies the "valid" region.
#pragma gpu box(xbx)
            mkutrans_2d(AMREX_INT_ANYD(xbx.loVect()),
                        AMREX_INT_ANYD(xbx.hiVect()),
                        lev, 1,
                        AMREX_INT_ANYD(domainBox.loVect()),
                        AMREX_INT_ANYD(domainBox.hiVect()),
                        BL_TO_FORTRAN_ANYD(utilde_mf[mfi]), utilde_mf.nComp(), utilde_mf.nGrow(),
                        BL_TO_FORTRAN_ANYD(ufull_mf[mfi]), ufull_mf.nComp(), ufull_mf.nGrow(),
                        BL_TO_FORTRAN_ANYD(utrans_mf[mfi]),
                        BL_TO_FORTRAN_ANYD(vtrans_mf[mfi]),
                        BL_TO_FORTRAN_ANYD(Ip[mfi]),
                        BL_TO_FORTRAN_ANYD(Im[mfi]),
                        w0.dataPtr(), AMREX_REAL_ANYD(dx), dt, bc_f,
                        phys_bc.dataPtr());

            if (ppm_type == 0) {
                // we're going to reuse Im here as slopey as it has the
                // correct number of ghost zones
#pragma gpu box(obx)
                slopey_2d(AMREX_INT_ANYD(obx.loVect()),
                       AMREX_INT_ANYD(obx.hiVect()),
                       BL_TO_FORTRAN_ANYD(v_mf[mfi]),
                       v_mf.nComp(),
                       BL_TO_FORTRAN_ANYD(Im[mfi]),Im.nComp(),
                       AMREX_INT_ANYD(domainBox.loVect()),
                       AMREX_INT_ANYD(domainBox.hiVect()),
                       1,bc_f,AMREX_SPACEDIM,2);

            } else {

#pragma gpu box(obx)
                ppm_2d(AMREX_INT_ANYD(obx.loVect()),
                       AMREX_INT_ANYD(obx.hiVect()),
                       BL_TO_FORTRAN_ANYD(utilde_mf[mfi]),
                       utilde_mf.nComp(),
                       BL_TO_FORTRAN_ANYD(u_mf[mfi]),
                       BL_TO_FORTRAN_ANYD(v_mf[mfi]),
                       BL_TO_FORTRAN_ANYD(Ip[mfi]),
                       BL_TO_FORTRAN_ANYD(Im[mfi]),
                       AMREX_INT_ANYD(domainBox.loVect()),
                       AMREX_INT_ANYD(domainBox.hiVect()),
                       bc_f, AMREX_REAL_ANYD(dx), dt, false,
                       2,2);
           }

#pragma gpu box(ybx)
           mkutrans_2d(AMREX_INT_ANYD(ybx.loVect()),
                       AMREX_INT_ANYD(ybx.hiVect()),
                       lev, 2,
                       AMREX_INT_ANYD(domainBox.loVect()),
                       AMREX_INT_ANYD(domainBox.hiVect()),
                       BL_TO_FORTRAN_ANYD(utilde_mf[mfi]), utilde_mf.nComp(), utilde_mf.nGrow(),
                       BL_TO_FORTRAN_ANYD(ufull_mf[mfi]), ufull_mf.nComp(), ufull_mf.nGrow(),
                       BL_TO_FORTRAN_ANYD(utrans_mf[mfi]),
                       BL_TO_FORTRAN_ANYD(vtrans_mf[mfi]),
                       BL_TO_FORTRAN_ANYD(Ip[mfi]),
                       BL_TO_FORTRAN_ANYD(Im[mfi]),
                       w0.dataPtr(), AMREX_REAL_ANYD(dx), dt, bc_f,
                       phys_bc.dataPtr());
#elif (AMREX_SPACEDIM == 3)

            // x-direction
            if (ppm_type == 0) {
                // we're going to reuse Ip here as slopex as it has the
                // correct number of ghost zones

#pragma gpu box(obx)
                slopex_2d(AMREX_INT_ANYD(obx.loVect()),
                       AMREX_INT_ANYD(obx.hiVect()),
                       BL_TO_FORTRAN_ANYD(u_mf[mfi]),
                       u_mf.nComp(),
                       BL_TO_FORTRAN_ANYD(Ip[mfi]),Ip.nComp(),
                       AMREX_INT_ANYD(domainBox.loVect()),
                       AMREX_INT_ANYD(domainBox.hiVect()),
                       1,bc_f,AMREX_SPACEDIM,1);
            } else {
#pragma gpu box(obx)
                ppm_3d(AMREX_INT_ANYD(obx.loVect()),
                       AMREX_INT_ANYD(obx.hiVect()),
                       BL_TO_FORTRAN_ANYD(utilde_mf[mfi]),
                       utilde_mf.nComp(),
                       BL_TO_FORTRAN_ANYD(u_mf[mfi]),
                       BL_TO_FORTRAN_ANYD(v_mf[mfi]),
                       BL_TO_FORTRAN_ANYD(w_mf[mfi]),
                       BL_TO_FORTRAN_ANYD(Ip[mfi]),
                       BL_TO_FORTRAN_ANYD(Im[mfi]),
                       AMREX_INT_ANYD(domainBox.loVect()),
                       AMREX_INT_ANYD(domainBox.hiVect()),
                       bc_f, AMREX_REAL_ANYD(dx), dt, false,
                       1,1);
            }

#pragma gpu box(xbx)
            mkutrans_3d(AMREX_INT_ANYD(xbx.loVect()),
                        AMREX_INT_ANYD(xbx.hiVect()),
                        lev, 1,
                        AMREX_INT_ANYD(domainBox.loVect()),
                        AMREX_INT_ANYD(domainBox.hiVect()),
                        BL_TO_FORTRAN_ANYD(utilde_mf[mfi]), utilde_mf.nComp(), utilde_mf.nGrow(),
                        BL_TO_FORTRAN_ANYD(ufull_mf[mfi]), ufull_mf.nComp(), ufull_mf.nGrow(),
                        BL_TO_FORTRAN_ANYD(utrans_mf[mfi]),
                        BL_TO_FORTRAN_ANYD(vtrans_mf[mfi]),
                        BL_TO_FORTRAN_ANYD(wtrans_mf[mfi]),
                        BL_TO_FORTRAN_ANYD(Ip[mfi]),
                        BL_TO_FORTRAN_ANYD(Im[mfi]),
                        BL_TO_FORTRAN_ANYD(w0macx_mf[mfi]),
                        BL_TO_FORTRAN_ANYD(w0macy_mf[mfi]),
                        BL_TO_FORTRAN_ANYD(w0macz_mf[mfi]),
                        w0.dataPtr(), AMREX_REAL_ANYD(dx), dt, bc_f, phys_bc.dataPtr());

            // y-direction
            if (ppm_type == 0) {
                // we're going to reuse Im here as slopey as it has the
                // correct number of ghost zones

#pragma gpu box(obx)
                slopey_2d(AMREX_INT_ANYD(obx.loVect()),
                       AMREX_INT_ANYD(obx.hiVect()),
                       BL_TO_FORTRAN_ANYD(v_mf[mfi]),
                       v_mf.nComp(),
                       BL_TO_FORTRAN_ANYD(Im[mfi]),Im.nComp(),
                       AMREX_INT_ANYD(domainBox.loVect()),
                       AMREX_INT_ANYD(domainBox.hiVect()),
                       1,bc_f,AMREX_SPACEDIM,2);
            } else {
#pragma gpu box(obx)
                ppm_3d(AMREX_INT_ANYD(obx.loVect()),
                       AMREX_INT_ANYD(obx.hiVect()),
                       BL_TO_FORTRAN_ANYD(utilde_mf[mfi]),
                       utilde_mf.nComp(),
                       BL_TO_FORTRAN_ANYD(u_mf[mfi]),
                       BL_TO_FORTRAN_ANYD(v_mf[mfi]),
                       BL_TO_FORTRAN_ANYD(w_mf[mfi]),
                       BL_TO_FORTRAN_ANYD(Ip[mfi]),
                       BL_TO_FORTRAN_ANYD(Im[mfi]),
                       AMREX_INT_ANYD(domainBox.loVect()),
                       AMREX_INT_ANYD(domainBox.hiVect()),
                       bc_f, AMREX_REAL_ANYD(dx), dt, false,
                       2,2);
            }

#pragma gpu box(ybx)
            mkutrans_3d(AMREX_INT_ANYD(ybx.loVect()),
                        AMREX_INT_ANYD(ybx.hiVect()),
                        lev, 2,
                        AMREX_INT_ANYD(domainBox.loVect()),
                        AMREX_INT_ANYD(domainBox.hiVect()),
                        BL_TO_FORTRAN_ANYD(utilde_mf[mfi]), utilde_mf.nComp(), utilde_mf.nGrow(),
                        BL_TO_FORTRAN_ANYD(ufull_mf[mfi]), ufull_mf.nComp(), ufull_mf.nGrow(),
                        BL_TO_FORTRAN_ANYD(utrans_mf[mfi]),
                        BL_TO_FORTRAN_ANYD(vtrans_mf[mfi]),
                        BL_TO_FORTRAN_ANYD(wtrans_mf[mfi]),
                        BL_TO_FORTRAN_ANYD(Ip[mfi]),
                        BL_TO_FORTRAN_ANYD(Im[mfi]),
                        BL_TO_FORTRAN_ANYD(w0macx_mf[mfi]),
                        BL_TO_FORTRAN_ANYD(w0macy_mf[mfi]),
                        BL_TO_FORTRAN_ANYD(w0macz_mf[mfi]),
                        w0.dataPtr(), AMREX_REAL_ANYD(dx), dt, bc_f, phys_bc.dataPtr());

            // z-direction
            if (ppm_type == 0) {
                // we're going to reuse Im here as slopez as it has the
                // correct number of ghost zones

#pragma gpu box(obx)
                slopez_3d(AMREX_INT_ANYD(obx.loVect()),
                       AMREX_INT_ANYD(obx.hiVect()),
                       BL_TO_FORTRAN_ANYD(w_mf[mfi]),
                       w_mf.nComp(),
                       BL_TO_FORTRAN_ANYD(Im[mfi]),Im.nComp(),
                       AMREX_INT_ANYD(domainBox.loVect()),
                       AMREX_INT_ANYD(domainBox.hiVect()),
                       1,bc_f,AMREX_SPACEDIM,3);
            } else {
#pragma gpu box(obx)
                ppm_3d(AMREX_INT_ANYD(obx.loVect()),
                        AMREX_INT_ANYD(obx.hiVect()),
                        BL_TO_FORTRAN_ANYD(utilde_mf[mfi]),
                        utilde_mf.nComp(),
                        BL_TO_FORTRAN_ANYD(u_mf[mfi]),
                        BL_TO_FORTRAN_ANYD(v_mf[mfi]),
                        BL_TO_FORTRAN_ANYD(w_mf[mfi]),
                        BL_TO_FORTRAN_ANYD(Ip[mfi]),
                        BL_TO_FORTRAN_ANYD(Im[mfi]),
                        AMREX_INT_ANYD(domainBox.loVect()),
                        AMREX_INT_ANYD(domainBox.hiVect()),
                        bc_f, AMREX_REAL_ANYD(dx), dt, false,
                        3,3);
            }

#pragma gpu box(zbx)
            mkutrans_3d(AMREX_INT_ANYD(zbx.loVect()),
                        AMREX_INT_ANYD(zbx.hiVect()),
                        lev, 3,
                        AMREX_INT_ANYD(domainBox.loVect()),
                        AMREX_INT_ANYD(domainBox.hiVect()),
                        BL_TO_FORTRAN_ANYD(utilde_mf[mfi]), utilde_mf.nComp(), utilde_mf.nGrow(),
                        BL_TO_FORTRAN_ANYD(ufull_mf[mfi]), ufull_mf.nComp(), ufull_mf.nGrow(),
                        BL_TO_FORTRAN_ANYD(utrans_mf[mfi]),
                        BL_TO_FORTRAN_ANYD(vtrans_mf[mfi]),
                        BL_TO_FORTRAN_ANYD(wtrans_mf[mfi]),
                        BL_TO_FORTRAN_ANYD(Ip[mfi]),
                        BL_TO_FORTRAN_ANYD(Im[mfi]),
                        BL_TO_FORTRAN_ANYD(w0macx_mf[mfi]),
                        BL_TO_FORTRAN_ANYD(w0macy_mf[mfi]),
                        BL_TO_FORTRAN_ANYD(w0macz_mf[mfi]),
                        w0.dataPtr(), AMREX_REAL_ANYD(dx), dt, bc_f, phys_bc.dataPtr());

#endif
        } // end MFIter loop

#ifdef AMREX_USE_CUDA
        clean_bc(bc_f);
#endif

#endif // end if AMREX_SPACEDIM
    } // end loop over levels

    if (finest_level == 0) {
	// fill periodic ghost cells
	for (int lev=0; lev<=finest_level; ++lev) {
	    for (int d=0; d<AMREX_SPACEDIM; ++d) {
				utrans[lev][d].FillBoundary(geom[lev].periodicity());
	    }
	}

	// fill ghost cells behind physical boundaries
	FillUmacGhost(utrans);
    } else {
	// edge_restriction
	AverageDownFaces(utrans);

	// fill ghost cells for all levels
	FillPatchUedge(utrans);
    }

}

void
Maestro::VelPred (const Vector<MultiFab>& utilde,
                  const Vector<MultiFab>& ufull,
                  const Vector<std::array< MultiFab, AMREX_SPACEDIM > >& utrans,
                  Vector<std::array< MultiFab, AMREX_SPACEDIM > >& umac,
		  const Vector<std::array< MultiFab, AMREX_SPACEDIM > >& w0mac,
                  const Vector<MultiFab>& force)
{
    // timer for profiling
    BL_PROFILE_VAR("Maestro::VelPred()",VelPred);

    for (int lev=0; lev<=finest_level; ++lev) {

        // Get the index space and grid spacing of the domain
        const Box& domainBox = geom[lev].Domain();
        const Real* dx = geom[lev].CellSize();

        // get references to the MultiFabs at level lev
        const MultiFab& utilde_mf  = utilde[lev];
        const MultiFab& ufull_mf   = ufull[lev];
              MultiFab& umac_mf    = umac[lev][0];
        const MultiFab& utrans_mf  = utrans[lev][0];
#if (AMREX_SPACEDIM >= 2)
        const MultiFab& vtrans_mf  = utrans[lev][1];
              MultiFab& vmac_mf    = umac[lev][1];
              MultiFab Ipu, Imu, Ipv, Imv;
              Ipu.define(grids[lev],dmap[lev],AMREX_SPACEDIM,1);
              Imu.define(grids[lev],dmap[lev],AMREX_SPACEDIM,1);
              Ipv.define(grids[lev],dmap[lev],AMREX_SPACEDIM,1);
              Imv.define(grids[lev],dmap[lev],AMREX_SPACEDIM,1);

              MultiFab Ipfx, Imfx, Ipfy, Imfy;
              Ipfx.define(grids[lev],dmap[lev],AMREX_SPACEDIM,1);
              Imfx.define(grids[lev],dmap[lev],AMREX_SPACEDIM,1);
              Ipfy.define(grids[lev],dmap[lev],AMREX_SPACEDIM,1);
              Imfy.define(grids[lev],dmap[lev],AMREX_SPACEDIM,1);

              MultiFab ulx, urx, uimhx, uly, ury, uimhy;
              ulx.define(grids[lev],dmap[lev],AMREX_SPACEDIM,1);
              urx.define(grids[lev],dmap[lev],AMREX_SPACEDIM,1);
              uimhx.define(grids[lev],dmap[lev],AMREX_SPACEDIM,1);
              uly.define(grids[lev],dmap[lev],AMREX_SPACEDIM,1);
              ury.define(grids[lev],dmap[lev],AMREX_SPACEDIM,1);
              uimhy.define(grids[lev],dmap[lev],AMREX_SPACEDIM,1);
#if (AMREX_SPACEDIM == 3)
        const MultiFab& wtrans_mf  = utrans[lev][2];
              MultiFab& wmac_mf    = umac[lev][2];
	const MultiFab& w0macx_mf  = w0mac[lev][0];
	const MultiFab& w0macy_mf  = w0mac[lev][1];
	const MultiFab& w0macz_mf  = w0mac[lev][2];

    MultiFab Ipw, Imw;
    Ipw.define(grids[lev],dmap[lev],AMREX_SPACEDIM,1);
    Imw.define(grids[lev],dmap[lev],AMREX_SPACEDIM,1);

    MultiFab Ipfz, Imfz;
    Ipfz.define(grids[lev],dmap[lev],AMREX_SPACEDIM,1);
    Imfz.define(grids[lev],dmap[lev],AMREX_SPACEDIM,1);

    MultiFab ulz, urz, uimhz;
    ulz.define(grids[lev],dmap[lev],AMREX_SPACEDIM,1);
    urz.define(grids[lev],dmap[lev],AMREX_SPACEDIM,1);
    uimhz.define(grids[lev],dmap[lev],AMREX_SPACEDIM,1);

    MultiFab uimhyz, uimhzy, vimhxz, vimhzx, wimhxy, wimhyx;
    uimhyz.define(grids[lev],dmap[lev],1,1);
    uimhzy.define(grids[lev],dmap[lev],1,1);
    vimhxz.define(grids[lev],dmap[lev],1,1);
    vimhzx.define(grids[lev],dmap[lev],1,1);
    wimhxy.define(grids[lev],dmap[lev],1,1);
    wimhyx.define(grids[lev],dmap[lev],1,1);
#endif
#endif
        const MultiFab& force_mf = force[lev];

        // loop over boxes (make sure mfi takes a cell-centered multifab as an argument)

#if (AMREX_SPACEDIM == 1)

	// NOTE: don't tile, but threaded in fortran subroutine
        for ( MFIter mfi(utilde_mf); mfi.isValid(); ++mfi ) {

            // Get the index space of the valid region
            const Box& tileBox = mfi.tilebox();

            // call fortran subroutine
            // use macros in AMReX_ArrayLim.H to pass in each FAB's data,
            // lo/hi coordinates (including ghost cells), and/or the # of components
            // We will also pass "validBox", which specifies the "valid" region.

            velpred_1d(&lev, ARLIM_3D(domainBox.loVect()), ARLIM_3D(domainBox.hiVect()),
                        ARLIM_3D(tileBox.loVect()), ARLIM_3D(tileBox.hiVect()),
                        BL_TO_FORTRAN_FAB(utilde_mf[mfi]), utilde_mf.nGrow(),
                        BL_TO_FORTRAN_FAB(ufull_mf[mfi]), ufull_mf.nGrow(),
                        BL_TO_FORTRAN_3D(utrans_mf[mfi]),
                        BL_TO_FORTRAN_3D(umac_mf[mfi]),
                        BL_TO_FORTRAN_FAB(force_mf[mfi]), force_mf.nGrow(),
                        w0.dataPtr(), dx, &dt, bcs_u[0].data(), phys_bc.dataPtr());
        } // end MFIter loop

#elif (AMREX_SPACEDIM == 2)

#ifdef AMREX_USE_CUDA
        int* bc_f = prepare_bc(bcs_u[0].data(), 1);
#else
        const int* bc_f = bcs_u[0].data();
#endif
        MultiFab u_mf, v_mf;

        if (ppm_type == 0) {
           u_mf.define(grids[lev],dmap[lev],1,utilde[lev].nGrow());
           v_mf.define(grids[lev],dmap[lev],1,utilde[lev].nGrow());

           MultiFab::Copy(u_mf, utilde[lev], 0, 0, 1, utilde[lev].nGrow());
           MultiFab::Copy(v_mf, utilde[lev], 1, 0, 1, utilde[lev].nGrow());

        } else if (ppm_type == 1 || ppm_type == 2) {

           u_mf.define(grids[lev],dmap[lev],1,ufull[lev].nGrow());
           v_mf.define(grids[lev],dmap[lev],1,ufull[lev].nGrow());

           MultiFab::Copy(u_mf, ufull[lev], 0, 0, 1, ufull[lev].nGrow());
           MultiFab::Copy(v_mf, ufull[lev], 1, 0, 1, ufull[lev].nGrow());
        }

<<<<<<< HEAD
=======
#ifdef _OPENMP
#pragma omp parallel
#endif
>>>>>>> 6e405fd2
        for ( MFIter mfi(utilde_mf, true); mfi.isValid(); ++mfi ) {

            // Get the index space of the valid region
            const Box& tileBox = mfi.tilebox();
            const Box& obx = amrex::grow(tileBox, 1);
            const Box& xbx = amrex::growHi(tileBox,0, 1);
            const Box& ybx = amrex::growHi(tileBox,1, 1);
            const Box& mxbx = amrex::growLo(obx,0, -1);
            const Box& mybx = amrex::growLo(obx,1, -1);

            if (ppm_type == 0) {
                // we're going to reuse Ip here as slopex as it has the
                // correct number of ghost zones
#pragma gpu box(obx)
                slopex_2d(AMREX_INT_ANYD(obx.loVect()),
                       AMREX_INT_ANYD(obx.hiVect()),
                       BL_TO_FORTRAN_ANYD(utilde_mf[mfi]),
                       utilde_mf.nComp(),
                       BL_TO_FORTRAN_ANYD(Ipu[mfi]),Ipu.nComp(),
                       AMREX_INT_ANYD(domainBox.loVect()),
                       AMREX_INT_ANYD(domainBox.hiVect()),
                       2,bc_f,AMREX_SPACEDIM,1);

            } else {

#pragma gpu box(obx)
                ppm_2d(AMREX_INT_ANYD(obx.loVect()),
                       AMREX_INT_ANYD(obx.hiVect()),
                       BL_TO_FORTRAN_ANYD(utilde_mf[mfi]),
                       utilde_mf.nComp(),
                       BL_TO_FORTRAN_ANYD(u_mf[mfi]),
                       BL_TO_FORTRAN_ANYD(v_mf[mfi]),
                       BL_TO_FORTRAN_ANYD(Ipu[mfi]),
                       BL_TO_FORTRAN_ANYD(Imu[mfi]),
                       AMREX_INT_ANYD(domainBox.loVect()),
                       AMREX_INT_ANYD(domainBox.hiVect()),
                       bc_f, AMREX_REAL_ANYD(dx), dt, false,
                       1,1);

                if (ppm_trace_forces == 1) {
#pragma gpu box(obx)
                    ppm_2d(AMREX_INT_ANYD(obx.loVect()),
                           AMREX_INT_ANYD(obx.hiVect()),
                           BL_TO_FORTRAN_ANYD(force_mf[mfi]),
                           force_mf.nComp(),
                           BL_TO_FORTRAN_ANYD(u_mf[mfi]),
                           BL_TO_FORTRAN_ANYD(v_mf[mfi]),
                           BL_TO_FORTRAN_ANYD(Ipfx[mfi]),
                           BL_TO_FORTRAN_ANYD(Imfx[mfi]),
                           AMREX_INT_ANYD(domainBox.loVect()),
                           AMREX_INT_ANYD(domainBox.hiVect()),
                           bc_f, AMREX_REAL_ANYD(dx), dt, false,
                           1,1);
                }
            }

            if (ppm_type == 0) {
               // we're going to reuse Im here as slopey as it has the
               // correct number of ghost zones
#pragma gpu box(obx)
               slopey_2d(AMREX_INT_ANYD(obx.loVect()),
                      AMREX_INT_ANYD(obx.hiVect()),
                      BL_TO_FORTRAN_ANYD(utilde_mf[mfi]),
                      utilde_mf.nComp(),
                      BL_TO_FORTRAN_ANYD(Imv[mfi]),Imv.nComp(),
                      AMREX_INT_ANYD(domainBox.loVect()),
                      AMREX_INT_ANYD(domainBox.hiVect()),
                      2,bc_f,AMREX_SPACEDIM,1);

            } else {

#pragma gpu box(obx)
               ppm_2d(AMREX_INT_ANYD(obx.loVect()),
                      AMREX_INT_ANYD(obx.hiVect()),
                      BL_TO_FORTRAN_ANYD(utilde_mf[mfi]),
                      utilde_mf.nComp(),
                      BL_TO_FORTRAN_ANYD(u_mf[mfi]),
                      BL_TO_FORTRAN_ANYD(v_mf[mfi]),
                      BL_TO_FORTRAN_ANYD(Ipv[mfi]),
                      BL_TO_FORTRAN_ANYD(Imv[mfi]),
                      AMREX_INT_ANYD(domainBox.loVect()),
                      AMREX_INT_ANYD(domainBox.hiVect()),
                      bc_f, AMREX_REAL_ANYD(dx), dt, false,
                      2,2);

              if (ppm_trace_forces == 1) {
#pragma gpu box(obx)
                ppm_2d(AMREX_INT_ANYD(obx.loVect()),
                    AMREX_INT_ANYD(obx.hiVect()),
                    BL_TO_FORTRAN_ANYD(force_mf[mfi]),
                    force_mf.nComp(),
                    BL_TO_FORTRAN_ANYD(u_mf[mfi]),
                    BL_TO_FORTRAN_ANYD(v_mf[mfi]),
                    BL_TO_FORTRAN_ANYD(Ipfy[mfi]),
                    BL_TO_FORTRAN_ANYD(Imfy[mfi]),
                    AMREX_INT_ANYD(domainBox.loVect()),
                    AMREX_INT_ANYD(domainBox.hiVect()),
                    bc_f, AMREX_REAL_ANYD(dx), dt, false,
                    2,2);
              }
            }

            // call fortran subroutine
            // use macros in AMReX_ArrayLim.H to pass in each FAB's data,
            // lo/hi coordinates (including ghost cells), and/or the # of components
            // We will also pass "validBox", which specifies the "valid" region.

            // x-direction
#pragma gpu box(mxbx)
            velpred_interface_2d(AMREX_INT_ANYD(mxbx.loVect()), AMREX_INT_ANYD(mxbx.hiVect()),1,
                        AMREX_INT_ANYD(domainBox.loVect()), AMREX_INT_ANYD(domainBox.hiVect()),
                        BL_TO_FORTRAN_ANYD(utilde_mf[mfi]), utilde_mf.nComp(), utilde_mf.nGrow(),
                        BL_TO_FORTRAN_ANYD(ufull_mf[mfi]), ufull_mf.nComp(), ufull_mf.nGrow(),
                        BL_TO_FORTRAN_ANYD(utrans_mf[mfi]),
                        BL_TO_FORTRAN_ANYD(Imu[mfi]),
                        BL_TO_FORTRAN_ANYD(Ipu[mfi]),
                        BL_TO_FORTRAN_ANYD(Imv[mfi]),
                        BL_TO_FORTRAN_ANYD(Ipv[mfi]),
                        BL_TO_FORTRAN_ANYD(ulx[mfi]),
                        BL_TO_FORTRAN_ANYD(urx[mfi]),
                        BL_TO_FORTRAN_ANYD(uimhx[mfi]),
                        AMREX_REAL_ANYD(dx), dt, bc_f, phys_bc.dataPtr());

            // y-direction
#pragma gpu box(mybx)
            velpred_interface_2d(AMREX_INT_ANYD(mybx.loVect()), AMREX_INT_ANYD(mybx.hiVect()),2,
                        AMREX_INT_ANYD(domainBox.loVect()), AMREX_INT_ANYD(domainBox.hiVect()),
                        BL_TO_FORTRAN_ANYD(utilde_mf[mfi]), utilde_mf.nComp(), utilde_mf.nGrow(),
                        BL_TO_FORTRAN_ANYD(ufull_mf[mfi]), ufull_mf.nComp(), ufull_mf.nGrow(),
                        BL_TO_FORTRAN_ANYD(vtrans_mf[mfi]),
                        BL_TO_FORTRAN_ANYD(Imu[mfi]),
                        BL_TO_FORTRAN_ANYD(Ipu[mfi]),
                        BL_TO_FORTRAN_ANYD(Imv[mfi]),
                        BL_TO_FORTRAN_ANYD(Ipv[mfi]),
                        BL_TO_FORTRAN_ANYD(uly[mfi]),
                        BL_TO_FORTRAN_ANYD(ury[mfi]),
                        BL_TO_FORTRAN_ANYD(uimhy[mfi]),
                        AMREX_REAL_ANYD(dx), dt, bc_f, phys_bc.dataPtr());

            // x-direction
#pragma gpu box(xbx)
            velpred_2d(AMREX_INT_ANYD(xbx.loVect()), AMREX_INT_ANYD(xbx.hiVect()),lev,1,
                        AMREX_INT_ANYD(domainBox.loVect()), AMREX_INT_ANYD(domainBox.hiVect()),
                        BL_TO_FORTRAN_ANYD(utilde_mf[mfi]), utilde_mf.nComp(), utilde_mf.nGrow(),
                        BL_TO_FORTRAN_ANYD(utrans_mf[mfi]),
                        BL_TO_FORTRAN_ANYD(vtrans_mf[mfi]),
                        BL_TO_FORTRAN_ANYD(umac_mf[mfi]),
                        BL_TO_FORTRAN_ANYD(vmac_mf[mfi]),
                        BL_TO_FORTRAN_ANYD(Imfx[mfi]),
                        BL_TO_FORTRAN_ANYD(Ipfx[mfi]),
                        BL_TO_FORTRAN_ANYD(ulx[mfi]),
                        BL_TO_FORTRAN_ANYD(urx[mfi]),
                        BL_TO_FORTRAN_ANYD(uimhx[mfi]),
                        BL_TO_FORTRAN_ANYD(uly[mfi]),
                        BL_TO_FORTRAN_ANYD(ury[mfi]),
                        BL_TO_FORTRAN_ANYD(uimhy[mfi]),
                        BL_TO_FORTRAN_ANYD(force_mf[mfi]), force_mf.nComp(), force_mf.nGrow(),
                        w0.dataPtr(), AMREX_REAL_ANYD(dx), dt, bc_f, phys_bc.dataPtr());

            // y-direction
#pragma gpu box(ybx)
            velpred_2d(AMREX_INT_ANYD(ybx.loVect()), AMREX_INT_ANYD(ybx.hiVect()),lev,2,
                        AMREX_INT_ANYD(domainBox.loVect()), AMREX_INT_ANYD(domainBox.hiVect()),
                        BL_TO_FORTRAN_ANYD(utilde_mf[mfi]), utilde_mf.nComp(), utilde_mf.nGrow(),
                        BL_TO_FORTRAN_ANYD(utrans_mf[mfi]),
                        BL_TO_FORTRAN_ANYD(vtrans_mf[mfi]),
                        BL_TO_FORTRAN_ANYD(umac_mf[mfi]),
                        BL_TO_FORTRAN_ANYD(vmac_mf[mfi]),
                        BL_TO_FORTRAN_ANYD(Imfy[mfi]),
                        BL_TO_FORTRAN_ANYD(Ipfy[mfi]),
                        BL_TO_FORTRAN_ANYD(ulx[mfi]),
                        BL_TO_FORTRAN_ANYD(urx[mfi]),
                        BL_TO_FORTRAN_ANYD(uimhx[mfi]),
                        BL_TO_FORTRAN_ANYD(uly[mfi]),
                        BL_TO_FORTRAN_ANYD(ury[mfi]),
                        BL_TO_FORTRAN_ANYD(uimhy[mfi]),
                        BL_TO_FORTRAN_ANYD(force_mf[mfi]), force_mf.nComp(), force_mf.nGrow(),
                        w0.dataPtr(), AMREX_REAL_ANYD(dx), dt, bc_f, phys_bc.dataPtr());
        } // end MFIter loop

#ifdef AMREX_USE_CUDA
        clean_bc(bc_f);
#endif

#elif (AMREX_SPACEDIM == 3)

#ifdef AMREX_USE_CUDA
        int* bc_f = prepare_bc(bcs_u[0].data(), 1);
        set_bc_launch_config();
#else
        const int* bc_f = bcs_u[0].data();
#endif
        MultiFab u_mf, v_mf, w_mf;

        if (ppm_type == 0) {
           u_mf.define(grids[lev],dmap[lev],1,utilde[lev].nGrow());
           v_mf.define(grids[lev],dmap[lev],1,utilde[lev].nGrow());
           w_mf.define(grids[lev],dmap[lev],1,utilde[lev].nGrow());

           MultiFab::Copy(u_mf, utilde[lev], 0, 0, 1, utilde[lev].nGrow());
           MultiFab::Copy(v_mf, utilde[lev], 1, 0, 1, utilde[lev].nGrow());
           MultiFab::Copy(w_mf, utilde[lev], 2, 0, 1, utilde[lev].nGrow());

        } else if (ppm_type == 1 || ppm_type == 2) {

           u_mf.define(grids[lev],dmap[lev],1,ufull[lev].nGrow());
           v_mf.define(grids[lev],dmap[lev],1,ufull[lev].nGrow());
           w_mf.define(grids[lev],dmap[lev],1,ufull[lev].nGrow());

           MultiFab::Copy(u_mf, ufull[lev], 0, 0, 1, ufull[lev].nGrow());
           MultiFab::Copy(v_mf, ufull[lev], 1, 0, 1, ufull[lev].nGrow());
           MultiFab::Copy(w_mf, ufull[lev], 2, 0, 1, ufull[lev].nGrow());
        }

        for ( MFIter mfi(utilde_mf, true); mfi.isValid(); ++mfi ) {

            // Get the index space of the valid region
            const Box& tileBox = mfi.tilebox();
            const Box& obx = amrex::grow(tileBox, 1);
            const Box& xbx = amrex::growHi(tileBox,0, 1);
            const Box& ybx = amrex::growHi(tileBox,1, 1);
            const Box& zbx = amrex::growHi(tileBox,2, 1);
            const Box& mxbx = amrex::growLo(obx,0, -1);
            const Box& mybx = amrex::growLo(obx,1, -1);
            const Box& mzbx = amrex::growLo(obx,2, -1);

            // x-direction
            if (ppm_type == 0) {
                // we're going to reuse Ip here as slopex as it has the
                // correct number of ghost zones
#pragma gpu box(obx)
                slopex_2d(AMREX_INT_ANYD(obx.loVect()),
                       AMREX_INT_ANYD(obx.hiVect()),
                       BL_TO_FORTRAN_ANYD(utilde_mf[mfi]),
                       utilde_mf.nComp(),
                       BL_TO_FORTRAN_ANYD(Ipu[mfi]),Ipu.nComp(),
                       AMREX_INT_ANYD(domainBox.loVect()),
                       AMREX_INT_ANYD(domainBox.hiVect()),
                       3,bc_f,AMREX_SPACEDIM,1);

            } else {

#pragma gpu box(obx)
                ppm_3d(AMREX_INT_ANYD(obx.loVect()),
                       AMREX_INT_ANYD(obx.hiVect()),
                       BL_TO_FORTRAN_ANYD(utilde_mf[mfi]),
                       utilde_mf.nComp(),
                       BL_TO_FORTRAN_ANYD(u_mf[mfi]),
                       BL_TO_FORTRAN_ANYD(v_mf[mfi]),
                       BL_TO_FORTRAN_ANYD(w_mf[mfi]),
                       BL_TO_FORTRAN_ANYD(Ipu[mfi]),
                       BL_TO_FORTRAN_ANYD(Imu[mfi]),
                       AMREX_INT_ANYD(domainBox.loVect()),
                       AMREX_INT_ANYD(domainBox.hiVect()),
                       bc_f, AMREX_REAL_ANYD(dx), dt, false,
                       1,1);

                if (ppm_trace_forces == 1) {
#pragma gpu box(obx)
                    ppm_3d(AMREX_INT_ANYD(obx.loVect()),
                           AMREX_INT_ANYD(obx.hiVect()),
                           BL_TO_FORTRAN_ANYD(force_mf[mfi]),
                           force_mf.nComp(),
                           BL_TO_FORTRAN_ANYD(u_mf[mfi]),
                           BL_TO_FORTRAN_ANYD(v_mf[mfi]),
                           BL_TO_FORTRAN_ANYD(w_mf[mfi]),
                           BL_TO_FORTRAN_ANYD(Ipfx[mfi]),
                           BL_TO_FORTRAN_ANYD(Imfx[mfi]),
                           AMREX_INT_ANYD(domainBox.loVect()),
                           AMREX_INT_ANYD(domainBox.hiVect()),
                           bc_f, AMREX_REAL_ANYD(dx), dt, false,
                           1,1);
                }
            }

            // y-direction
            if (ppm_type == 0) {
               // we're going to reuse Im here as slopey as it has the
               // correct number of ghost zones
#pragma gpu box(obx)
               slopey_2d(AMREX_INT_ANYD(obx.loVect()),
                      AMREX_INT_ANYD(obx.hiVect()),
                      BL_TO_FORTRAN_ANYD(utilde_mf[mfi]),
                      utilde_mf.nComp(),
                      BL_TO_FORTRAN_ANYD(Imv[mfi]),Imv.nComp(),
                      AMREX_INT_ANYD(domainBox.loVect()),
                      AMREX_INT_ANYD(domainBox.hiVect()),
                      3,bc_f,AMREX_SPACEDIM,1);

            } else {

#pragma gpu box(obx)
               ppm_3d(AMREX_INT_ANYD(obx.loVect()),
                      AMREX_INT_ANYD(obx.hiVect()),
                      BL_TO_FORTRAN_ANYD(utilde_mf[mfi]),
                      utilde_mf.nComp(),
                      BL_TO_FORTRAN_ANYD(u_mf[mfi]),
                      BL_TO_FORTRAN_ANYD(v_mf[mfi]),
                      BL_TO_FORTRAN_ANYD(w_mf[mfi]),
                      BL_TO_FORTRAN_ANYD(Ipv[mfi]),
                      BL_TO_FORTRAN_ANYD(Imv[mfi]),
                      AMREX_INT_ANYD(domainBox.loVect()),
                      AMREX_INT_ANYD(domainBox.hiVect()),
                      bc_f, AMREX_REAL_ANYD(dx), dt, false,
                      2,2);

              if (ppm_trace_forces == 1) {
#pragma gpu box(obx)
                ppm_3d(AMREX_INT_ANYD(obx.loVect()),
                    AMREX_INT_ANYD(obx.hiVect()),
                    BL_TO_FORTRAN_ANYD(force_mf[mfi]),
                    force_mf.nComp(),
                    BL_TO_FORTRAN_ANYD(u_mf[mfi]),
                    BL_TO_FORTRAN_ANYD(v_mf[mfi]),
                    BL_TO_FORTRAN_ANYD(w_mf[mfi]),
                    BL_TO_FORTRAN_ANYD(Ipfy[mfi]),
                    BL_TO_FORTRAN_ANYD(Imfy[mfi]),
                    AMREX_INT_ANYD(domainBox.loVect()),
                    AMREX_INT_ANYD(domainBox.hiVect()),
                    bc_f, AMREX_REAL_ANYD(dx), dt, false,
                    2,2);
              }
            }

            // z-direction
            if (ppm_type == 0) {
               // we're going to reuse Im here as slopey as it has the
               // correct number of ghost zones
#pragma gpu box(obx)
               slopez_3d(AMREX_INT_ANYD(obx.loVect()),
                      AMREX_INT_ANYD(obx.hiVect()),
                      BL_TO_FORTRAN_ANYD(utilde_mf[mfi]),
                      utilde_mf.nComp(),
                      BL_TO_FORTRAN_ANYD(Imw[mfi]),Imw.nComp(),
                      AMREX_INT_ANYD(domainBox.loVect()),
                      AMREX_INT_ANYD(domainBox.hiVect()),
                      3,bc_f,AMREX_SPACEDIM,1);

            } else {

#pragma gpu box(obx)
               ppm_3d(AMREX_INT_ANYD(obx.loVect()),
                      AMREX_INT_ANYD(obx.hiVect()),
                      BL_TO_FORTRAN_ANYD(utilde_mf[mfi]),
                      utilde_mf.nComp(),
                      BL_TO_FORTRAN_ANYD(u_mf[mfi]),
                      BL_TO_FORTRAN_ANYD(v_mf[mfi]),
                      BL_TO_FORTRAN_ANYD(w_mf[mfi]),
                      BL_TO_FORTRAN_ANYD(Ipw[mfi]),
                      BL_TO_FORTRAN_ANYD(Imw[mfi]),
                      AMREX_INT_ANYD(domainBox.loVect()),
                      AMREX_INT_ANYD(domainBox.hiVect()),
                      bc_f, AMREX_REAL_ANYD(dx), dt, false,
                      3,3);

              if (ppm_trace_forces == 1) {
#pragma gpu box(obx)
                ppm_3d(AMREX_INT_ANYD(obx.loVect()),
                    AMREX_INT_ANYD(obx.hiVect()),
                    BL_TO_FORTRAN_ANYD(force_mf[mfi]),
                    force_mf.nComp(),
                    BL_TO_FORTRAN_ANYD(u_mf[mfi]),
                    BL_TO_FORTRAN_ANYD(v_mf[mfi]),
                    BL_TO_FORTRAN_ANYD(w_mf[mfi]),
                    BL_TO_FORTRAN_ANYD(Ipfz[mfi]),
                    BL_TO_FORTRAN_ANYD(Imfz[mfi]),
                    AMREX_INT_ANYD(domainBox.loVect()),
                    AMREX_INT_ANYD(domainBox.hiVect()),
                    bc_f, AMREX_REAL_ANYD(dx), dt, false,
                    3,3);
              }
            }

            // x-direction
#pragma gpu box(mxbx)
            velpred_interface_3d(AMREX_INT_ANYD(mxbx.loVect()), AMREX_INT_ANYD(mxbx.hiVect()),1,
                        AMREX_INT_ANYD(domainBox.loVect()), AMREX_INT_ANYD(domainBox.hiVect()),
                        BL_TO_FORTRAN_ANYD(utilde_mf[mfi]), utilde_mf.nComp(), utilde_mf.nGrow(),
                        BL_TO_FORTRAN_ANYD(ufull_mf[mfi]), ufull_mf.nComp(), ufull_mf.nGrow(),
                        BL_TO_FORTRAN_ANYD(utrans_mf[mfi]),
                        BL_TO_FORTRAN_ANYD(Imu[mfi]),
                        BL_TO_FORTRAN_ANYD(Ipu[mfi]),
                        BL_TO_FORTRAN_ANYD(Imv[mfi]),
                        BL_TO_FORTRAN_ANYD(Ipv[mfi]),
                        BL_TO_FORTRAN_ANYD(Imw[mfi]),
                        BL_TO_FORTRAN_ANYD(Ipw[mfi]),
                        BL_TO_FORTRAN_ANYD(ulx[mfi]),
                        BL_TO_FORTRAN_ANYD(urx[mfi]),
                        BL_TO_FORTRAN_ANYD(uimhx[mfi]),
                        AMREX_REAL_ANYD(dx), dt, phys_bc.dataPtr());

            // y-direction
#pragma gpu box(mybx)
            velpred_interface_3d(AMREX_INT_ANYD(mybx.loVect()), AMREX_INT_ANYD(mybx.hiVect()),2,
                        AMREX_INT_ANYD(domainBox.loVect()), AMREX_INT_ANYD(domainBox.hiVect()),
                        BL_TO_FORTRAN_ANYD(utilde_mf[mfi]), utilde_mf.nComp(), utilde_mf.nGrow(),
                        BL_TO_FORTRAN_ANYD(ufull_mf[mfi]), ufull_mf.nComp(), ufull_mf.nGrow(),
                        BL_TO_FORTRAN_ANYD(vtrans_mf[mfi]),
                        BL_TO_FORTRAN_ANYD(Imu[mfi]),
                        BL_TO_FORTRAN_ANYD(Ipu[mfi]),
                        BL_TO_FORTRAN_ANYD(Imv[mfi]),
                        BL_TO_FORTRAN_ANYD(Ipv[mfi]),
                        BL_TO_FORTRAN_ANYD(Imw[mfi]),
                        BL_TO_FORTRAN_ANYD(Ipw[mfi]),
                        BL_TO_FORTRAN_ANYD(uly[mfi]),
                        BL_TO_FORTRAN_ANYD(ury[mfi]),
                        BL_TO_FORTRAN_ANYD(uimhy[mfi]),
                        AMREX_REAL_ANYD(dx), dt, phys_bc.dataPtr());

            // z-direction
#pragma gpu box(mzbx)
            velpred_interface_3d(AMREX_INT_ANYD(mzbx.loVect()), AMREX_INT_ANYD(mzbx.hiVect()),3,
                        AMREX_INT_ANYD(domainBox.loVect()), AMREX_INT_ANYD(domainBox.hiVect()),
                        BL_TO_FORTRAN_ANYD(utilde_mf[mfi]), utilde_mf.nComp(), utilde_mf.nGrow(),
                        BL_TO_FORTRAN_ANYD(ufull_mf[mfi]), ufull_mf.nComp(), ufull_mf.nGrow(),
                        BL_TO_FORTRAN_ANYD(wtrans_mf[mfi]),
                        BL_TO_FORTRAN_ANYD(Imu[mfi]),
                        BL_TO_FORTRAN_ANYD(Ipu[mfi]),
                        BL_TO_FORTRAN_ANYD(Imv[mfi]),
                        BL_TO_FORTRAN_ANYD(Ipv[mfi]),
                        BL_TO_FORTRAN_ANYD(Imw[mfi]),
                        BL_TO_FORTRAN_ANYD(Ipw[mfi]),
                        BL_TO_FORTRAN_ANYD(ulz[mfi]),
                        BL_TO_FORTRAN_ANYD(urz[mfi]),
                        BL_TO_FORTRAN_ANYD(uimhz[mfi]),
                        AMREX_REAL_ANYD(dx), dt, phys_bc.dataPtr());

            // uimhyz, 1, 2
            Box imhbox = amrex::grow(mfi.tilebox(), 0, 1);
            imhbox = amrex::growHi(imhbox, 1, 1);
#pragma gpu box(imhbox)
            velpred_transverse_3d(AMREX_INT_ANYD(imhbox.loVect()), AMREX_INT_ANYD(imhbox.hiVect()),1,2,
                        AMREX_INT_ANYD(domainBox.loVect()), AMREX_INT_ANYD(domainBox.hiVect()),
                        BL_TO_FORTRAN_ANYD(utilde_mf[mfi]), utilde_mf.nComp(), utilde_mf.nGrow(),
                        BL_TO_FORTRAN_ANYD(utrans_mf[mfi]),
                        BL_TO_FORTRAN_ANYD(vtrans_mf[mfi]),
                        BL_TO_FORTRAN_ANYD(wtrans_mf[mfi]),
                        BL_TO_FORTRAN_ANYD(ulx[mfi]),
                        BL_TO_FORTRAN_ANYD(urx[mfi]),
                        BL_TO_FORTRAN_ANYD(uimhx[mfi]),
                        BL_TO_FORTRAN_ANYD(uly[mfi]),
                        BL_TO_FORTRAN_ANYD(ury[mfi]),
                        BL_TO_FORTRAN_ANYD(uimhy[mfi]),
                        BL_TO_FORTRAN_ANYD(ulz[mfi]),
                        BL_TO_FORTRAN_ANYD(urz[mfi]),
                        BL_TO_FORTRAN_ANYD(uimhz[mfi]),
                        BL_TO_FORTRAN_ANYD(uimhyz[mfi]),
                        AMREX_REAL_ANYD(dx), dt, phys_bc.dataPtr());

            // uimhzy, 1, 3
            imhbox = amrex::grow(mfi.tilebox(), 0, 1);
            imhbox = amrex::growHi(imhbox, 2, 1);
#pragma gpu box(imhbox)
            velpred_transverse_3d(AMREX_INT_ANYD(imhbox.loVect()), AMREX_INT_ANYD(imhbox.hiVect()),1,3,
                        AMREX_INT_ANYD(domainBox.loVect()), AMREX_INT_ANYD(domainBox.hiVect()),
                        BL_TO_FORTRAN_ANYD(utilde_mf[mfi]), utilde_mf.nComp(), utilde_mf.nGrow(),
                        BL_TO_FORTRAN_ANYD(utrans_mf[mfi]),
                        BL_TO_FORTRAN_ANYD(vtrans_mf[mfi]),
                        BL_TO_FORTRAN_ANYD(wtrans_mf[mfi]),
                        BL_TO_FORTRAN_ANYD(ulx[mfi]),
                        BL_TO_FORTRAN_ANYD(urx[mfi]),
                        BL_TO_FORTRAN_ANYD(uimhx[mfi]),
                        BL_TO_FORTRAN_ANYD(uly[mfi]),
                        BL_TO_FORTRAN_ANYD(ury[mfi]),
                        BL_TO_FORTRAN_ANYD(uimhy[mfi]),
                        BL_TO_FORTRAN_ANYD(ulz[mfi]),
                        BL_TO_FORTRAN_ANYD(urz[mfi]),
                        BL_TO_FORTRAN_ANYD(uimhz[mfi]),
                        BL_TO_FORTRAN_ANYD(uimhzy[mfi]),
                        AMREX_REAL_ANYD(dx), dt, phys_bc.dataPtr());

            // vimhxz, 2, 1
            imhbox = amrex::grow(mfi.tilebox(), 1, 1);
            imhbox = amrex::growHi(imhbox, 0, 1);
#pragma gpu box(imhbox)
            velpred_transverse_3d(AMREX_INT_ANYD(imhbox.loVect()), AMREX_INT_ANYD(imhbox.hiVect()),2,1,
                        AMREX_INT_ANYD(domainBox.loVect()), AMREX_INT_ANYD(domainBox.hiVect()),
                        BL_TO_FORTRAN_ANYD(utilde_mf[mfi]), utilde_mf.nComp(), utilde_mf.nGrow(),
                        BL_TO_FORTRAN_ANYD(utrans_mf[mfi]),
                        BL_TO_FORTRAN_ANYD(vtrans_mf[mfi]),
                        BL_TO_FORTRAN_ANYD(wtrans_mf[mfi]),
                        BL_TO_FORTRAN_ANYD(ulx[mfi]),
                        BL_TO_FORTRAN_ANYD(urx[mfi]),
                        BL_TO_FORTRAN_ANYD(uimhx[mfi]),
                        BL_TO_FORTRAN_ANYD(uly[mfi]),
                        BL_TO_FORTRAN_ANYD(ury[mfi]),
                        BL_TO_FORTRAN_ANYD(uimhy[mfi]),
                        BL_TO_FORTRAN_ANYD(ulz[mfi]),
                        BL_TO_FORTRAN_ANYD(urz[mfi]),
                        BL_TO_FORTRAN_ANYD(uimhz[mfi]),
                        BL_TO_FORTRAN_ANYD(vimhxz[mfi]),
                        AMREX_REAL_ANYD(dx), dt, phys_bc.dataPtr());

            // vimhxz, 2, 3
            imhbox = amrex::grow(mfi.tilebox(), 1, 1);
            imhbox = amrex::growHi(imhbox, 2, 1);
#pragma gpu box(imhbox)
            velpred_transverse_3d(AMREX_INT_ANYD(imhbox.loVect()), AMREX_INT_ANYD(imhbox.hiVect()),2,3,
                        AMREX_INT_ANYD(domainBox.loVect()), AMREX_INT_ANYD(domainBox.hiVect()),
                        BL_TO_FORTRAN_ANYD(utilde_mf[mfi]), utilde_mf.nComp(), utilde_mf.nGrow(),
                        BL_TO_FORTRAN_ANYD(utrans_mf[mfi]),
                        BL_TO_FORTRAN_ANYD(vtrans_mf[mfi]),
                        BL_TO_FORTRAN_ANYD(wtrans_mf[mfi]),
                        BL_TO_FORTRAN_ANYD(ulx[mfi]),
                        BL_TO_FORTRAN_ANYD(urx[mfi]),
                        BL_TO_FORTRAN_ANYD(uimhx[mfi]),
                        BL_TO_FORTRAN_ANYD(uly[mfi]),
                        BL_TO_FORTRAN_ANYD(ury[mfi]),
                        BL_TO_FORTRAN_ANYD(uimhy[mfi]),
                        BL_TO_FORTRAN_ANYD(ulz[mfi]),
                        BL_TO_FORTRAN_ANYD(urz[mfi]),
                        BL_TO_FORTRAN_ANYD(uimhz[mfi]),
                        BL_TO_FORTRAN_ANYD(vimhzx[mfi]),
                        AMREX_REAL_ANYD(dx), dt, phys_bc.dataPtr());

            // wimhxy, 3, 1
            imhbox = amrex::grow(mfi.tilebox(), 2, 1);
            imhbox = amrex::growHi(imhbox, 0, 1);
#pragma gpu box(imhbox)
            velpred_transverse_3d(AMREX_INT_ANYD(imhbox.loVect()), AMREX_INT_ANYD(imhbox.hiVect()),3,1,
                        AMREX_INT_ANYD(domainBox.loVect()), AMREX_INT_ANYD(domainBox.hiVect()),
                        BL_TO_FORTRAN_ANYD(utilde_mf[mfi]), utilde_mf.nComp(), utilde_mf.nGrow(),
                        BL_TO_FORTRAN_ANYD(utrans_mf[mfi]),
                        BL_TO_FORTRAN_ANYD(vtrans_mf[mfi]),
                        BL_TO_FORTRAN_ANYD(wtrans_mf[mfi]),
                        BL_TO_FORTRAN_ANYD(ulx[mfi]),
                        BL_TO_FORTRAN_ANYD(urx[mfi]),
                        BL_TO_FORTRAN_ANYD(uimhx[mfi]),
                        BL_TO_FORTRAN_ANYD(uly[mfi]),
                        BL_TO_FORTRAN_ANYD(ury[mfi]),
                        BL_TO_FORTRAN_ANYD(uimhy[mfi]),
                        BL_TO_FORTRAN_ANYD(ulz[mfi]),
                        BL_TO_FORTRAN_ANYD(urz[mfi]),
                        BL_TO_FORTRAN_ANYD(uimhz[mfi]),
                        BL_TO_FORTRAN_ANYD(wimhxy[mfi]),
                        AMREX_REAL_ANYD(dx), dt, phys_bc.dataPtr());

            // wimhyx, 3, 2
            imhbox = amrex::grow(mfi.tilebox(), 2, 1);
            imhbox = amrex::growHi(imhbox, 1, 1);
#pragma gpu box(imhbox)
            velpred_transverse_3d(AMREX_INT_ANYD(imhbox.loVect()), AMREX_INT_ANYD(imhbox.hiVect()),3,2,
                        AMREX_INT_ANYD(domainBox.loVect()), AMREX_INT_ANYD(domainBox.hiVect()),
                        BL_TO_FORTRAN_ANYD(utilde_mf[mfi]), utilde_mf.nComp(), utilde_mf.nGrow(),
                        BL_TO_FORTRAN_ANYD(utrans_mf[mfi]),
                        BL_TO_FORTRAN_ANYD(vtrans_mf[mfi]),
                        BL_TO_FORTRAN_ANYD(wtrans_mf[mfi]),
                        BL_TO_FORTRAN_ANYD(ulx[mfi]),
                        BL_TO_FORTRAN_ANYD(urx[mfi]),
                        BL_TO_FORTRAN_ANYD(uimhx[mfi]),
                        BL_TO_FORTRAN_ANYD(uly[mfi]),
                        BL_TO_FORTRAN_ANYD(ury[mfi]),
                        BL_TO_FORTRAN_ANYD(uimhy[mfi]),
                        BL_TO_FORTRAN_ANYD(ulz[mfi]),
                        BL_TO_FORTRAN_ANYD(urz[mfi]),
                        BL_TO_FORTRAN_ANYD(uimhz[mfi]),
                        BL_TO_FORTRAN_ANYD(wimhyx[mfi]),
                        AMREX_REAL_ANYD(dx), dt, phys_bc.dataPtr());

            // call fortran subroutine
            // use macros in AMReX_ArrayLim.H to pass in each FAB's data,
            // lo/hi coordinates (including ghost cells), and/or the # of components
            // We will also pass "validBox", which specifies the "valid" region.

            // x-direction
#pragma gpu box(xbx)
            velpred_3d(AMREX_INT_ANYD(xbx.loVect()),
                        AMREX_INT_ANYD(xbx.hiVect()),
                        lev, 1, AMREX_INT_ANYD(domainBox.loVect()),
                        AMREX_INT_ANYD(domainBox.hiVect()),
                        BL_TO_FORTRAN_ANYD(utilde_mf[mfi]),
                        utilde_mf.nComp(), utilde_mf.nGrow(),
                        BL_TO_FORTRAN_ANYD(utrans_mf[mfi]),
                        BL_TO_FORTRAN_ANYD(vtrans_mf[mfi]),
                        BL_TO_FORTRAN_ANYD(wtrans_mf[mfi]),
                        BL_TO_FORTRAN_ANYD(umac_mf[mfi]),
                        BL_TO_FORTRAN_ANYD(vmac_mf[mfi]),
                        BL_TO_FORTRAN_ANYD(wmac_mf[mfi]),
            			BL_TO_FORTRAN_ANYD(w0macx_mf[mfi]),
            			BL_TO_FORTRAN_ANYD(w0macy_mf[mfi]),
            			BL_TO_FORTRAN_ANYD(w0macz_mf[mfi]),
                        BL_TO_FORTRAN_ANYD(Imfx[mfi]),
                        BL_TO_FORTRAN_ANYD(Ipfx[mfi]),
                        BL_TO_FORTRAN_ANYD(ulx[mfi]),
                        BL_TO_FORTRAN_ANYD(urx[mfi]),
                        BL_TO_FORTRAN_ANYD(uimhyz[mfi]),
                        BL_TO_FORTRAN_ANYD(uimhzy[mfi]),
                        BL_TO_FORTRAN_ANYD(vimhxz[mfi]),
                        BL_TO_FORTRAN_ANYD(vimhzx[mfi]),
                        BL_TO_FORTRAN_ANYD(wimhxy[mfi]),
                        BL_TO_FORTRAN_ANYD(wimhyx[mfi]),
                        BL_TO_FORTRAN_ANYD(force_mf[mfi]), force_mf.nComp(), force_mf.nGrow(),
                        w0.dataPtr(), AMREX_REAL_ANYD(dx), dt, phys_bc.dataPtr());

            // y-direction
#pragma gpu box(ybx)
            velpred_3d(AMREX_INT_ANYD(ybx.loVect()),
                        AMREX_INT_ANYD(ybx.hiVect()),
                        lev, 2, AMREX_INT_ANYD(domainBox.loVect()),
                        AMREX_INT_ANYD(domainBox.hiVect()),
                        BL_TO_FORTRAN_ANYD(utilde_mf[mfi]),
                        utilde_mf.nComp(), utilde_mf.nGrow(),
                        BL_TO_FORTRAN_ANYD(utrans_mf[mfi]),
                        BL_TO_FORTRAN_ANYD(vtrans_mf[mfi]),
                        BL_TO_FORTRAN_ANYD(wtrans_mf[mfi]),
                        BL_TO_FORTRAN_ANYD(umac_mf[mfi]),
                        BL_TO_FORTRAN_ANYD(vmac_mf[mfi]),
                        BL_TO_FORTRAN_ANYD(wmac_mf[mfi]),
            			BL_TO_FORTRAN_ANYD(w0macx_mf[mfi]),
            			BL_TO_FORTRAN_ANYD(w0macy_mf[mfi]),
            			BL_TO_FORTRAN_ANYD(w0macz_mf[mfi]),
                        BL_TO_FORTRAN_ANYD(Imfy[mfi]),
                        BL_TO_FORTRAN_ANYD(Ipfy[mfi]),
                        BL_TO_FORTRAN_ANYD(uly[mfi]),
                        BL_TO_FORTRAN_ANYD(ury[mfi]),
                        BL_TO_FORTRAN_ANYD(uimhyz[mfi]),
                        BL_TO_FORTRAN_ANYD(uimhzy[mfi]),
                        BL_TO_FORTRAN_ANYD(vimhxz[mfi]),
                        BL_TO_FORTRAN_ANYD(vimhzx[mfi]),
                        BL_TO_FORTRAN_ANYD(wimhxy[mfi]),
                        BL_TO_FORTRAN_ANYD(wimhyx[mfi]),
                        BL_TO_FORTRAN_ANYD(force_mf[mfi]), force_mf.nComp(), force_mf.nGrow(),
                        w0.dataPtr(), AMREX_REAL_ANYD(dx), dt, phys_bc.dataPtr());

            // z-direction
#pragma gpu box(zbx)
            velpred_3d(AMREX_INT_ANYD(zbx.loVect()),
                        AMREX_INT_ANYD(zbx.hiVect()),
                        lev, 3, AMREX_INT_ANYD(domainBox.loVect()),
                        AMREX_INT_ANYD(domainBox.hiVect()),
                        BL_TO_FORTRAN_ANYD(utilde_mf[mfi]),
                        utilde_mf.nComp(), utilde_mf.nGrow(),
                        BL_TO_FORTRAN_ANYD(utrans_mf[mfi]),
                        BL_TO_FORTRAN_ANYD(vtrans_mf[mfi]),
                        BL_TO_FORTRAN_ANYD(wtrans_mf[mfi]),
                        BL_TO_FORTRAN_ANYD(umac_mf[mfi]),
                        BL_TO_FORTRAN_ANYD(vmac_mf[mfi]),
                        BL_TO_FORTRAN_ANYD(wmac_mf[mfi]),
            			BL_TO_FORTRAN_ANYD(w0macx_mf[mfi]),
            			BL_TO_FORTRAN_ANYD(w0macy_mf[mfi]),
            			BL_TO_FORTRAN_ANYD(w0macz_mf[mfi]),
                        BL_TO_FORTRAN_ANYD(Imfz[mfi]),
                        BL_TO_FORTRAN_ANYD(Ipfz[mfi]),
                        BL_TO_FORTRAN_ANYD(ulz[mfi]),
                        BL_TO_FORTRAN_ANYD(urz[mfi]),
                        BL_TO_FORTRAN_ANYD(uimhyz[mfi]),
                        BL_TO_FORTRAN_ANYD(uimhzy[mfi]),
                        BL_TO_FORTRAN_ANYD(vimhxz[mfi]),
                        BL_TO_FORTRAN_ANYD(vimhzx[mfi]),
                        BL_TO_FORTRAN_ANYD(wimhxy[mfi]),
                        BL_TO_FORTRAN_ANYD(wimhyx[mfi]),
                        BL_TO_FORTRAN_ANYD(force_mf[mfi]), force_mf.nComp(), force_mf.nGrow(),
                        w0.dataPtr(), AMREX_REAL_ANYD(dx), dt, phys_bc.dataPtr());
        } // end MFIter loop

#ifdef AMREX_USE_CUDA
        clean_bc_launch_config();
        clean_bc(bc_f);
#endif

#endif // AMREX_SPACEDIM
    } // end loop over levels

    // edge_restriction
    AverageDownFaces(umac);

}

void
Maestro::MakeEdgeScal (const Vector<MultiFab>& state,
                       Vector<std::array< MultiFab, AMREX_SPACEDIM > >& sedge,
                       const Vector<std::array< MultiFab, AMREX_SPACEDIM > >& umac,
                       const Vector<MultiFab>& force,
                       int is_vel, const Vector<BCRec>& bcs, int nbccomp,
                       int start_scomp, int start_bccomp, int num_comp, int is_conservative)
{
    // timer for profiling
    BL_PROFILE_VAR("Maestro::MakeEdgeScal()",MakeEdgeScal);

    for (int lev=0; lev<=finest_level; ++lev) {

        // Get the index space and grid spacing of the domain
        const Box& domainBox = geom[lev].Domain();
        const Real* dx = geom[lev].CellSize();

        // get references to the MultiFabs at level lev
        const MultiFab& scal_mf   = state[lev];
              MultiFab& sedgex_mf = sedge[lev][0];
        const MultiFab& umac_mf   = umac[lev][0];
#if (AMREX_SPACEDIM >= 2)
              MultiFab& sedgey_mf = sedge[lev][1];
        const MultiFab& vmac_mf   = umac[lev][1];

#if (AMREX_SPACEDIM == 3)
              MultiFab& sedgez_mf = sedge[lev][2];
        const MultiFab& wmac_mf   = umac[lev][2];

#endif
#endif
        const MultiFab& force_mf = force[lev];

        // loop over boxes (make sure mfi takes a cell-centered multifab as an argument)

	// NOTE: don't tile, but threaded in fortran subroutine
        for ( MFIter mfi(scal_mf); mfi.isValid(); ++mfi ) {

            // Get the index space of the valid region
            const Box& tileBox = mfi.tilebox();

	    // Be careful to pass in comp+1 for fortran indexing
            for (int scomp = start_scomp+1; scomp <= start_scomp + num_comp; ++scomp) {

                int bccomp = start_bccomp + scomp - start_scomp;

                // call fortran subroutine
                // use macros in AMReX_ArrayLim.H to pass in each FAB's data,
                // lo/hi coordinates (including ghost cells), and/or the # of components
                // We will also pass "validBox", which specifies the "valid" region.
#if (AMREX_SPACEDIM == 1)
                make_edge_scal_1d(
#elif (AMREX_SPACEDIM == 2)
                make_edge_scal_2d(
#elif (AMREX_SPACEDIM == 3)
                make_edge_scal_3d(
#endif
                    AMREX_ARLIM_3D(domainBox.loVect()), AMREX_ARLIM_3D(domainBox.hiVect()),
                    AMREX_ARLIM_3D(tileBox.loVect()), AMREX_ARLIM_3D(tileBox.hiVect()),
                    BL_TO_FORTRAN_3D(scal_mf[mfi]), scal_mf.nComp(), scal_mf.nGrow(),
                    BL_TO_FORTRAN_3D(sedgex_mf[mfi]), sedgex_mf.nComp(),
#if (AMREX_SPACEDIM >= 2)
                    BL_TO_FORTRAN_3D(sedgey_mf[mfi]), sedgey_mf.nComp(),
#if (AMREX_SPACEDIM == 3)
                    BL_TO_FORTRAN_3D(sedgez_mf[mfi]), sedgez_mf.nComp(),
#endif
#endif
                    BL_TO_FORTRAN_3D(umac_mf[mfi]),
#if (AMREX_SPACEDIM >= 2)
                    BL_TO_FORTRAN_3D(vmac_mf[mfi]),
#if (AMREX_SPACEDIM == 3)
                    BL_TO_FORTRAN_3D(wmac_mf[mfi]),
#endif
#endif
                    umac_mf.nGrow(),
                    BL_TO_FORTRAN_3D(force_mf[mfi]), force_mf.nComp(),
                    dx, dt, is_vel, bcs[0].data(),
                    nbccomp, scomp, bccomp, is_conservative);
            } // end loop over components
        } // end MFIter loop
    } // end loop over levels

    // We use edge_restriction for the output velocity if is_vel == 1
    // we do not use edge_restriction for scalars because instead we will use
    // reflux on the fluxes in make_flux.
    if (is_vel == 1) {
        if (reflux_type == 1 || reflux_type == 2) {
            AverageDownFaces(sedge);
        }
    }
}

void
Maestro::MakeRhoXFlux (const Vector<MultiFab>& state,
                       Vector<std::array< MultiFab, AMREX_SPACEDIM > >& sflux,
                       Vector<MultiFab>& etarhoflux,
                       Vector<std::array< MultiFab, AMREX_SPACEDIM > >& sedge,
                       const Vector<std::array< MultiFab, AMREX_SPACEDIM > >& umac,
                       const Vector<std::array< MultiFab, AMREX_SPACEDIM > >& w0mac,
                       const RealVector& r0_old,
                       const RealVector& r0_edge_old,
                       const Vector<std::array< MultiFab, AMREX_SPACEDIM > >& r0mac_old,
                       const RealVector& r0_new,
                       const RealVector& r0_edge_new,
                       const Vector<std::array< MultiFab, AMREX_SPACEDIM > >& r0mac_new,
                       const RealVector& r0_predicted_edge,
                       int start_comp, int num_comp)
{
    // timer for profiling
    BL_PROFILE_VAR("Maestro::MakeRhoXFlux()",MakeRhoXFlux);

    // Make sure to pass in comp+1 for fortran indexing
    const int startcomp = start_comp + 1;
    const int endcomp = startcomp + num_comp - 1;

    for (int lev=0; lev<=finest_level; ++lev) {

        // get references to the MultiFabs at level lev
        const MultiFab& scal_mf        = state[lev];
              MultiFab& sedgex_mf      = sedge[lev][0];
	      MultiFab& sfluxx_mf      = sflux[lev][0];
	      MultiFab& etarhoflux_mf = etarhoflux[lev];
        const MultiFab& umac_mf        = umac[lev][0];
#if (AMREX_SPACEDIM >= 2)
              MultiFab& sedgey_mf      = sedge[lev][1];
	      MultiFab& sfluxy_mf      = sflux[lev][1];
        const MultiFab& vmac_mf        = umac[lev][1];

#if (AMREX_SPACEDIM == 3)
              MultiFab& sedgez_mf      = sedge[lev][2];
	      MultiFab& sfluxz_mf      = sflux[lev][2];
        const MultiFab& wmac_mf        = umac[lev][2];

	// if spherical == 1
	const MultiFab& w0macx_mf = w0mac[lev][0];
	const MultiFab& w0macy_mf = w0mac[lev][1];
	const MultiFab& w0macz_mf = w0mac[lev][2];
	MultiFab rho0mac_edgex, rho0mac_edgey, rho0mac_edgez;
	rho0mac_edgex.define(convert(grids[lev],nodal_flag_x), dmap[lev], 1, 1);
	rho0mac_edgey.define(convert(grids[lev],nodal_flag_y), dmap[lev], 1, 1);
	rho0mac_edgez.define(convert(grids[lev],nodal_flag_z), dmap[lev], 1, 1);

	if (spherical == 1) {
	    MultiFab::LinComb(rho0mac_edgex,0.5,r0mac_old[lev][0],0,0.5,r0mac_new[lev][0],0,0,1,1);
	    MultiFab::LinComb(rho0mac_edgey,0.5,r0mac_old[lev][1],0,0.5,r0mac_new[lev][1],0,0,1,1);
	    MultiFab::LinComb(rho0mac_edgez,0.5,r0mac_old[lev][2],0,0.5,r0mac_new[lev][2],0,0,1,1);
	}
#endif
#endif


        // loop over boxes (make sure mfi takes a cell-centered multifab as an argument)
#ifdef _OPENMP
#pragma omp parallel
#endif
		// NOTE: not sure if this should be tiled
        for ( MFIter mfi(scal_mf, true); mfi.isValid(); ++mfi ) {

            // Get the index space of the valid region
            const Box& tileBox = mfi.tilebox();

	    // call fortran subroutine
	    // use macros in AMReX_ArrayLim.H to pass in each FAB's data,
	    // lo/hi coordinates (including ghost cells), and/or the # of components
	    // We will also pass "validBox", which specifies the "valid" region.
	    if (spherical == 0) {

#if (AMREX_SPACEDIM == 1)
		make_rhoX_flux_1d(
#elif (AMREX_SPACEDIM == 2)
	        make_rhoX_flux_2d(
#elif (AMREX_SPACEDIM == 3)
                make_rhoX_flux_3d(
#endif
				  &lev, tileBox.loVect(), tileBox.hiVect(),
				  BL_TO_FORTRAN_FAB(sfluxx_mf[mfi]),
#if (AMREX_SPACEDIM >= 2)
				  BL_TO_FORTRAN_FAB(sfluxy_mf[mfi]),
#if (AMREX_SPACEDIM == 3)
				  BL_TO_FORTRAN_FAB(sfluxz_mf[mfi]),
#endif
#endif
				  BL_TO_FORTRAN_3D(etarhoflux_mf[mfi]),
				  BL_TO_FORTRAN_FAB(sedgex_mf[mfi]),
#if (AMREX_SPACEDIM >= 2)
				  BL_TO_FORTRAN_FAB(sedgey_mf[mfi]),
#if (AMREX_SPACEDIM == 3)
				  BL_TO_FORTRAN_FAB(sedgez_mf[mfi]),
#endif
#endif
				  BL_TO_FORTRAN_3D(umac_mf[mfi]),
#if (AMREX_SPACEDIM >= 2)
				  BL_TO_FORTRAN_3D(vmac_mf[mfi]),
#if (AMREX_SPACEDIM == 3)
				  BL_TO_FORTRAN_3D(wmac_mf[mfi]),
#endif
#endif
				  r0_old.dataPtr(), r0_edge_old.dataPtr(),
				  r0_new.dataPtr(), r0_edge_new.dataPtr(),
				  r0_predicted_edge.dataPtr(),
				  w0.dataPtr(),
				  &startcomp, &endcomp);
	    } else {

#if (AMREX_SPACEDIM == 3)
		// if (use_exact_base_state)
		// {
		//     // add make_rhoX_flux_3d_sphr_irreg()
		// }
		// else
		// {
		    make_rhoX_flux_3d_sphr(tileBox.loVect(), tileBox.hiVect(),
			               BL_TO_FORTRAN_FAB(sfluxx_mf[mfi]),
			               BL_TO_FORTRAN_FAB(sfluxy_mf[mfi]),
			               BL_TO_FORTRAN_FAB(sfluxz_mf[mfi]),
				       BL_TO_FORTRAN_FAB(sedgex_mf[mfi]),
				       BL_TO_FORTRAN_FAB(sedgey_mf[mfi]),
				       BL_TO_FORTRAN_FAB(sedgez_mf[mfi]),
				       BL_TO_FORTRAN_3D(umac_mf[mfi]),
				       BL_TO_FORTRAN_3D(vmac_mf[mfi]),
				       BL_TO_FORTRAN_3D(wmac_mf[mfi]),
				       BL_TO_FORTRAN_3D(w0macx_mf[mfi]),
				       BL_TO_FORTRAN_3D(w0macy_mf[mfi]),
				       BL_TO_FORTRAN_3D(w0macz_mf[mfi]),
				       BL_TO_FORTRAN_3D(rho0mac_edgex[mfi]),
				       BL_TO_FORTRAN_3D(rho0mac_edgey[mfi]),
				       BL_TO_FORTRAN_3D(rho0mac_edgez[mfi]),
				       &startcomp, &endcomp);
		// }
#else
	        Abort("MakeRhoXFlux: Spherical is not valid for DIM < 3");
#endif
	    } // end spherical
	} // end MFIter loop


	// increment or decrement the flux registers by area and time-weighted fluxes
        // Note that the fluxes need to be scaled by dt and area
        // In this example we are solving s_t = -div(+F)
        // The fluxes contain, e.g., F_{i+1/2,j} = (s*u)_{i+1/2,j}
        // Keep this in mind when considering the different sign convention for updating
        // the flux registers from the coarse or fine grid perspective
        // NOTE: the flux register associated with flux_reg_s[lev] is associated
        // with the lev/lev-1 interface (and has grid spacing associated with lev-1)
        if (reflux_type == 2) {

	    // Get the grid size
	    const Real* dx = geom[lev].CellSize();
	    // NOTE: areas are different in DIM=2 and DIM=3
#if (AMREX_SPACEDIM == 3)
	    const Real area[3] = {dx[1]*dx[2], dx[0]*dx[2], dx[0]*dx[1]};
#else
	    const Real area[2] = {dx[1], dx[0]};
#endif

	    if (flux_reg_s[lev+1])
            {
                for (int i = 0; i < AMREX_SPACEDIM; ++i) {
                    // update the lev+1/lev flux register (index lev+1)
                    flux_reg_s[lev+1]->CrseInit(sflux[lev][i],i,start_comp,start_comp,num_comp, -1.0*dt*area[i]);
		    // also include density flux
                    flux_reg_s[lev+1]->CrseInit(sflux[lev][i],i,Rho,Rho,1, -1.0*dt*area[i]);
                }
            }
	    if (flux_reg_s[lev])
            {
                for (int i = 0; i < AMREX_SPACEDIM; ++i) {
                    // update the lev/lev-1 flux register (index lev)
                    flux_reg_s[lev]->FineAdd(sflux[lev][i],i,start_comp,start_comp,num_comp, 1.0*dt*area[i]);
		    // also include density flux
                    flux_reg_s[lev]->FineAdd(sflux[lev][i],i,Rho,Rho,1, 1.0*dt*area[i]);
                }
            }

	    if (spherical == 0) {
		// need edge_restrict for etarhoflux
	    }
        }

    } // end loop over levels

    // average down fluxes
    if (reflux_type == 1) {
	AverageDownFaces(sflux);
    }

    // Something analogous to edge_restriction is done in UpdateScal()
}

void
Maestro::MakeRhoHFlux (const Vector<MultiFab>& state,
                       Vector<std::array< MultiFab, AMREX_SPACEDIM > >& sflux,
                       Vector<std::array< MultiFab, AMREX_SPACEDIM > >& sedge,
                       const Vector<std::array< MultiFab, AMREX_SPACEDIM > >& umac,
                       const Vector<std::array< MultiFab, AMREX_SPACEDIM > >& w0mac,
                       const RealVector& r0_old,
                       const RealVector& r0_edge_old,
                       const Vector<std::array< MultiFab, AMREX_SPACEDIM > >& r0mac_old,
                       const RealVector& r0_new,
                       const RealVector& r0_edge_new,
                       const Vector<std::array< MultiFab, AMREX_SPACEDIM > >& r0mac_new,
                       const RealVector& rh0_old,
                       const RealVector& rh0_edge_old,
                       const Vector<std::array< MultiFab, AMREX_SPACEDIM > >& rh0mac_old,
                       const RealVector& rh0_new,
                       const RealVector& rh0_edge_new,
                       const Vector<std::array< MultiFab, AMREX_SPACEDIM > >& rh0mac_new,
                       const Vector<std::array< MultiFab, AMREX_SPACEDIM > >& h0mac_old,
                       const Vector<std::array< MultiFab, AMREX_SPACEDIM > >& h0mac_new)
{
    // timer for profiling
    BL_PROFILE_VAR("Maestro::MakeRhoHFlux()",MakeRhoHFlux);

    for (int lev=0; lev<=finest_level; ++lev) {

        // get references to the MultiFabs at level lev
        const MultiFab& scal_mf   = state[lev];
              MultiFab& sedgex_mf = sedge[lev][0];
	      MultiFab& sfluxx_mf = sflux[lev][0];
        const MultiFab& umac_mf   = umac[lev][0];
#if (AMREX_SPACEDIM >= 2)
              MultiFab& sedgey_mf = sedge[lev][1];
	      MultiFab& sfluxy_mf = sflux[lev][1];
        const MultiFab& vmac_mf   = umac[lev][1];

#if (AMREX_SPACEDIM == 3)
              MultiFab& sedgez_mf = sedge[lev][2];
	      MultiFab& sfluxz_mf = sflux[lev][2];
        const MultiFab& wmac_mf   = umac[lev][2];

	// if spherical == 1
	const MultiFab& w0macx_mf = w0mac[lev][0];
	const MultiFab& w0macy_mf = w0mac[lev][1];
	const MultiFab& w0macz_mf = w0mac[lev][2];
	MultiFab rho0mac_edgex, rho0mac_edgey, rho0mac_edgez;
	MultiFab h0mac_edgex, h0mac_edgey, h0mac_edgez;
	MultiFab rhoh0mac_edgex, rhoh0mac_edgey, rhoh0mac_edgez;
	rho0mac_edgex.define(convert(grids[lev],nodal_flag_x), dmap[lev], 1, 0);
	rho0mac_edgey.define(convert(grids[lev],nodal_flag_y), dmap[lev], 1, 0);
	rho0mac_edgez.define(convert(grids[lev],nodal_flag_z), dmap[lev], 1, 0);
	h0mac_edgex.define(convert(grids[lev],nodal_flag_x), dmap[lev], 1, 0);
	h0mac_edgey.define(convert(grids[lev],nodal_flag_y), dmap[lev], 1, 0);
	h0mac_edgez.define(convert(grids[lev],nodal_flag_z), dmap[lev], 1, 0);
	rhoh0mac_edgex.define(convert(grids[lev],nodal_flag_x), dmap[lev], 1, 0);
	rhoh0mac_edgey.define(convert(grids[lev],nodal_flag_y), dmap[lev], 1, 0);
	rhoh0mac_edgez.define(convert(grids[lev],nodal_flag_z), dmap[lev], 1, 0);

	if (spherical == 1) {
	    if (use_exact_base_state) {
		MultiFab::LinComb(rhoh0mac_edgex,0.5,rh0mac_old[lev][0],0,0.5,rh0mac_new[lev][0],0,0,1,0);
		MultiFab::LinComb(rhoh0mac_edgey,0.5,rh0mac_old[lev][1],0,0.5,rh0mac_new[lev][1],0,0,1,0);
		MultiFab::LinComb(rhoh0mac_edgez,0.5,rh0mac_old[lev][2],0,0.5,rh0mac_new[lev][2],0,0,1,0);
	    } else {
		MultiFab::LinComb(rho0mac_edgex,0.5,r0mac_old[lev][0],0,0.5,r0mac_new[lev][0],0,0,1,0);
		MultiFab::LinComb(rho0mac_edgey,0.5,r0mac_old[lev][1],0,0.5,r0mac_new[lev][1],0,0,1,0);
		MultiFab::LinComb(rho0mac_edgez,0.5,r0mac_old[lev][2],0,0.5,r0mac_new[lev][2],0,0,1,0);
		MultiFab::LinComb(h0mac_edgex,0.5,h0mac_old[lev][0],0,0.5,h0mac_new[lev][0],0,0,1,0);
		MultiFab::LinComb(h0mac_edgey,0.5,h0mac_old[lev][1],0,0.5,h0mac_new[lev][1],0,0,1,0);
		MultiFab::LinComb(h0mac_edgez,0.5,h0mac_old[lev][2],0,0.5,h0mac_new[lev][2],0,0,1,0);
	    }
	}
#endif
#endif

        // loop over boxes (make sure mfi takes a cell-centered multifab as an argument)
#ifdef _OPENMP
#pragma omp parallel
#endif
	        // NOTE: not sure if this should be tiled (see make_rhoX_flux above)
        for ( MFIter mfi(scal_mf, true); mfi.isValid(); ++mfi ) {

            // Get the index space of the valid region
            const Box& tileBox = mfi.tilebox();

	    // call fortran subroutine
	    // use macros in AMReX_ArrayLim.H to pass in each FAB's data,
	    // lo/hi coordinates (including ghost cells), and/or the # of components
	    // We will also pass "validBox", which specifies the "valid" region.
	    if (spherical == 0) {
#if (AMREX_SPACEDIM == 1)
		make_rhoh_flux_1d(
#elif (AMREX_SPACEDIM == 2)
		make_rhoh_flux_2d(
#elif (AMREX_SPACEDIM == 3)
                make_rhoh_flux_3d(
#endif
				  &lev, tileBox.loVect(), tileBox.hiVect(),
				  BL_TO_FORTRAN_FAB(sfluxx_mf[mfi]),
#if (AMREX_SPACEDIM >= 2)
				  BL_TO_FORTRAN_FAB(sfluxy_mf[mfi]),
#if (AMREX_SPACEDIM == 3)
				  BL_TO_FORTRAN_FAB(sfluxz_mf[mfi]),
#endif
#endif
				  BL_TO_FORTRAN_FAB(sedgex_mf[mfi]),
#if (AMREX_SPACEDIM >= 2)
				  BL_TO_FORTRAN_FAB(sedgey_mf[mfi]),
#if (AMREX_SPACEDIM == 3)
				  BL_TO_FORTRAN_FAB(sedgez_mf[mfi]),
#endif
#endif
				  BL_TO_FORTRAN_3D(umac_mf[mfi]),
#if (AMREX_SPACEDIM >= 2)
				  BL_TO_FORTRAN_3D(vmac_mf[mfi]),
#if (AMREX_SPACEDIM == 3)
				  BL_TO_FORTRAN_3D(wmac_mf[mfi]),
#endif
#endif
				  r0_old.dataPtr(), r0_edge_old.dataPtr(),
				  r0_new.dataPtr(), r0_edge_new.dataPtr(),
				  rh0_old.dataPtr(), rh0_edge_old.dataPtr(),
				  rh0_new.dataPtr(), rh0_edge_new.dataPtr(),
				  w0.dataPtr());
	    } else {

#if (AMREX_SPACEDIM == 3)
	        if (use_exact_base_state)
		{
		    make_rhoh_flux_3d_sphr_irreg(tileBox.loVect(), tileBox.hiVect(),
						 BL_TO_FORTRAN_FAB(sfluxx_mf[mfi]),
						 BL_TO_FORTRAN_FAB(sfluxy_mf[mfi]),
						 BL_TO_FORTRAN_FAB(sfluxz_mf[mfi]),
						 BL_TO_FORTRAN_FAB(sedgex_mf[mfi]),
						 BL_TO_FORTRAN_FAB(sedgey_mf[mfi]),
						 BL_TO_FORTRAN_FAB(sedgez_mf[mfi]),
						 BL_TO_FORTRAN_3D(umac_mf[mfi]),
						 BL_TO_FORTRAN_3D(vmac_mf[mfi]),
						 BL_TO_FORTRAN_3D(wmac_mf[mfi]),
						 BL_TO_FORTRAN_3D(w0macx_mf[mfi]),
						 BL_TO_FORTRAN_3D(w0macy_mf[mfi]),
						 BL_TO_FORTRAN_3D(w0macz_mf[mfi]),
						 BL_TO_FORTRAN_3D(rhoh0mac_edgex[mfi]),
						 BL_TO_FORTRAN_3D(rhoh0mac_edgey[mfi]),
						 BL_TO_FORTRAN_3D(rhoh0mac_edgez[mfi]));
		}
		else
		{
		    make_rhoh_flux_3d_sphr(tileBox.loVect(), tileBox.hiVect(),
			               BL_TO_FORTRAN_FAB(sfluxx_mf[mfi]),
			               BL_TO_FORTRAN_FAB(sfluxy_mf[mfi]),
			               BL_TO_FORTRAN_FAB(sfluxz_mf[mfi]),
				       BL_TO_FORTRAN_FAB(sedgex_mf[mfi]),
				       BL_TO_FORTRAN_FAB(sedgey_mf[mfi]),
				       BL_TO_FORTRAN_FAB(sedgez_mf[mfi]),
				       BL_TO_FORTRAN_3D(umac_mf[mfi]),
				       BL_TO_FORTRAN_3D(vmac_mf[mfi]),
				       BL_TO_FORTRAN_3D(wmac_mf[mfi]),
				       BL_TO_FORTRAN_3D(w0macx_mf[mfi]),
				       BL_TO_FORTRAN_3D(w0macy_mf[mfi]),
				       BL_TO_FORTRAN_3D(w0macz_mf[mfi]),
				       BL_TO_FORTRAN_3D(rho0mac_edgex[mfi]),
				       BL_TO_FORTRAN_3D(rho0mac_edgey[mfi]),
				       BL_TO_FORTRAN_3D(rho0mac_edgez[mfi]),
				       BL_TO_FORTRAN_3D(h0mac_edgex[mfi]),
				       BL_TO_FORTRAN_3D(h0mac_edgey[mfi]),
				       BL_TO_FORTRAN_3D(h0mac_edgez[mfi]));
		}
#else
	        Abort("MakeRhoHFlux: Spherical is not valid for DIM < 3");
#endif
	    }
	} // end MFIter loop


        // increment or decrement the flux registers by area and time-weighted fluxes
        // Note that the fluxes need to be scaled by dt and area
        // In this example we are solving s_t = -div(+F)
        // The fluxes contain, e.g., F_{i+1/2,j} = (s*u)_{i+1/2,j}
        // Keep this in mind when considering the different sign convention for updating
        // the flux registers from the coarse or fine grid perspective
        // NOTE: the flux register associated with flux_reg_s[lev] is associated
        // with the lev/lev-1 interface (and has grid spacing associated with lev-1)
        if (reflux_type == 2) {

	    // Get the grid size
	    const Real* dx = geom[lev].CellSize();
            	    // NOTE: areas are different in DIM=2 and DIM=3
#if (AMREX_SPACEDIM == 3)
	    const Real area[3] = {dx[1]*dx[2], dx[0]*dx[2], dx[0]*dx[1]};
#else
	    const Real area[2] = {dx[1], dx[0]};
#endif

	    if (flux_reg_s[lev+1])
            {
                for (int i = 0; i < AMREX_SPACEDIM; ++i) {
                    // update the lev+1/lev flux register (index lev+1)
                    flux_reg_s[lev+1]->CrseInit(sflux[lev][i],i,RhoH,RhoH,1, -1.0*dt*area[i]);
                }
            }
	    if (flux_reg_s[lev])
            {
                for (int i = 0; i < AMREX_SPACEDIM; ++i) {
                    // update the lev/lev-1 flux register (index lev)
                    flux_reg_s[lev]->FineAdd(sflux[lev][i],i,RhoH,RhoH,1, 1.0*dt*area[i]);
                }
            }
        }
    } // end loop over levels

    if (reflux_type == 1) {
	AverageDownFaces(sflux);
    }

    // Something analogous to edge_restriction is done in UpdateScal()

}

void
Maestro::UpdateScal(const Vector<MultiFab>& stateold,
                    Vector<MultiFab>& statenew,
                    const Vector<std::array< MultiFab, AMREX_SPACEDIM > >& sflux,
                    const Vector<MultiFab>& force,
                    int start_comp, int num_comp,
                    const Real* p0, const Vector<MultiFab>& p0_cart)
{
    // timer for profiling
    BL_PROFILE_VAR("Maestro::UpdateScal()",UpdateScal);

#ifdef AMREX_USE_CUDA
    auto not_launched = Gpu::notInLaunchRegion();
    // turn on GPU
    Gpu::setLaunchRegion(true);
#endif

    // Make sure to pass in comp+1 for fortran indexing
    const int startcomp = start_comp + 1;
    const int endcomp = startcomp + num_comp;

    for (int lev=0; lev<=finest_level; ++lev) {

        // get references to the MultiFabs at level lev
        const MultiFab& scalold_mf = stateold[lev];
	      MultiFab& scalnew_mf = statenew[lev];
        const MultiFab& sfluxx_mf = sflux[lev][0];
#if (AMREX_SPACEDIM >= 2)
        const MultiFab& sfluxy_mf = sflux[lev][1];
#if (AMREX_SPACEDIM == 3)
        const MultiFab& sfluxz_mf = sflux[lev][2];

    	MultiFab p0_cart_dummy;
    	p0_cart_dummy.define(grids[lev], dmap[lev], 1, 1);
    	if (start_comp == RhoH && spherical == 1) {
    	    MultiFab::Copy(p0_cart_dummy,p0_cart[lev],0,0,1,1);
    	}
    	const MultiFab& p0cart_mf = p0_cart_dummy;
#endif
#endif
        const MultiFab& force_mf = force[lev];

        // loop over boxes (make sure mfi takes a cell-centered multifab as an argument)
#ifdef _OPENMP
#pragma omp parallel
#endif
        for ( MFIter mfi(scalold_mf, true); mfi.isValid(); ++mfi ) {

            // Get the index space of the valid region
            const Box& tileBox = mfi.tilebox();
            const Real* dx = geom[lev].CellSize();

	    if (start_comp == RhoH)
	    {   // Enthalpy update

                // call fortran subroutine
                // use macros in AMReX_ArrayLim.H to pass in each FAB's data,
                // lo/hi coordinates (including ghost cells), and/or the # of components
                // We will also pass "validBox", which specifies the "valid" region.
		if (spherical == 0) {
#pragma gpu box(tileBox)
            update_rhoh(AMREX_INT_ANYD(tileBox.loVect()), AMREX_INT_ANYD(tileBox.hiVect()),
                        lev,
    				    BL_TO_FORTRAN_ANYD(scalold_mf[mfi]),
    				    BL_TO_FORTRAN_ANYD(scalnew_mf[mfi]),
    				    BL_TO_FORTRAN_ANYD(sfluxx_mf[mfi]),
#if (AMREX_SPACEDIM >= 2)
    				    BL_TO_FORTRAN_ANYD(sfluxy_mf[mfi]),
#if (AMREX_SPACEDIM == 3)
    				    BL_TO_FORTRAN_ANYD(sfluxz_mf[mfi]),
#endif
#endif
    				    BL_TO_FORTRAN_ANYD(force_mf[mfi]),
    				    p0,
    				    AMREX_REAL_ANYD(dx), dt,
    				    NumSpec);
		} else {
#if (AMREX_SPACEDIM == 3)
#pragma gpu box(tileBox)
		    update_rhoh_3d_sphr(AMREX_INT_ANYD(tileBox.loVect()), AMREX_INT_ANYD(tileBox.hiVect()),
            					BL_TO_FORTRAN_ANYD(scalold_mf[mfi]),
            					BL_TO_FORTRAN_ANYD(scalnew_mf[mfi]),
            					BL_TO_FORTRAN_ANYD(sfluxx_mf[mfi]),
            					BL_TO_FORTRAN_ANYD(sfluxy_mf[mfi]),
            					BL_TO_FORTRAN_ANYD(sfluxz_mf[mfi]),
            					BL_TO_FORTRAN_ANYD(force_mf[mfi]),
            					BL_TO_FORTRAN_ANYD(p0cart_mf[mfi]),
            					AMREX_REAL_ANYD(dx), dt,
            					NumSpec);
#else
		    Abort("UpdateScal: Spherical is not valid for DIM < 3");
#endif
		}

	    }
	    else if (start_comp == FirstSpec)
	    {   // RhoX update

                // call fortran subroutine
                // use macros in AMReX_ArrayLim.H to pass in each FAB's data,
                // lo/hi coordinates (including ghost cells), and/or the # of components
                // We will also pass "validBox", which specifies the "valid" region.
#pragma gpu box(tileBox)
                update_rhoX(AMREX_INT_ANYD(tileBox.loVect()),
                    AMREX_INT_ANYD(tileBox.hiVect()),
                    BL_TO_FORTRAN_ANYD(scalold_mf[mfi]),
                    BL_TO_FORTRAN_ANYD(scalnew_mf[mfi]),
                    BL_TO_FORTRAN_ANYD(sfluxx_mf[mfi]),
#if (AMREX_SPACEDIM >= 2)
                    BL_TO_FORTRAN_ANYD(sfluxy_mf[mfi]),
#if (AMREX_SPACEDIM == 3)
                    BL_TO_FORTRAN_ANYD(sfluxz_mf[mfi]),
#endif
#endif
                    BL_TO_FORTRAN_ANYD(force_mf[mfi]),
                    AMREX_REAL_ANYD(dx), dt,
                    startcomp, endcomp);
            }
	    else {
		Abort("Invalid scalar in UpdateScal().");
	    } // end if
	} // end MFIter loop
    } // end loop over levels

    // synchronize by refluxing and averaging down, starting from the finest_level-1/finest_level pair
    if (reflux_type == 2) {
        for (int lev=finest_level-1; lev>=0; --lev) {
            // update lev based on coarse-fine flux mismatch
            flux_reg_s[lev+1]->Reflux(statenew[lev], 1.0, start_comp, start_comp, num_comp, geom[lev]);
            if (start_comp == FirstSpec) {
                // do the same for density if we updated the species
                flux_reg_s[lev+1]->Reflux(statenew[lev], 1.0, Rho, Rho, 1, geom[lev]);
            }
        }
    }

    // average fine data onto coarser cells
    // fill ghost cells
    AverageDown(statenew,start_comp,num_comp);
    FillPatch(t_old, statenew, statenew, statenew, start_comp, start_comp, num_comp, start_comp, bcs_s);

    // do the same for density if we updated the species
    if (start_comp == FirstSpec) {
	AverageDown(statenew,Rho,1);
	FillPatch(t_old, statenew, statenew, statenew, Rho, Rho, 1, Rho, bcs_s);
    }

#ifdef AMREX_USE_CUDA
    // turn off GPU
    if (not_launched) Gpu::setLaunchRegion(false);
#endif
}

void
Maestro::UpdateVel (const Vector<std::array< MultiFab, AMREX_SPACEDIM > >& umac,
                    const Vector<std::array< MultiFab, AMREX_SPACEDIM > >& uedge,
                    const Vector<MultiFab>& force,
                    const Vector<MultiFab>& sponge,
                    const Vector<std::array< MultiFab, AMREX_SPACEDIM > >& w0mac)
{
    // timer for profiling
    BL_PROFILE_VAR("Maestro::UpdateVel()",UpdateVel);

#ifdef AMREX_USE_CUDA
    auto not_launched = Gpu::notInLaunchRegion();
    // turn on GPU
    if (not_launched) Gpu::setLaunchRegion(true);
#endif

    for (int lev=0; lev<=finest_level; ++lev) {

        // get references to the MultiFabs at level lev
        const MultiFab& uold_mf = uold[lev];
	      MultiFab& unew_mf = unew[lev];
	const MultiFab& umac_mf   = umac[lev][0];
        const MultiFab& uedgex_mf = uedge[lev][0];
#if (AMREX_SPACEDIM >= 2)
	const MultiFab& vmac_mf   = umac[lev][1];
        const MultiFab& uedgey_mf = uedge[lev][1];
#if (AMREX_SPACEDIM == 3)
	const MultiFab& wmac_mf   = umac[lev][2];
        const MultiFab& uedgez_mf = uedge[lev][2];

	// if spherical == 1
	const MultiFab& w0macx_mf = w0mac[lev][0];
	const MultiFab& w0macy_mf = w0mac[lev][1];
	const MultiFab& w0macz_mf = w0mac[lev][2];
#endif
#endif
        const MultiFab& force_mf = force[lev];
	const MultiFab& sponge_mf = sponge[lev];

        // loop over boxes (make sure mfi takes a cell-centered multifab as an argument)
#ifdef _OPENMP
#pragma omp parallel
#endif
        for ( MFIter mfi(force_mf, true); mfi.isValid(); ++mfi ) {

            // Get the index space of the valid region
            const Box& tileBox = mfi.tilebox();
            const Real* dx = geom[lev].CellSize();

	    if (spherical == 0) {
#pragma gpu box(tileBox)
		update_velocity(AMREX_INT_ANYD(tileBox.loVect()), AMREX_INT_ANYD(tileBox.hiVect()), lev,
				 BL_TO_FORTRAN_ANYD(uold_mf[mfi]),
				 BL_TO_FORTRAN_ANYD(unew_mf[mfi]),
				 BL_TO_FORTRAN_ANYD(umac_mf[mfi]),
#if (AMREX_SPACEDIM >= 2)
				 BL_TO_FORTRAN_ANYD(vmac_mf[mfi]),
#if (AMREX_SPACEDIM == 3)
				 BL_TO_FORTRAN_ANYD(wmac_mf[mfi]),
#endif
#endif
				 BL_TO_FORTRAN_ANYD(uedgex_mf[mfi]),
#if (AMREX_SPACEDIM >= 2)
				 BL_TO_FORTRAN_ANYD(uedgey_mf[mfi]),
#if (AMREX_SPACEDIM == 3)
				 BL_TO_FORTRAN_ANYD(uedgez_mf[mfi]),
#endif
#endif
				 BL_TO_FORTRAN_ANYD(force_mf[mfi]),
				 BL_TO_FORTRAN_ANYD(sponge_mf[mfi]),
				 w0.dataPtr(),
				 AMREX_REAL_ANYD(dx), dt);
	    } else {
#if (AMREX_SPACEDIM == 3)
#pragma gpu box(tileBox)
		update_velocity_sphr(AMREX_INT_ANYD(tileBox.loVect()), AMREX_INT_ANYD(tileBox.hiVect()),
				      BL_TO_FORTRAN_ANYD(uold_mf[mfi]),
				      BL_TO_FORTRAN_ANYD(unew_mf[mfi]),
				      BL_TO_FORTRAN_ANYD(umac_mf[mfi]),
				      BL_TO_FORTRAN_ANYD(vmac_mf[mfi]),
				      BL_TO_FORTRAN_ANYD(wmac_mf[mfi]),
				      BL_TO_FORTRAN_ANYD(uedgex_mf[mfi]),
				      BL_TO_FORTRAN_ANYD(uedgey_mf[mfi]),
				      BL_TO_FORTRAN_ANYD(uedgez_mf[mfi]),
				      BL_TO_FORTRAN_ANYD(force_mf[mfi]),
				      BL_TO_FORTRAN_ANYD(sponge_mf[mfi]),
				      w0.dataPtr(),
				      BL_TO_FORTRAN_ANYD(w0macx_mf[mfi]),
				      BL_TO_FORTRAN_ANYD(w0macy_mf[mfi]),
				      BL_TO_FORTRAN_ANYD(w0macz_mf[mfi]),
				      AMREX_REAL_ANYD(dx), dt);
#else
		Abort("UpdateVel: Spherical is not valid for DIM < 3");
#endif
	    }
        } // end MFIter loop
    } // end loop over levels

    // average fine data onto coarser cells
    AverageDown(unew,0,AMREX_SPACEDIM);

    // fill ghost cells
    FillPatch(t_old, unew, unew, unew, 0, 0, AMREX_SPACEDIM, 0, bcs_u, 1);

#ifdef AMREX_USE_CUDA
    // turn off GPU
    if (not_launched) Gpu::setLaunchRegion(false);
#endif

}<|MERGE_RESOLUTION|>--- conflicted
+++ resolved
@@ -580,12 +580,9 @@
            MultiFab::Copy(v_mf, ufull[lev], 1, 0, 1, ufull[lev].nGrow());
         }
 
-<<<<<<< HEAD
-=======
 #ifdef _OPENMP
 #pragma omp parallel
 #endif
->>>>>>> 6e405fd2
         for ( MFIter mfi(utilde_mf, true); mfi.isValid(); ++mfi ) {
 
             // Get the index space of the valid region
@@ -774,7 +771,6 @@
 
 #ifdef AMREX_USE_CUDA
         int* bc_f = prepare_bc(bcs_u[0].data(), 1);
-        set_bc_launch_config();
 #else
         const int* bc_f = bcs_u[0].data();
 #endif
@@ -799,7 +795,10 @@
            MultiFab::Copy(v_mf, ufull[lev], 1, 0, 1, ufull[lev].nGrow());
            MultiFab::Copy(w_mf, ufull[lev], 2, 0, 1, ufull[lev].nGrow());
         }
-
+        
+#ifdef _OPENMP
+#pragma omp parallel
+#endif
         for ( MFIter mfi(utilde_mf, true); mfi.isValid(); ++mfi ) {
 
             // Get the index space of the valid region
@@ -1242,7 +1241,6 @@
         } // end MFIter loop
 
 #ifdef AMREX_USE_CUDA
-        clean_bc_launch_config();
         clean_bc(bc_f);
 #endif
 
