--- conflicted
+++ resolved
@@ -339,15 +339,10 @@
     // We use edge_restriction for the output velocity if is_vel == 1
     // we do not use edge_restriction for scalars because instead we will use
     // reflux on the fluxes in make_flux.
-<<<<<<< HEAD
-    if (is_vel == 1 && do_reflux == 0) {
-	       AverageDownFaces(sedge);
-=======
     if (is_vel == 1) {
         if (reflux_type == 1 || reflux_type == 2) {
             AverageDownFaces(sedge);
         }
->>>>>>> 47f14c15
     }
 }
 
