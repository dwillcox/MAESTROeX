
#include <Maestro.H>
#include <Maestro_F.H>

using namespace amrex;

// read in C++/F90 parameters
// define global C++/F90 variables and initialize network
// set up boundary conditions
// initialize base state geometry parameters
// set istep, t_new, t_old
// allocate MultiFabs and base state arrays
void
Maestro::Setup ()
{
    // timer for profiling
    BL_PROFILE_VAR("Maestro::Setup()",Setup);

    Print() << "Calling Setup()" << std::endl;

    // initialize the start time for our CPU-time tracker
    startCPUTime = ParallelDescriptor::second();

    ///////
    // Geometry on all levels has been defined already.
    ///////

    // read in C++ parameters in maestro_queries.H using ParmParse pp("maestro");
    ReadParameters();

    // read in F90 parameters in meth_params.F90 that are defined
    // in _cpp_parameters
    read_method_params();

    // Initialize the runtime parameters for any of the external microphysics
    // (in extern.f90)
    ExternInit();

    // define (Rho, RhoH, etc.)
    // calls network_init
    VariableSetup();

    maestro_network_init();

    maestro_eos_init();
    eos_init();

    burner_init();

    maestro_conductivity_init();

#ifdef ROTATION
    RotationInit();
#endif

    // check max level does not exceed hardcoded limit 
    if (max_level > MAESTRO_MAX_LEVELS) Abort("max_level exceeds MAESTROeX's limit!");

    const Real* probLo = geom[0].ProbLo();
    const Real* probHi = geom[0].ProbHi();

    // define additional module variables in meth_params.F90 that are defined
    // at the top of meth_params.template
    set_method_params(ZFILL(probLo),ZFILL(probHi));

    // set up BCRec definitions for BC types
    BCSetup();

    const Box domainBoxFine = geom[max_level].Domain();
    const Real* dxFine = geom[max_level].CellSize();

    if (spherical) {
#if (AMREX_SPACEDIM == 3)
        // compute base_geom.max_radial_level
        base_geom.max_radial_level = 0;

        // compute base_geom.dr_fine
        base_geom.dr_fine = dxFine[0] / drdxfac;

        // compute base_geom.nr_irreg
        int domhi = domainBoxFine.bigEnd(0)+1;
        if (!octant) {
            base_geom.nr_irreg = (3*(domhi/2-0.5)*(domhi/2-0.5)-0.75)/2.0;
        } else {
            base_geom.nr_irreg = (3*(domhi-0.5)*(domhi-0.5)-0.75)/2.0;
        }

            // compute base_geom.nr_fine
        if (use_exact_base_state) {
            base_geom.nr_fine = base_geom.nr_irreg + 1;
        } else {
            double lenx, leny, lenz, max_dist;
            if (octant) {
                lenx = probHi[0] - probLo[0];
                leny = probHi[1] - probLo[1];
                lenz = probHi[2] - probLo[2];
            } else {
                lenx = 0.5*(probHi[0] - probLo[0]);
                leny = 0.5*(probHi[1] - probLo[1]);
                lenz = 0.5*(probHi[2] - probLo[2]);
            }
            max_dist = sqrt(lenx*lenx + leny*leny + lenz*lenz);
            base_geom.nr_fine = int(max_dist / base_geom.dr_fine) + 1;
        }
#endif
    } else {
        // compute base_geom.max_radial_level
        base_geom.max_radial_level = max_level;

        // compute base_geom.dr_fine
        base_geom.dr_fine = dxFine[AMREX_SPACEDIM-1];

        // compute base_geom.nr_fine
        base_geom.nr_fine = domainBoxFine.bigEnd()[AMREX_SPACEDIM-1] + 1;
    }

    // vectors store the multilevel 1D states as one very long array
    // these are cell-centered
    // base states are stored
<<<<<<< HEAD
    s0_init      .resize( (max_radial_level+1)*nr_fine*Nscal );
    p0_init      .resize(max_radial_level+1, nr_fine);
    rho0_old     .resize(max_radial_level+1, nr_fine);
    rho0_new     .resize(max_radial_level+1, nr_fine);
    rhoh0_old    .resize(max_radial_level+1, nr_fine);
    rhoh0_new    .resize(max_radial_level+1, nr_fine);
    p0_old       .resize(max_radial_level+1, nr_fine);
    p0_new       .resize(max_radial_level+1, nr_fine);
    p0_nm1       .resize(max_radial_level+1, nr_fine);
    tempbar      .resize(max_radial_level+1, nr_fine);
    tempbar_init .resize(max_radial_level+1, nr_fine);
    beta0_old    .resize(max_radial_level+1, nr_fine);
    beta0_new    .resize(max_radial_level+1, nr_fine);
    beta0_nm1    .resize(max_radial_level+1, nr_fine);
    gamma1bar_old.resize(max_radial_level+1, nr_fine);
    gamma1bar_new.resize(max_radial_level+1, nr_fine);
    grav_cell_old.resize(max_radial_level+1, nr_fine);
    grav_cell_new.resize(max_radial_level+1, nr_fine);
    r_cc_loc     .resize((max_radial_level+1)*nr_fine);
    r_cc_loc_b   .resize(max_radial_level+1, nr_fine);
    etarho_cc    .resize(max_radial_level+1, nr_fine);
    psi          .resize(max_radial_level+1, nr_fine);
=======
    s0_init      .resize( (base_geom.max_radial_level+1)*base_geom.nr_fine*Nscal );
    p0_init      .resize( (base_geom.max_radial_level+1)*base_geom.nr_fine );
    rho0_old     .resize( (base_geom.max_radial_level+1)*base_geom.nr_fine );
    rho0_new     .resize( (base_geom.max_radial_level+1)*base_geom.nr_fine );
    rhoh0_old    .resize(base_geom.max_radial_level+1, base_geom.nr_fine);
    rhoh0_new    .resize(base_geom.max_radial_level+1, base_geom.nr_fine);
    p0_old       .resize(base_geom.max_radial_level+1, base_geom.nr_fine);
    p0_new       .resize(base_geom.max_radial_level+1, base_geom.nr_fine);
    p0_nm1       .resize(base_geom.max_radial_level+1, base_geom.nr_fine);
    tempbar      .resize( (base_geom.max_radial_level+1)*base_geom.nr_fine );
    tempbar_init .resize( (base_geom.max_radial_level+1)*base_geom.nr_fine );
    beta0_old    .resize(base_geom.max_radial_level+1, base_geom.nr_fine);
    beta0_new    .resize(base_geom.max_radial_level+1, base_geom.nr_fine);
    beta0_nm1    .resize(base_geom.max_radial_level+1, base_geom.nr_fine);
    gamma1bar_old.resize(base_geom.max_radial_level+1, base_geom.nr_fine);
    gamma1bar_new.resize(base_geom.max_radial_level+1, base_geom.nr_fine);
    grav_cell_old.resize(base_geom.max_radial_level+1, base_geom.nr_fine);
    grav_cell_new.resize(base_geom.max_radial_level+1, base_geom.nr_fine);
    etarho_cc    .resize(base_geom.max_radial_level+1, base_geom.nr_fine);
    psi          .resize(base_geom.max_radial_level+1, base_geom.nr_fine);
>>>>>>> 847051d6

    // vectors store the multilevel 1D states as one very long array
    // these are edge-centered
    w0        .resize( (base_geom.max_radial_level+1)*(base_geom.nr_fine+1) );
    etarho_ec .resize(base_geom.max_radial_level+1, base_geom.nr_fine+1);

    // tagged box array for multilevel (planar)
    tag_array .resize( (base_geom.max_radial_level+1)*base_geom.nr_fine );
    // tag_array_b.resize(base_geom.max_radial_level+1,base_geom.nr_fine);

    // diag file data arrays
    diagfile1_data.resize(diag_buf_size*11);
    diagfile2_data.resize(diag_buf_size*11);
    diagfile3_data.resize(diag_buf_size*10);

    // make sure C++ is as efficient as possible with memory usage
    s0_init      .shrink_to_fit();
    w0           .shrink_to_fit();
    tag_array    .shrink_to_fit();
    diagfile1_data.shrink_to_fit();
    diagfile2_data.shrink_to_fit();
    diagfile3_data.shrink_to_fit();

    RealVector r_cc_loc_vec((base_geom.max_radial_level+1)*base_geom.nr_fine);
    RealVector r_edge_loc_vec((base_geom.max_radial_level+1)*(base_geom.nr_fine+1));
    init_base_state_geometry(&base_geom.max_radial_level,&base_geom.nr_fine,&base_geom.dr_fine,
                             r_cc_loc_vec.dataPtr(),
                             r_edge_loc_vec.dataPtr(),
                             geom[max_level].CellSize(),
                             &base_geom.nr_irreg);
    // InitBaseStateGeometry(base_geom.max_radial_level, base_geom.nr_fine, base_geom.dr_fine, base_geom.nr_irreg);
    base_geom.Init(base_geom.max_radial_level, base_geom.nr_fine, base_geom.dr_fine, base_geom.nr_irreg, geom, max_level, center);

    if (use_exact_base_state) average_base_state = 1;

    // No valid BoxArray and DistributionMapping have been defined.
    // But the arrays for them have been resized.

    istep = 0;

    t_new = 1.e99;
    t_old = 0.0;

    // set this to a large number so change_max doesn't affect the first time step
    dt = 1.e100;
    dtold = 1.e100;

    sold              .resize(max_level+1);
    snew              .resize(max_level+1);
    uold              .resize(max_level+1);
    unew              .resize(max_level+1);
    S_cc_old          .resize(max_level+1);
    S_cc_new          .resize(max_level+1);
    gpi               .resize(max_level+1);
    dSdt              .resize(max_level+1);
    pi                .resize(max_level+1);
    intra             .resize(max_level+1);
    w0_cart           .resize(max_level+1);
    rhcc_for_nodalproj.resize(max_level+1);
    normal            .resize(max_level+1);
    cell_cc_to_r      .resize(max_level+1);

    // stores fluxes at coarse-fine interface for synchronization
    // this will be sized "max_level+2"
    // NOTE: the flux register associated with flux_reg[lev] is associated
    // with the lev/lev-1 interface (and has grid spacing associated with lev-1)
    // therefore flux_reg[0] is never actually used in the reflux operation
    flux_reg_s.resize(max_level+2);

    // number of ghost cells needed for hyperbolic step
    if (ppm_type == 2 || bds_type == 1) {
        ng_adv = 4;
    } else {
        ng_adv = 3;
    }

    std::fill(tag_array.begin(), tag_array.end(), 0);
    // tag_array_b.setVal(0);

    // if do_smallscale check other parameters for consistency

    if (do_smallscale && (beta0_type != 3 || evolve_base_state)) {
      std::cerr << "Error: do_smallscale = T requires beta0_type = 3 and evolve_base_state = F" << std::endl;
      std::cerr << "    do_smallscale = " << do_smallscale << std::endl;
      std::cerr << "    beta0_type = " << beta0_type << std::endl;
      std::cerr << "    evolve_base_state = " << evolve_base_state << std::endl;
      Error();
    }
}

// read in some parameters from inputs file
void
Maestro::ReadParameters ()
{
    // timer for profiling
    BL_PROFILE_VAR("Maestro::ReadParameters()",ReadParameters);

    Print() << "Calling ReadParameters()" << std::endl;

    ParmParse pp("maestro");

    using namespace maestro;

#include <maestro_queries.H>

    // now read in vectors for ParmParse

    // read in boundary conditions
    Vector<int> lo_bc(AMREX_SPACEDIM);
    Vector<int> hi_bc(AMREX_SPACEDIM);
    pp.getarr("lo_bc",lo_bc,0,AMREX_SPACEDIM);
    pp.getarr("hi_bc",hi_bc,0,AMREX_SPACEDIM);

    // storey boundary conditions in a single array
    // order shall be
    // LO_X, LO_Y, (LO_Z), HI_X, HI_Y, (HI_Z)
    phys_bc.resize(2*AMREX_SPACEDIM);
    for (int i=0; i<AMREX_SPACEDIM; ++i) {
        phys_bc[i]                = lo_bc[i];
        phys_bc[i+AMREX_SPACEDIM] = hi_bc[i];
    }
}

// define variable mappings (Rho, RhoH, ..., Nscal, etc.)
void Maestro::VariableSetup ()
{
    // timer for profiling
    BL_PROFILE_VAR("Maestro::VariableSetup()",VariableSetup);

    Print() << "Calling VariableSetup()" << std::endl;

    // set number of ghost cells for sold/new and uold/new
    ng_s = 3;
    if (ppm_type == 2 || bds_type == 1) {
        ng_s = 4;
    }
}

void
Maestro::ExternInit ()
{
    // initialize the external runtime parameters -- these will
    // live in the probin

    if (ParallelDescriptor::IOProcessor()) {
        std::cout << "reading extern runtime parameters ..." << std::endl;
    }

    maestro_extern_init();

    // grab them from Fortran to C++
    init_extern_parameters();
}

// set up BCRec definitions for BC types
void
Maestro::BCSetup()
{
    // timer for profiling
    BL_PROFILE_VAR("Maestro::BCSetup()",BCSetup);

    Print() << "Calling BCSetup()" << std::endl;

    bcs_s.resize(Nscal);          // scalars
    bcs_u.resize(AMREX_SPACEDIM); // velocitiy
    bcs_f.resize(Nscal);          // a vector of "first-order extrap"

    // Check phys_bc against possible periodic geometry
    // if periodic, must have internal BC marked.
    //
    if (Geom(0).isAnyPeriodic())
    {
        //
        // Do idiot check.  Periodic means interior in those directions.
        //
        for (int dir = 0; dir<AMREX_SPACEDIM; dir++)
        {
            if (Geom(0).isPeriodic(dir))
            {
                if (phys_bc[dir] != Interior)
                {
                    std::cerr << "Maestro::ReadParameters:periodic in direction "
                              << dir << " but low BC is not Interior\n";
                    Error();
                }
                if (phys_bc[AMREX_SPACEDIM+dir] != Interior)
                {
                    std::cerr << "Maestro::ReadParameters:periodic in direction "
                              << dir << " but high BC is not Interior\n";
                    Error();
                }
            }
        }
    } else {
        //
        // Do idiot check.  If not periodic, should be no interior.
        //
        for (int dir=0; dir<AMREX_SPACEDIM; dir++)
        {
            if (phys_bc[dir] == Interior)
            {
                std::cerr << "Maestro::ReadParameters:interior bc in direction "
                          << dir << " but not periodic\n";
                Error();
            }
            if (phys_bc[AMREX_SPACEDIM+dir] == Interior)
            {
                std::cerr << "Maestro::ReadParameters:interior bc in direction "
                          << dir << " but not periodic\n";
                Error();
            }
        }
    }

    // set up boundary conditions for Fillpatch operations
    for (int dir = 0; dir < AMREX_SPACEDIM; ++dir)
    {

        // lo-side bcs
        if (phys_bc[dir] == Interior) {
            // periodic uses "internal Dirichlet"
            for (int comp=0; comp<AMREX_SPACEDIM; ++comp) {
                bcs_u[comp].setLo(dir, BCType::int_dir);
            }
                bcs_s[Rho ].setLo(dir, BCType::int_dir);
                bcs_s[RhoH].setLo(dir, BCType::int_dir);
            for (int comp=FirstSpec; comp<FirstSpec+NumSpec; ++comp) {
                bcs_s[comp].setLo(dir, BCType::int_dir);
            }
                bcs_s[Temp].setLo(dir, BCType::int_dir);
                bcs_s[Pi  ].setLo(dir, BCType::int_dir);
            for (int comp=0; comp<Nscal; ++comp) {
                bcs_f[comp].setLo(dir, BCType::int_dir);
            }
        } else if (phys_bc[dir] == Inflow) {
            // inflow
            for (int comp=0; comp<AMREX_SPACEDIM; ++comp) {
                bcs_u[comp].setLo(dir, BCType::ext_dir);
            }
                bcs_s[Rho ].setLo(dir, BCType::ext_dir);
                bcs_s[RhoH].setLo(dir, BCType::ext_dir);
            for (int comp=FirstSpec; comp<FirstSpec+NumSpec; ++comp) {
                bcs_s[comp].setLo(dir, BCType::ext_dir);
            }
                bcs_s[Temp].setLo(dir, BCType::ext_dir);
                bcs_s[Pi  ].setLo(dir, BCType::foextrap);
            for (int comp=0; comp<Nscal; ++comp) {
                bcs_f[comp].setLo(dir, BCType::foextrap);
            }
        } else if (phys_bc[dir] == Outflow) {
            // outflow
            for (int comp=0; comp<AMREX_SPACEDIM; ++comp) {
                bcs_u[comp].setLo(dir, BCType::foextrap);
            }
                bcs_s[Rho ].setLo(dir, BCType::foextrap);
                bcs_s[RhoH].setLo(dir, BCType::foextrap);
            for (int comp=FirstSpec; comp<FirstSpec+NumSpec; ++comp) {
                bcs_s[comp].setLo(dir, BCType::foextrap);
            }
                bcs_s[Temp].setLo(dir, BCType::foextrap);
                bcs_s[Pi  ].setLo(dir, BCType::ext_dir);
            for (int comp=0; comp<Nscal; ++comp) {
                bcs_f[comp].setLo(dir, BCType::foextrap);
            }
        } else if (phys_bc[dir] == Symmetry) {
            // symmetry
            for (int comp=0; comp<AMREX_SPACEDIM; ++comp) {
                bcs_u[comp].setLo(dir, BCType::reflect_even);
            }
                bcs_u[dir ].setLo(dir, BCType::reflect_odd);
                bcs_s[Rho ].setLo(dir, BCType::reflect_even);
                bcs_s[RhoH].setLo(dir, BCType::reflect_even);
            for (int comp=FirstSpec; comp<FirstSpec+NumSpec; ++comp) {
                bcs_s[comp].setLo(dir, BCType::reflect_even);
            }
                bcs_s[Temp].setLo(dir, BCType::reflect_even);
                bcs_s[Pi  ].setLo(dir, BCType::reflect_even);
            for (int comp=0; comp<Nscal; ++comp) {
                bcs_f[comp].setLo(dir, BCType::reflect_even);
            }
        } else if (phys_bc[dir] == SlipWall) {
            // slip wall
            for (int comp=0; comp<AMREX_SPACEDIM; ++comp) {
                bcs_u[comp].setLo(dir, BCType::hoextrap);
            }
                bcs_u[dir ].setLo(dir, BCType::ext_dir);
                bcs_s[Rho ].setLo(dir, BCType::hoextrap);
                bcs_s[RhoH].setLo(dir, BCType::hoextrap);
            for (int comp=FirstSpec; comp<FirstSpec+NumSpec; ++comp) {
                bcs_s[comp].setLo(dir, BCType::hoextrap);
            }
                bcs_s[Temp].setLo(dir, BCType::hoextrap);
                bcs_s[Pi  ].setLo(dir, BCType::foextrap);
            for (int comp=0; comp<Nscal; ++comp) {
                bcs_f[comp].setLo(dir, BCType::foextrap);
            }
        } else if (phys_bc[dir] == NoSlipWall) {
            // no-slip wall
            for (int comp=0; comp<AMREX_SPACEDIM; ++comp) {
                bcs_u[comp].setLo(dir, BCType::ext_dir);
            }
                bcs_s[Rho ].setLo(dir, BCType::hoextrap);
                bcs_s[RhoH].setLo(dir, BCType::hoextrap);
            for (int comp=FirstSpec; comp<FirstSpec+NumSpec; ++comp) {
                bcs_s[comp].setLo(dir, BCType::hoextrap);
            }
                bcs_s[Temp].setLo(dir, BCType::hoextrap);
                bcs_s[Pi  ].setLo(dir, BCType::foextrap);
            for (int comp=0; comp<Nscal; ++comp) {
                bcs_f[comp].setLo(dir, BCType::foextrap);
            }
        } else {
            Abort("Invalid lo_bc");
        }

        // hi-side bcs
        if (phys_bc[AMREX_SPACEDIM+dir] == Interior) {
            // periodic uses "internal Dirichlet"
            for (int comp=0; comp<AMREX_SPACEDIM; ++comp) {
                bcs_u[comp].setHi(dir, BCType::int_dir);
            }
                bcs_s[Rho ].setHi(dir, BCType::int_dir);
                bcs_s[RhoH].setHi(dir, BCType::int_dir);
            for (int comp=FirstSpec; comp<FirstSpec+NumSpec; ++comp) {
                bcs_s[comp].setHi(dir, BCType::int_dir);
            }
                bcs_s[Temp].setHi(dir, BCType::int_dir);
                bcs_s[Pi  ].setHi(dir, BCType::int_dir);
            for (int comp=0; comp<Nscal; ++comp) {
                bcs_f[comp].setHi(dir, BCType::int_dir);
            }
        } else if (phys_bc[AMREX_SPACEDIM+dir] == Inflow) {
            // inflow
            for (int comp=0; comp<AMREX_SPACEDIM; ++comp) {
                bcs_u[comp].setHi(dir, BCType::ext_dir);
            }
                bcs_s[Rho ].setHi(dir, BCType::ext_dir);
                bcs_s[RhoH].setHi(dir, BCType::ext_dir);
            for (int comp=FirstSpec; comp<FirstSpec+NumSpec; ++comp) {
                bcs_s[comp].setHi(dir, BCType::ext_dir);
            }
                bcs_s[Temp].setHi(dir, BCType::ext_dir);
                bcs_s[Pi  ].setHi(dir, BCType::foextrap);
            for (int comp=0; comp<Nscal; ++comp) {
                bcs_f[comp].setHi(dir, BCType::foextrap);
            }
        } else if (phys_bc[AMREX_SPACEDIM+dir] == Outflow) {
            // outflow
            for (int comp=0; comp<AMREX_SPACEDIM; ++comp) {
                bcs_u[comp].setHi(dir, BCType::foextrap);
            }
                bcs_s[Rho ].setHi(dir, BCType::foextrap);
                bcs_s[RhoH].setHi(dir, BCType::foextrap);
            for (int comp=FirstSpec; comp<FirstSpec+NumSpec; ++comp) {
                bcs_s[comp].setHi(dir, BCType::foextrap);
            }
                bcs_s[Temp].setHi(dir, BCType::foextrap);
                bcs_s[Pi  ].setHi(dir, BCType::ext_dir);
            for (int comp=0; comp<Nscal; ++comp) {
                bcs_f[comp].setHi(dir, BCType::foextrap);
            }
        } else if (phys_bc[AMREX_SPACEDIM+dir] == Symmetry) {
            // symmetry
            for (int comp=0; comp<AMREX_SPACEDIM; ++comp) {
                bcs_u[comp].setHi(dir, BCType::reflect_even);
            }
                bcs_u[dir].setHi(dir, BCType::reflect_odd);
                bcs_s[Rho ].setHi(dir, BCType::reflect_even);
                bcs_s[RhoH].setHi(dir, BCType::reflect_even);
            for (int comp=FirstSpec; comp<FirstSpec+NumSpec; ++comp) {
                bcs_s[comp].setHi(dir, BCType::reflect_even);
            }
                bcs_s[Temp].setHi(dir, BCType::reflect_even);
                bcs_s[Pi  ].setHi(dir, BCType::reflect_even);
            for (int comp=0; comp<Nscal; ++comp) {
                bcs_f[comp].setHi(dir, BCType::reflect_even);
            }
        } else if (phys_bc[AMREX_SPACEDIM+dir] == SlipWall) {
            // slip wall
            for (int comp=0; comp<AMREX_SPACEDIM; ++comp) {
                bcs_u[comp].setHi(dir, BCType::hoextrap);
            }
                bcs_u[dir].setHi(dir, BCType::ext_dir);
                bcs_s[Rho ].setHi(dir, BCType::hoextrap);
                bcs_s[RhoH].setHi(dir, BCType::hoextrap);
            for (int comp=FirstSpec; comp<FirstSpec+NumSpec; ++comp) {
                bcs_s[comp].setHi(dir, BCType::hoextrap);
            }
                bcs_s[Temp].setHi(dir, BCType::hoextrap);
                bcs_s[Pi  ].setHi(dir, BCType::foextrap);
            for (int comp=0; comp<Nscal; ++comp) {
                bcs_f[comp].setHi(dir, BCType::foextrap);
            }
        } else if (phys_bc[AMREX_SPACEDIM+dir] == NoSlipWall) {
            // no-slip wall
            for (int comp=0; comp<AMREX_SPACEDIM; ++comp) {
                bcs_u[comp].setHi(dir, BCType::ext_dir);
            }
                bcs_s[Rho ].setHi(dir, BCType::hoextrap);
                bcs_s[RhoH].setHi(dir, BCType::hoextrap);
            for (int comp=FirstSpec; comp<FirstSpec+NumSpec; ++comp) {
                bcs_s[comp].setHi(dir, BCType::hoextrap);
            }
                bcs_s[Temp].setHi(dir, BCType::hoextrap);
                bcs_s[Pi  ].setHi(dir, BCType::foextrap);
            for (int comp=0; comp<Nscal; ++comp) {
                bcs_f[comp].setHi(dir, BCType::foextrap);
            }
        } else {
            Abort("Invalid hi_bc");
        }
    } // end loop over directions
}<|MERGE_RESOLUTION|>--- conflicted
+++ resolved
@@ -117,41 +117,17 @@
     // vectors store the multilevel 1D states as one very long array
     // these are cell-centered
     // base states are stored
-<<<<<<< HEAD
-    s0_init      .resize( (max_radial_level+1)*nr_fine*Nscal );
-    p0_init      .resize(max_radial_level+1, nr_fine);
-    rho0_old     .resize(max_radial_level+1, nr_fine);
-    rho0_new     .resize(max_radial_level+1, nr_fine);
-    rhoh0_old    .resize(max_radial_level+1, nr_fine);
-    rhoh0_new    .resize(max_radial_level+1, nr_fine);
-    p0_old       .resize(max_radial_level+1, nr_fine);
-    p0_new       .resize(max_radial_level+1, nr_fine);
-    p0_nm1       .resize(max_radial_level+1, nr_fine);
-    tempbar      .resize(max_radial_level+1, nr_fine);
-    tempbar_init .resize(max_radial_level+1, nr_fine);
-    beta0_old    .resize(max_radial_level+1, nr_fine);
-    beta0_new    .resize(max_radial_level+1, nr_fine);
-    beta0_nm1    .resize(max_radial_level+1, nr_fine);
-    gamma1bar_old.resize(max_radial_level+1, nr_fine);
-    gamma1bar_new.resize(max_radial_level+1, nr_fine);
-    grav_cell_old.resize(max_radial_level+1, nr_fine);
-    grav_cell_new.resize(max_radial_level+1, nr_fine);
-    r_cc_loc     .resize((max_radial_level+1)*nr_fine);
-    r_cc_loc_b   .resize(max_radial_level+1, nr_fine);
-    etarho_cc    .resize(max_radial_level+1, nr_fine);
-    psi          .resize(max_radial_level+1, nr_fine);
-=======
     s0_init      .resize( (base_geom.max_radial_level+1)*base_geom.nr_fine*Nscal );
-    p0_init      .resize( (base_geom.max_radial_level+1)*base_geom.nr_fine );
-    rho0_old     .resize( (base_geom.max_radial_level+1)*base_geom.nr_fine );
-    rho0_new     .resize( (base_geom.max_radial_level+1)*base_geom.nr_fine );
+    p0_init      .resize(base_geom.max_radial_level+1, base_geom.nr_fine);
+    rho0_old     .resize(base_geom.max_radial_level+1, base_geom.nr_fine);
+    rho0_new     .resize(base_geom.max_radial_level+1, base_geom.nr_fine);
     rhoh0_old    .resize(base_geom.max_radial_level+1, base_geom.nr_fine);
     rhoh0_new    .resize(base_geom.max_radial_level+1, base_geom.nr_fine);
     p0_old       .resize(base_geom.max_radial_level+1, base_geom.nr_fine);
     p0_new       .resize(base_geom.max_radial_level+1, base_geom.nr_fine);
     p0_nm1       .resize(base_geom.max_radial_level+1, base_geom.nr_fine);
-    tempbar      .resize( (base_geom.max_radial_level+1)*base_geom.nr_fine );
-    tempbar_init .resize( (base_geom.max_radial_level+1)*base_geom.nr_fine );
+    tempbar      .resize(base_geom.max_radial_level+1, base_geom.nr_fine);
+    tempbar_init .resize(base_geom.max_radial_level+1, base_geom.nr_fine);
     beta0_old    .resize(base_geom.max_radial_level+1, base_geom.nr_fine);
     beta0_new    .resize(base_geom.max_radial_level+1, base_geom.nr_fine);
     beta0_nm1    .resize(base_geom.max_radial_level+1, base_geom.nr_fine);
@@ -161,7 +137,6 @@
     grav_cell_new.resize(base_geom.max_radial_level+1, base_geom.nr_fine);
     etarho_cc    .resize(base_geom.max_radial_level+1, base_geom.nr_fine);
     psi          .resize(base_geom.max_radial_level+1, base_geom.nr_fine);
->>>>>>> 847051d6
 
     // vectors store the multilevel 1D states as one very long array
     // these are edge-centered
