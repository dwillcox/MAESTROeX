
#include <Maestro.H>
using namespace amrex;

// read in C++/F90 parameters
// define global C++/F90 variables and initialize network
// set up boundary conditions
// initialize base state geometry parameters
// set istep, t_new, t_old
// allocate MultiFabs and base state arrays
void
Maestro::Setup ()
{
	// timer for profiling
	BL_PROFILE_VAR("Maestro::Setup()",Setup);

	Print() << "Calling Setup()" << std::endl;

	// initialize the start time for our CPU-time tracker
	startCPUTime = ParallelDescriptor::second();

	///////
	// Geometry on all levels has been defined already.
	///////

	// read in C++ parameters in maestro_queries.H using ParmParse pp("maestro");
	ReadParameters();

	// read in F90 parameters in meth_params.F90 that are defined
	// in _cpp_parameters
	read_method_params();

	// Initialize the runtime parameters for any of the external microphysics
	// (in extern.f90)
	ExternInit();

#ifdef ROTATION
	rotation_init();
#endif

	// define (Rho, RhoH, etc.)
	// calls network_init
	VariableSetup();

	maestro_network_init();

	burner_init();

	maestro_conductivity_init();

	const Real* probLo = geom[0].ProbLo();
	const Real* probHi = geom[0].ProbHi();

	// define additional module variables in meth_params.F90 that are defined
	// at the top of meth_params.template
	set_method_params(&Rho,&RhoH,&FirstSpec,&Temp,&Pi,&Nscal,
	                  ZFILL(probLo),ZFILL(probHi));

	// set up BCRec definitions for BC types
	BCSetup();

	const Box domainBoxFine = geom[max_level].Domain();
	const Real* dxFine = geom[max_level].CellSize();

	if (spherical == 1) {

		// compute max_radial_level
		max_radial_level = 0;

		// compute dr_fine
		dr_fine = dxFine[0] / drdxfac;

		// compute nr_irreg
		int domhi = domainBoxFine.bigEnd(0)+1;
		if (!octant) {
			nr_irreg = (3*(domhi/2-0.5)*(domhi/2-0.5)-0.75)/2.0;
		} else {
			nr_irreg = (3*(domhi-0.5)*(domhi-0.5)-0.75)/2.0;
		}

		// compute nr_fine
		if (use_exact_base_state) {
			nr_fine = nr_irreg + 1;
		} else {
			double lenx, leny, lenz, max_dist;
			if (octant) {
				lenx = probHi[0] - probLo[0];
				leny = probHi[1] - probLo[1];
				lenz = probHi[2] - probLo[2];
			}
			else {
				lenx = 0.5*(probHi[0] - probLo[0]);
				leny = 0.5*(probHi[1] - probLo[1]);
				lenz = 0.5*(probHi[2] - probLo[2]);
			}
			max_dist = sqrt(lenx*lenx + leny*leny + lenz*lenz);
			nr_fine = int(max_dist / dr_fine) + 1;
		}

	}
	else {
		// compute max_radial_level
		max_radial_level = max_level;

		// compute dr_fine
		dr_fine = dxFine[AMREX_SPACEDIM-1];

		// compute nr_fine
		nr_fine = domainBoxFine.bigEnd()[AMREX_SPACEDIM-1] + 1;
	}

	// vectors store the multilevel 1D states as one very long array
	// these are cell-centered
	// base states are stored
	s0_init.resize( (max_radial_level+1)*nr_fine*Nscal );
	p0_init.resize( (max_radial_level+1)*nr_fine );
	rho0_old.resize( (max_radial_level+1)*nr_fine );
	rho0_new.resize( (max_radial_level+1)*nr_fine );
	rhoh0_old.resize( (max_radial_level+1)*nr_fine );
	rhoh0_new.resize( (max_radial_level+1)*nr_fine );
	p0_old.resize( (max_radial_level+1)*nr_fine );
	p0_new.resize( (max_radial_level+1)*nr_fine );
	p0_nm1.resize( (max_radial_level+1)*nr_fine );
	tempbar.resize( (max_radial_level+1)*nr_fine );
	tempbar_init.resize( (max_radial_level+1)*nr_fine );
	beta0_old.resize( (max_radial_level+1)*nr_fine );
	beta0_new.resize( (max_radial_level+1)*nr_fine );
	beta0_nm1.resize( (max_radial_level+1)*nr_fine );
	gamma1bar_old.resize( (max_radial_level+1)*nr_fine );
	gamma1bar_new.resize( (max_radial_level+1)*nr_fine );
	grav_cell_old.resize( (max_radial_level+1)*nr_fine );
	grav_cell_new.resize( (max_radial_level+1)*nr_fine );
	r_cc_loc.resize( (max_radial_level+1)*nr_fine );
	etarho_cc.resize( (max_radial_level+1)*nr_fine );
	psi.resize( (max_radial_level+1)*nr_fine );

	// vectors store the multilevel 1D states as one very long array
	// these are edge-centered
	r_edge_loc.resize( (max_radial_level+1)*(nr_fine+1) );
	w0.resize( (max_radial_level+1)*(nr_fine+1) );
	etarho_ec.resize( (max_radial_level+1)*(nr_fine+1) );

	// tagged box array for multilevel (planar)
	tag_array.resize( (max_radial_level+1)*nr_fine );

	// diag file data arrays
	diagfile1_data.resize(diag_buf_size*11);
	diagfile2_data.resize(diag_buf_size*11);
	diagfile3_data.resize(diag_buf_size*10);

	// make sure C++ is as efficient as possible with memory usage
	s0_init.shrink_to_fit();
	p0_init.shrink_to_fit();
	rho0_old.shrink_to_fit();
	rho0_new.shrink_to_fit();
	rhoh0_old.shrink_to_fit();
	rhoh0_new.shrink_to_fit();
	p0_old.shrink_to_fit();
	p0_new.shrink_to_fit();
	p0_nm1.shrink_to_fit();
	tempbar.shrink_to_fit();
	tempbar_init.shrink_to_fit();
	beta0_old.shrink_to_fit();
	beta0_new.shrink_to_fit();
	beta0_nm1.shrink_to_fit();
	gamma1bar_old.shrink_to_fit();
	gamma1bar_new.shrink_to_fit();
	grav_cell_old.shrink_to_fit();
	grav_cell_new.shrink_to_fit();
	w0.shrink_to_fit();
	etarho_cc.shrink_to_fit();
	psi.shrink_to_fit();
	etarho_ec.shrink_to_fit();
	r_cc_loc.shrink_to_fit();
	r_edge_loc.shrink_to_fit();
	tag_array.shrink_to_fit();
    diagfile1_data.shrink_to_fit();
    diagfile2_data.shrink_to_fit();
    diagfile3_data.shrink_to_fit();

<<<<<<< HEAD
	init_base_state_geometry(&max_radial_level,&nr_fine,&dr_fine,
	                         r_cc_loc.dataPtr(),
	                         r_edge_loc.dataPtr(),
	                         geom[max_level].CellSize(),
	                         &nr_irreg);

	if (use_exact_base_state) average_base_state = 1;

	// No valid BoxArray and DistributionMapping have been defined.
	// But the arrays for them have been resized.

	istep = 0;

	t_new = 1.e99;
	t_old = 0.0;

	// set this to a large number so change_max doesn't affect the first time step
	dt = 1.e100;
	dtold = 1.e100;

	sold.resize(max_level+1);
	snew.resize(max_level+1);
	uold.resize(max_level+1);
	unew.resize(max_level+1);
	S_cc_old.resize(max_level+1);
	S_cc_new.resize(max_level+1);
	gpi.resize(max_level+1);
	dSdt.resize(max_level+1);
	pi.resize(max_level+1);
	rhcc_for_nodalproj.resize(max_level+1);
	normal.resize(max_level+1);
	cell_cc_to_r.resize(max_level+1);

	// stores fluxes at coarse-fine interface for synchronization
	// this will be sized "max_level+2"
	// NOTE: the flux register associated with flux_reg[lev] is associated
	// with the lev/lev-1 interface (and has grid spacing associated with lev-1)
	// therefore flux_reg[0] is never actually used in the reflux operation
	flux_reg_s.resize(max_level+2);

	// number of ghost cells needed for hyperbolic step
	if (ppm_type == 2 || bds_type == 1) {
		ng_adv = 4;
	}
	else {
		ng_adv = 3;
	}

	std::fill(tag_array.begin(), tag_array.end(), 0);

	// if do_smallscale check other parameters for consistency

	if (do_smallscale && (beta0_type != 3 || evolve_base_state)) {
		std::cerr << "Error: do_smallscale = T requires beta0_type = 3 and evolve_base_state = F" << std::endl;
		std::cerr << "    do_smallscale = " << do_smallscale << std::endl;
		std::cerr << "    beta0_type = " << beta0_type << std::endl;
		std::cerr << "    evolve_base_state = " << evolve_base_state << std::endl;
		Error();
	}
=======
    init_base_state_geometry(&max_radial_level,&nr_fine,&dr_fine,
			     r_cc_loc.dataPtr(),
			     r_edge_loc.dataPtr(),
			     geom[max_level].CellSize(),
			     &nr_irreg);

    if (use_exact_base_state) average_base_state = 1;

    // No valid BoxArray and DistributionMapping have been defined.
    // But the arrays for them have been resized.

    istep = 0;

    t_new = 1.e99;
    t_old = 0.0;

    // set this to a large number so change_max doesn't affect the first time step
    dt = 1.e100;
    dtold = 1.e100;

    sold              .resize(max_level+1);
    snew              .resize(max_level+1);
    uold              .resize(max_level+1);
    unew              .resize(max_level+1);
    S_cc_old          .resize(max_level+1);
    S_cc_new          .resize(max_level+1);
    gpi               .resize(max_level+1);
    dSdt              .resize(max_level+1);
    pi                .resize(max_level+1);
    rhcc_for_nodalproj.resize(max_level+1);
    normal            .resize(max_level+1);
    cell_cc_to_r      .resize(max_level+1);

    // stores fluxes at coarse-fine interface for synchronization
    // this will be sized "max_level+2"
    // NOTE: the flux register associated with flux_reg[lev] is associated
    // with the lev/lev-1 interface (and has grid spacing associated with lev-1)
    // therefore flux_reg[0] is never actually used in the reflux operation
    flux_reg_s.resize(max_level+2);

    // number of ghost cells needed for hyperbolic step
    if (ppm_type == 2 || bds_type == 1) {
        ng_adv = 4;
    }
    else {
        ng_adv = 3;
    }

    std::fill(tag_array.begin(), tag_array.end(), 0);

    // if do_smallscale check other parameters for consistency

    if (do_smallscale && (beta0_type != 3 || evolve_base_state)) {
      std::cerr << "Error: do_smallscale = T requires beta0_type = 3 and evolve_base_state = F" << std::endl;
      std::cerr << "    do_smallscale = " << do_smallscale << std::endl;
      std::cerr << "    beta0_type = " << beta0_type << std::endl;
      std::cerr << "    evolve_base_state = " << evolve_base_state << std::endl;
      Error();
    }
>>>>>>> 113e4eef

}

// read in some parameters from inputs file
void
Maestro::ReadParameters ()
{
	// timer for profiling
	BL_PROFILE_VAR("Maestro::ReadParameters()",ReadParameters);

	Print() << "Calling ReadParameters()" << std::endl;

	ParmParse pp("maestro");

#include <maestro_queries.H>

	// now read in vectors for ParmParse

	// read in boundary conditions
	Vector<int> lo_bc(AMREX_SPACEDIM);
	Vector<int> hi_bc(AMREX_SPACEDIM);
	pp.getarr("lo_bc",lo_bc,0,AMREX_SPACEDIM);
	pp.getarr("hi_bc",hi_bc,0,AMREX_SPACEDIM);

	// storey boundary conditions in a single array
	// order shall be
	// LO_X, LO_Y, (LO_Z), HI_X, HI_Y, (HI_Z)
	phys_bc.resize(2*AMREX_SPACEDIM);
	for (int i=0; i<AMREX_SPACEDIM; ++i) {
		phys_bc[i]                = lo_bc[i];
		phys_bc[i+AMREX_SPACEDIM] = hi_bc[i];
	}
}

// define variable mappings (Rho, RhoH, ..., Nscal, etc.)
void Maestro::VariableSetup ()
{
	// timer for profiling
	BL_PROFILE_VAR("Maestro::VariableSetup()",VariableSetup);

	Print() << "Calling VariableSetup()" << std::endl;

	int cnt = 0;
	Rho = cnt++;
	RhoH = cnt++;

	FirstSpec = cnt;
	get_num_spec(&NumSpec);
	cnt += NumSpec;

	Temp = cnt++;
	Pi = cnt++;

	Nscal = cnt; // NumSpec + 4 (Rho, RhoH, Temp, Pi)

	// set number of ghost cells for sold/new and uold/new
	ng_s = 3;
	if (ppm_type == 2 || bds_type == 1) {
		ng_s = 4;
	}
}

void
Maestro::ExternInit ()
{
	// initialize the external runtime parameters -- these will
	// live in the probin

	if (ParallelDescriptor::IOProcessor()) {
		std::cout << "reading extern runtime parameters ..." << std::endl;
	}

	maestro_extern_init();
}

// set up BCRec definitions for BC types
void
Maestro::BCSetup()
{
	// timer for profiling
	BL_PROFILE_VAR("Maestro::BCSetup()",BCSetup);

	Print() << "Calling BCSetup()" << std::endl;

	bcs_s.resize(Nscal);      // scalars
	bcs_u.resize(AMREX_SPACEDIM); // velocitiy
	bcs_f.resize(Nscal);      // a vector of "first-order extrap"

	// Check phys_bc against possible periodic geometry
	// if periodic, must have internal BC marked.
	//
	if (Geometry::isAnyPeriodic())
	{
		//
		// Do idiot check.  Periodic means interior in those directions.
		//
		for (int dir = 0; dir<AMREX_SPACEDIM; dir++)
		{
			if (Geometry::isPeriodic(dir))
			{
				if (phys_bc[dir] != Interior)
				{
					std::cerr << "Maestro::ReadParameters:periodic in direction "
					          << dir << " but low BC is not Interior\n";
					Error();
				}
				if (phys_bc[AMREX_SPACEDIM+dir] != Interior)
				{
					std::cerr << "Maestro::ReadParameters:periodic in direction "
					          << dir << " but high BC is not Interior\n";
					Error();
				}
			}
		}
	}
	else
	{
		//
		// Do idiot check.  If not periodic, should be no interior.
		//
		for (int dir=0; dir<AMREX_SPACEDIM; dir++)
		{
			if (phys_bc[dir] == Interior)
			{
				std::cerr << "Maestro::ReadParameters:interior bc in direction "
				          << dir << " but not periodic\n";
				Error();
			}
			if (phys_bc[AMREX_SPACEDIM+dir] == Interior)
			{
				std::cerr << "Maestro::ReadParameters:interior bc in direction "
				          << dir << " but not periodic\n";
				Error();
			}
		}
	}

	// set up boundary conditions for Fillpatch operations
	for (int dir = 0; dir < AMREX_SPACEDIM; ++dir)
	{

		// lo-side bcs
		if (phys_bc[dir] == Interior) {
			// periodic uses "internal Dirichlet"
			for (int comp=0; comp<AMREX_SPACEDIM; ++comp) {
				bcs_u[comp].setLo(dir, BCType::int_dir);
			}
			bcs_s[Rho ].setLo(dir, BCType::int_dir);
			bcs_s[RhoH].setLo(dir, BCType::int_dir);
			for (int comp=FirstSpec; comp<FirstSpec+NumSpec; ++comp) {
				bcs_s[comp].setLo(dir, BCType::int_dir);
			}
			bcs_s[Temp].setLo(dir, BCType::int_dir);
			bcs_s[Pi  ].setLo(dir, BCType::int_dir);
			for (int comp=0; comp<Nscal; ++comp) {
				bcs_f[comp].setLo(dir, BCType::int_dir);
			}
		}
		else if (phys_bc[dir] == Inflow) {
			// inflow
			for (int comp=0; comp<AMREX_SPACEDIM; ++comp) {
				bcs_u[comp].setLo(dir, BCType::ext_dir);
			}
			bcs_s[Rho ].setLo(dir, BCType::ext_dir);
			bcs_s[RhoH].setLo(dir, BCType::ext_dir);
			for (int comp=FirstSpec; comp<FirstSpec+NumSpec; ++comp) {
				bcs_s[comp].setLo(dir, BCType::ext_dir);
			}
			bcs_s[Temp].setLo(dir, BCType::ext_dir);
			bcs_s[Pi  ].setLo(dir, BCType::foextrap);
			for (int comp=0; comp<Nscal; ++comp) {
				bcs_f[comp].setLo(dir, BCType::foextrap);
			}
		}
		else if (phys_bc[dir] == Outflow) {
			// outflow
			for (int comp=0; comp<AMREX_SPACEDIM; ++comp) {
				bcs_u[comp].setLo(dir, BCType::foextrap);
			}
			bcs_s[Rho ].setLo(dir, BCType::foextrap);
			bcs_s[RhoH].setLo(dir, BCType::foextrap);
			for (int comp=FirstSpec; comp<FirstSpec+NumSpec; ++comp) {
				bcs_s[comp].setLo(dir, BCType::foextrap);
			}
			bcs_s[Temp].setLo(dir, BCType::foextrap);
			bcs_s[Pi  ].setLo(dir, BCType::ext_dir);
			for (int comp=0; comp<Nscal; ++comp) {
				bcs_f[comp].setLo(dir, BCType::foextrap);
			}
		}
		else if (phys_bc[dir] == Symmetry) {
			// symmetry
			for (int comp=0; comp<AMREX_SPACEDIM; ++comp) {
				bcs_u[comp].setLo(dir, BCType::reflect_even);
			}
			bcs_u[dir ].setLo(dir, BCType::reflect_odd);
			bcs_s[Rho ].setLo(dir, BCType::reflect_even);
			bcs_s[RhoH].setLo(dir, BCType::reflect_even);
			for (int comp=FirstSpec; comp<FirstSpec+NumSpec; ++comp) {
				bcs_s[comp].setLo(dir, BCType::reflect_even);
			}
			bcs_s[Temp].setLo(dir, BCType::reflect_even);
			bcs_s[Pi  ].setLo(dir, BCType::reflect_even);
			for (int comp=0; comp<Nscal; ++comp) {
				bcs_f[comp].setLo(dir, BCType::reflect_even);
			}
		}
		else if (phys_bc[dir] == SlipWall) {
			// slip wall
			for (int comp=0; comp<AMREX_SPACEDIM; ++comp) {
				bcs_u[comp].setLo(dir, BCType::hoextrap);
			}
			bcs_u[dir ].setLo(dir, BCType::ext_dir);
			bcs_s[Rho ].setLo(dir, BCType::hoextrap);
			bcs_s[RhoH].setLo(dir, BCType::hoextrap);
			for (int comp=FirstSpec; comp<FirstSpec+NumSpec; ++comp) {
				bcs_s[comp].setLo(dir, BCType::hoextrap);
			}
			bcs_s[Temp].setLo(dir, BCType::hoextrap);
			bcs_s[Pi  ].setLo(dir, BCType::foextrap);
			for (int comp=0; comp<Nscal; ++comp) {
				bcs_f[comp].setLo(dir, BCType::foextrap);
			}
		}
		else if (phys_bc[dir] == NoSlipWall) {
			// no-slip wall
			for (int comp=0; comp<AMREX_SPACEDIM; ++comp) {
				bcs_u[comp].setLo(dir, BCType::ext_dir);
			}
			bcs_s[Rho ].setLo(dir, BCType::hoextrap);
			bcs_s[RhoH].setLo(dir, BCType::hoextrap);
			for (int comp=FirstSpec; comp<FirstSpec+NumSpec; ++comp) {
				bcs_s[comp].setLo(dir, BCType::hoextrap);
			}
			bcs_s[Temp].setLo(dir, BCType::hoextrap);
			bcs_s[Pi  ].setLo(dir, BCType::foextrap);
			for (int comp=0; comp<Nscal; ++comp) {
				bcs_f[comp].setLo(dir, BCType::foextrap);
			}
		}
		else {
			Abort("Invalid lo_bc");
		}

		// hi-side bcs
		if (phys_bc[AMREX_SPACEDIM+dir] == Interior) {
			// periodic uses "internal Dirichlet"
			for (int comp=0; comp<AMREX_SPACEDIM; ++comp) {
				bcs_u[comp].setHi(dir, BCType::int_dir);
			}
			bcs_s[Rho ].setHi(dir, BCType::int_dir);
			bcs_s[RhoH].setHi(dir, BCType::int_dir);
			for (int comp=FirstSpec; comp<FirstSpec+NumSpec; ++comp) {
				bcs_s[comp].setHi(dir, BCType::int_dir);
			}
			bcs_s[Temp].setHi(dir, BCType::int_dir);
			bcs_s[Pi  ].setHi(dir, BCType::int_dir);
			for (int comp=0; comp<Nscal; ++comp) {
				bcs_f[comp].setHi(dir, BCType::int_dir);
			}
		}
		else if (phys_bc[AMREX_SPACEDIM+dir] == Inflow) {
			// inflow
			for (int comp=0; comp<AMREX_SPACEDIM; ++comp) {
				bcs_u[comp].setHi(dir, BCType::ext_dir);
			}
			bcs_s[Rho ].setHi(dir, BCType::ext_dir);
			bcs_s[RhoH].setHi(dir, BCType::ext_dir);
			for (int comp=FirstSpec; comp<FirstSpec+NumSpec; ++comp) {
				bcs_s[comp].setHi(dir, BCType::ext_dir);
			}
			bcs_s[Temp].setHi(dir, BCType::ext_dir);
			bcs_s[Pi  ].setHi(dir, BCType::foextrap);
			for (int comp=0; comp<Nscal; ++comp) {
				bcs_f[comp].setHi(dir, BCType::foextrap);
			}
		}
		else if (phys_bc[AMREX_SPACEDIM+dir] == Outflow) {
			// outflow
			for (int comp=0; comp<AMREX_SPACEDIM; ++comp) {
				bcs_u[comp].setHi(dir, BCType::foextrap);
			}
			bcs_s[Rho ].setHi(dir, BCType::foextrap);
			bcs_s[RhoH].setHi(dir, BCType::foextrap);
			for (int comp=FirstSpec; comp<FirstSpec+NumSpec; ++comp) {
				bcs_s[comp].setHi(dir, BCType::foextrap);
			}
			bcs_s[Temp].setHi(dir, BCType::foextrap);
			bcs_s[Pi  ].setHi(dir, BCType::ext_dir);
			for (int comp=0; comp<Nscal; ++comp) {
				bcs_f[comp].setHi(dir, BCType::foextrap);
			}
		}
		else if (phys_bc[AMREX_SPACEDIM+dir] == Symmetry) {
			// symmetry
			for (int comp=0; comp<AMREX_SPACEDIM; ++comp) {
				bcs_u[comp].setHi(dir, BCType::reflect_even);
			}
			bcs_u[dir].setHi(dir, BCType::reflect_odd);
			bcs_s[Rho ].setHi(dir, BCType::reflect_even);
			bcs_s[RhoH].setHi(dir, BCType::reflect_even);
			for (int comp=FirstSpec; comp<FirstSpec+NumSpec; ++comp) {
				bcs_s[comp].setHi(dir, BCType::reflect_even);
			}
			bcs_s[Temp].setHi(dir, BCType::reflect_even);
			bcs_s[Pi  ].setHi(dir, BCType::reflect_even);
			for (int comp=0; comp<Nscal; ++comp) {
				bcs_f[comp].setHi(dir, BCType::reflect_even);
			}
		}
		else if (phys_bc[AMREX_SPACEDIM+dir] == SlipWall) {
			// slip wall
			for (int comp=0; comp<AMREX_SPACEDIM; ++comp) {
				bcs_u[comp].setHi(dir, BCType::hoextrap);
			}
			bcs_u[dir].setHi(dir, BCType::ext_dir);
			bcs_s[Rho ].setHi(dir, BCType::hoextrap);
			bcs_s[RhoH].setHi(dir, BCType::hoextrap);
			for (int comp=FirstSpec; comp<FirstSpec+NumSpec; ++comp) {
				bcs_s[comp].setHi(dir, BCType::hoextrap);
			}
			bcs_s[Temp].setHi(dir, BCType::hoextrap);
			bcs_s[Pi  ].setHi(dir, BCType::foextrap);
			for (int comp=0; comp<Nscal; ++comp) {
				bcs_f[comp].setHi(dir, BCType::foextrap);
			}
		}
		else if (phys_bc[AMREX_SPACEDIM+dir] == NoSlipWall) {
			// no-slip wall
			for (int comp=0; comp<AMREX_SPACEDIM; ++comp) {
				bcs_u[comp].setHi(dir, BCType::ext_dir);
			}
			bcs_s[Rho ].setHi(dir, BCType::hoextrap);
			bcs_s[RhoH].setHi(dir, BCType::hoextrap);
			for (int comp=FirstSpec; comp<FirstSpec+NumSpec; ++comp) {
				bcs_s[comp].setHi(dir, BCType::hoextrap);
			}
			bcs_s[Temp].setHi(dir, BCType::hoextrap);
			bcs_s[Pi  ].setHi(dir, BCType::foextrap);
			for (int comp=0; comp<Nscal; ++comp) {
				bcs_f[comp].setHi(dir, BCType::foextrap);
			}
		}
		else {
			Abort("Invalid hi_bc");
		}

	} // end loop over directions

}<|MERGE_RESOLUTION|>--- conflicted
+++ resolved
@@ -178,67 +178,6 @@
     diagfile2_data.shrink_to_fit();
     diagfile3_data.shrink_to_fit();
 
-<<<<<<< HEAD
-	init_base_state_geometry(&max_radial_level,&nr_fine,&dr_fine,
-	                         r_cc_loc.dataPtr(),
-	                         r_edge_loc.dataPtr(),
-	                         geom[max_level].CellSize(),
-	                         &nr_irreg);
-
-	if (use_exact_base_state) average_base_state = 1;
-
-	// No valid BoxArray and DistributionMapping have been defined.
-	// But the arrays for them have been resized.
-
-	istep = 0;
-
-	t_new = 1.e99;
-	t_old = 0.0;
-
-	// set this to a large number so change_max doesn't affect the first time step
-	dt = 1.e100;
-	dtold = 1.e100;
-
-	sold.resize(max_level+1);
-	snew.resize(max_level+1);
-	uold.resize(max_level+1);
-	unew.resize(max_level+1);
-	S_cc_old.resize(max_level+1);
-	S_cc_new.resize(max_level+1);
-	gpi.resize(max_level+1);
-	dSdt.resize(max_level+1);
-	pi.resize(max_level+1);
-	rhcc_for_nodalproj.resize(max_level+1);
-	normal.resize(max_level+1);
-	cell_cc_to_r.resize(max_level+1);
-
-	// stores fluxes at coarse-fine interface for synchronization
-	// this will be sized "max_level+2"
-	// NOTE: the flux register associated with flux_reg[lev] is associated
-	// with the lev/lev-1 interface (and has grid spacing associated with lev-1)
-	// therefore flux_reg[0] is never actually used in the reflux operation
-	flux_reg_s.resize(max_level+2);
-
-	// number of ghost cells needed for hyperbolic step
-	if (ppm_type == 2 || bds_type == 1) {
-		ng_adv = 4;
-	}
-	else {
-		ng_adv = 3;
-	}
-
-	std::fill(tag_array.begin(), tag_array.end(), 0);
-
-	// if do_smallscale check other parameters for consistency
-
-	if (do_smallscale && (beta0_type != 3 || evolve_base_state)) {
-		std::cerr << "Error: do_smallscale = T requires beta0_type = 3 and evolve_base_state = F" << std::endl;
-		std::cerr << "    do_smallscale = " << do_smallscale << std::endl;
-		std::cerr << "    beta0_type = " << beta0_type << std::endl;
-		std::cerr << "    evolve_base_state = " << evolve_base_state << std::endl;
-		Error();
-	}
-=======
     init_base_state_geometry(&max_radial_level,&nr_fine,&dr_fine,
 			     r_cc_loc.dataPtr(),
 			     r_edge_loc.dataPtr(),
@@ -298,7 +237,6 @@
       std::cerr << "    evolve_base_state = " << evolve_base_state << std::endl;
       Error();
     }
->>>>>>> 113e4eef
 
 }
 
