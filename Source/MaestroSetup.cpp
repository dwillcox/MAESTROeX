--- conflicted
+++ resolved
@@ -118,37 +118,6 @@
     // vectors store the multilevel 1D states as one very long array
     // these are cell-centered
     // base states are stored
-<<<<<<< HEAD
-    s0_init      .resize( (max_radial_level+1)*nr_fine*Nscal );
-    p0_init      .resize( (max_radial_level+1)*nr_fine );
-    rho0_old     .resize( (max_radial_level+1)*nr_fine );
-    rho0_new     .resize( (max_radial_level+1)*nr_fine );
-    rhoh0_old    .resize( (max_radial_level+1)*nr_fine );
-    rhoh0_new    .resize( (max_radial_level+1)*nr_fine );
-    p0_old       .resize( (max_radial_level+1)*nr_fine );
-    p0_new       .resize( (max_radial_level+1)*nr_fine );
-    p0_nm1       .resize( (max_radial_level+1)*nr_fine );
-    tempbar      .resize( (max_radial_level+1)*nr_fine );
-    tempbar_init .resize( (max_radial_level+1)*nr_fine );
-    beta0_old    .resize(max_radial_level+1, nr_fine);
-    beta0_new    .resize(max_radial_level+1, nr_fine);
-    beta0_nm1    .resize(max_radial_level+1, nr_fine);
-    gamma1bar_old.resize( (max_radial_level+1)*nr_fine );
-    gamma1bar_new.resize( (max_radial_level+1)*nr_fine );
-    grav_cell_old.resize( (max_radial_level+1)*nr_fine );
-    grav_cell_new.resize( (max_radial_level+1)*nr_fine );
-    r_cc_loc     .resize( (max_radial_level+1)*nr_fine );
-    r_cc_loc_b   .resize(max_radial_level+1, nr_fine);
-    etarho_cc    .resize(max_radial_level+1, nr_fine);
-    psi          .resize(max_radial_level+1, nr_fine);
-
-    // vectors store the multilevel 1D states as one very long array
-    // these are edge-centered
-    r_edge_loc.resize( (max_radial_level+1)*(nr_fine+1) );
-    r_edge_loc_b.resize(max_radial_level+1, nr_fine+1);
-    w0        .resize( (max_radial_level+1)*(nr_fine+1) );
-    etarho_ec.resize(max_radial_level+1, nr_fine+1);
-=======
     s0_init      .resize( (base_geom.max_radial_level+1)*base_geom.nr_fine*Nscal );
     p0_init      .resize( (base_geom.max_radial_level+1)*base_geom.nr_fine );
     rho0_old     .resize( (base_geom.max_radial_level+1)*base_geom.nr_fine );
@@ -160,21 +129,20 @@
     p0_nm1       .resize( (base_geom.max_radial_level+1)*base_geom.nr_fine );
     tempbar      .resize( (base_geom.max_radial_level+1)*base_geom.nr_fine );
     tempbar_init .resize( (base_geom.max_radial_level+1)*base_geom.nr_fine );
-    beta0_old    .resize( (base_geom.max_radial_level+1)*base_geom.nr_fine );
-    beta0_new    .resize( (base_geom.max_radial_level+1)*base_geom.nr_fine );
-    beta0_nm1    .resize( (base_geom.max_radial_level+1)*base_geom.nr_fine );
+    beta0_old    .resize(base_geom.max_radial_level+1, base_geom.nr_fine);
+    beta0_new    .resize(base_geom.max_radial_level+1, base_geom.nr_fine);
+    beta0_nm1    .resize(base_geom.max_radial_level+1, base_geom.nr_fine);
     gamma1bar_old.resize( (base_geom.max_radial_level+1)*base_geom.nr_fine );
     gamma1bar_new.resize( (base_geom.max_radial_level+1)*base_geom.nr_fine );
     grav_cell_old.resize( (base_geom.max_radial_level+1)*base_geom.nr_fine );
     grav_cell_new.resize( (base_geom.max_radial_level+1)*base_geom.nr_fine );
-    etarho_cc    .resize( (base_geom.max_radial_level+1)*base_geom.nr_fine );
-    psi          .resize( (base_geom.max_radial_level+1)*base_geom.nr_fine );
+    etarho_cc    .resize(base_geom.max_radial_level+1, base_geom.nr_fine);
+    psi          .resize(base_geom.max_radial_level+1, base_geom.nr_fine);
 
     // vectors store the multilevel 1D states as one very long array
     // these are edge-centered
     w0        .resize( (base_geom.max_radial_level+1)*(base_geom.nr_fine+1) );
-    etarho_ec .resize( (base_geom.max_radial_level+1)*(base_geom.nr_fine+1) );
->>>>>>> d861ad25
+    etarho_ec .resize(base_geom.max_radial_level+1, base_geom.nr_fine+1);
 
     // tagged box array for multilevel (planar)
     tag_array .resize( (base_geom.max_radial_level+1)*base_geom.nr_fine );
@@ -202,14 +170,6 @@
     grav_cell_old.shrink_to_fit();
     grav_cell_new.shrink_to_fit();
     w0           .shrink_to_fit();
-<<<<<<< HEAD
-    r_cc_loc     .shrink_to_fit();
-    r_edge_loc   .shrink_to_fit();
-=======
-    etarho_cc    .shrink_to_fit();
-    psi          .shrink_to_fit();
-    etarho_ec    .shrink_to_fit();
->>>>>>> d861ad25
     tag_array    .shrink_to_fit();
     diagfile1_data.shrink_to_fit();
     diagfile2_data.shrink_to_fit();
