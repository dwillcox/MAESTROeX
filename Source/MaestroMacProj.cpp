
#include <AMReX_VisMF.H>
#include <Maestro.H>
#include <Maestro_F.H>

using namespace amrex;

// umac enters with face-centered, time-centered Utilde^* and should leave with Utilde
// macphi is the solution to the elliptic solve and
//   enters as either zero, or the solution to the predictor MAC projection
// macrhs enters as beta0*(S-Sbar)
// beta0 is a 1d cell-centered array
<<<<<<< HEAD
void Maestro::MacProj(Vector<std::array<MultiFab, AMREX_SPACEDIM> >& umac,
                      Vector<MultiFab>& macphi, const Vector<MultiFab>& macrhs,
                      const BaseState<Real>& beta0, const int& is_predictor) {
=======
void
Maestro::MacProj(Vector<std::array< MultiFab, AMREX_SPACEDIM > >& umac,
                  Vector<MultiFab>& macphi,
                  const Vector<MultiFab>& macrhs,
                  const BaseState<Real>& beta0,
                  const bool is_predictor)
{
>>>>>>> 4883f178
    // timer for profiling
    BL_PROFILE_VAR("Maestro::MacProj()", MacProj);

    // this will hold solver RHS = macrhs - div(beta0*umac)
    Vector<MultiFab> solverrhs(finest_level + 1);
    for (int lev = 0; lev <= finest_level; ++lev) {
        solverrhs[lev].define(grids[lev], dmap[lev], 1, 0);
    }

    // we also need beta0 at edges
    // allocate AND compute it here
    BaseState<Real> beta0_edge(base_geom.max_radial_level + 1,
                               base_geom.nr_fine + 1);

    Vector<std::array<MultiFab, AMREX_SPACEDIM> > beta0_cart_edge(finest_level +
                                                                  1);
    for (int lev = 0; lev <= finest_level; ++lev) {
        AMREX_D_TERM(
            beta0_cart_edge[lev][0].define(convert(grids[lev], nodal_flag_x),
                                           dmap[lev], 1, 1);
            , beta0_cart_edge[lev][1].define(convert(grids[lev], nodal_flag_y),
                                             dmap[lev], 1, 1);
            , beta0_cart_edge[lev][2].define(convert(grids[lev], nodal_flag_z),
                                             dmap[lev], 1, 1););
    }

    if (spherical) {
#if (AMREX_SPACEDIM == 3)
        MakeS0mac(beta0, beta0_cart_edge);
#endif
    } else {
        CelltoEdge(beta0, beta0_edge);
    }

    // convert Utilde^* to beta0*Utilde^*
    int mult_or_div;
    if (!spherical) {
        mult_or_div = 1;
        MultFacesByBeta0(umac, beta0, beta0_edge, mult_or_div);
    } else {  // spherical
        for (int lev = 0; lev <= finest_level; ++lev) {
            for (int idim = 0; idim < AMREX_SPACEDIM; ++idim) {
                MultiFab::Multiply(umac[lev][idim], beta0_cart_edge[lev][idim],
                                   0, 0, 1, 0);
            }
        }
    }

    // compute the RHS for the solve, RHS = macrhs - div(beta0*umac)
    AverageDownFaces(umac);
    ComputeMACSolverRHS(solverrhs, macrhs, umac);

    // create a MultiFab filled with rho and 1 ghost cell.
    // if this is the predictor mac projection, use rho^n
    // if this is the corrector mac projection, use (1/2)(rho^n + rho^{n+1,*})
    Vector<MultiFab> rho(finest_level + 1);
    for (int lev = 0; lev <= finest_level; ++lev) {
        rho[lev].define(grids[lev], dmap[lev], 1, 1);
        // needed to avoid NaNs in filling corner ghost cells with 2 physical boundaries
        rho[lev].setVal(0.);
    }
<<<<<<< HEAD
    Real rho_time = (is_predictor == 1) ? t_old : 0.5 * (t_old + t_new);
=======
    Real rho_time = (is_predictor) ? t_old : 0.5*(t_old+t_new);
>>>>>>> 4883f178
    FillPatch(rho_time, rho, sold, snew, Rho, 0, 1, Rho, bcs_s);

    // coefficients for solver
    Vector<MultiFab> acoef(finest_level + 1);
    Vector<std::array<MultiFab, AMREX_SPACEDIM> > face_bcoef(finest_level + 1);
    for (int lev = 0; lev <= finest_level; ++lev) {
        acoef[lev].define(grids[lev], dmap[lev], 1, 0);
        AMREX_D_TERM(
            face_bcoef[lev][0].define(convert(grids[lev], nodal_flag_x),
                                      dmap[lev], 1, 0);
            , face_bcoef[lev][1].define(convert(grids[lev], nodal_flag_y),
                                        dmap[lev], 1, 0);
            , face_bcoef[lev][2].define(convert(grids[lev], nodal_flag_z),
                                        dmap[lev], 1, 0););
    }

    // set cell-centered A coefficient to zero
    for (int lev = 0; lev <= finest_level; ++lev) {
        acoef[lev].setVal(0.);
    }

    // OR 1) average face-centered B coefficients to rho
    for (int lev = 0; lev <= finest_level; ++lev) {
        amrex::average_cellcenter_to_face(GetArrOfPtrs(face_bcoef[lev]),
                                          rho[lev], geom[lev]);
    }

    // AND 2) invert B coefficients to 1/rho
    for (int lev = 0; lev <= finest_level; ++lev) {
        for (int idim = 0; idim < AMREX_SPACEDIM; ++idim) {
            face_bcoef[lev][idim].invert(1.0, 0, 1);
        }
    }

    // Make sure that the fine edges average down onto the coarse edges (edge_restriction)
    AverageDownFaces(face_bcoef);

    // multiply face-centered B coefficients by beta0 so they contain beta0/rho
    if (!spherical) {
        mult_or_div = 1;
        MultFacesByBeta0(face_bcoef, beta0, beta0_edge, mult_or_div);
        if (use_alt_energy_fix) {
            MultFacesByBeta0(face_bcoef, beta0, beta0_edge, mult_or_div);
        }
    } else {  //spherical
        for (int lev = 0; lev <= finest_level; ++lev) {
            for (int idim = 0; idim < AMREX_SPACEDIM; ++idim) {
                MultiFab::Multiply(face_bcoef[lev][idim],
                                   beta0_cart_edge[lev][idim], 0, 0, 1, 0);
                if (use_alt_energy_fix) {
                    MultiFab::Multiply(face_bcoef[lev][idim],
                                       beta0_cart_edge[lev][idim], 0, 0, 1, 0);
                }
            }
        }
    }

    //
    // Set up implicit solve using MLABecLaplacian class
    //
    LPInfo info;
    MLABecLaplacian mlabec(geom, grids, dmap, info);

    // order of stencil
    int linop_maxorder = 2;
    mlabec.setMaxOrder(linop_maxorder);

    // set boundaries for mlabec using velocity bc's
    SetMacSolverBCs(mlabec);

    for (int lev = 0; lev <= finest_level; ++lev) {
        mlabec.setLevelBC(lev, &macphi[lev]);
    }

    mlabec.setScalars(0.0, 1.0);

    for (int lev = 0; lev <= finest_level; ++lev) {
        mlabec.setACoeffs(lev, acoef[lev]);
        mlabec.setBCoeffs(lev, amrex::GetArrOfConstPtrs(face_bcoef[lev]));
    }

    // solve -div B grad phi = RHS

    // build an MLMG solver
    MLMG mac_mlmg(mlabec);

    // set solver parameters
    mac_mlmg.setVerbose(mg_verbose);
    mac_mlmg.setCGVerbose(cg_verbose);

    // tolerance parameters taken from original MAESTRO fortran code
    const Real mac_tol_abs = -1.e0;
    const Real mac_tol_rel =
        std::min(eps_mac * pow(mac_level_factor, finest_level), eps_mac_max);

    // solve for phi
    mac_mlmg.solve(GetVecOfPtrs(macphi), GetVecOfConstPtrs(solverrhs),
                   mac_tol_rel, mac_tol_abs);

    // update velocity, beta0 * Utilde = beta0 * Utilde^* - B grad phi

    // storage for "-B grad_phi"
    Vector<std::array<MultiFab, AMREX_SPACEDIM> > mac_fluxes(finest_level + 1);
    for (int lev = 0; lev <= finest_level; ++lev) {
        AMREX_D_TERM(
            mac_fluxes[lev][0].define(convert(grids[lev], nodal_flag_x),
                                      dmap[lev], 1, 0);
            , mac_fluxes[lev][1].define(convert(grids[lev], nodal_flag_y),
                                        dmap[lev], 1, 0);
            , mac_fluxes[lev][2].define(convert(grids[lev], nodal_flag_z),
                                        dmap[lev], 1, 0););
    }

    Vector<std::array<MultiFab*, AMREX_SPACEDIM> > mac_fluxptr(finest_level +
                                                               1);
    for (int lev = 0; lev <= finest_level; ++lev) {
        // fluxes computed are "-B grad phi"
        mac_fluxptr[lev] = GetArrOfPtrs(mac_fluxes[lev]);
    }
    mac_mlmg.getFluxes(mac_fluxptr);

    // Make sure that the fine edges average down onto the coarse edges (edge_restriction)
    AverageDownFaces(mac_fluxes);

    for (int lev = 0; lev <= finest_level; ++lev) {
        for (int idim = 0; idim < AMREX_SPACEDIM; ++idim) {
            // add -B grad phi to beta0*Utilde
            MultiFab::Add(umac[lev][idim], mac_fluxes[lev][idim], 0, 0, 1, 0);
        }
    }

    // convert beta0*Utilde to Utilde
    if (!spherical) {
        mult_or_div = 0;
        MultFacesByBeta0(umac, beta0, beta0_edge, mult_or_div);
    } else {
        for (int lev = 0; lev <= finest_level; ++lev) {
            for (int idim = 0; idim < AMREX_SPACEDIM; ++idim) {
                MultiFab::Divide(umac[lev][idim], beta0_cart_edge[lev][idim], 0,
                                 0, 1, 0);
            }
        }
    }

    if (finest_level == 0) {
        // fill periodic ghost cells
        for (int lev = 0; lev <= finest_level; ++lev) {
            for (int d = 0; d < AMREX_SPACEDIM; ++d) {
                umac[lev][d].FillBoundary(geom[lev].periodicity());
            }
        }

        // fill ghost cells behind physical boundaries
        FillUmacGhost(umac);
    } else {
        // edge_restriction for velocities
        AverageDownFaces(umac);

        // fill level n ghost cells using interpolation from level n-1 data
        FillPatchUedge(umac);
    }
}

// multiply (or divide) face-data by beta0
void Maestro::MultFacesByBeta0(
    Vector<std::array<MultiFab, AMREX_SPACEDIM> >& edge,
    const BaseState<Real>& beta0_s, const BaseState<Real>& beta0_edge_s,
    const int& mult_or_div) {
    // timer for profiling
    BL_PROFILE_VAR("Maestro::MultFacesByBeta0()", MultFacesByBeta0);

    const auto beta0 = beta0_s.const_array();
    const auto beta0_edge = beta0_edge_s.const_array();

    // write an MFIter loop to convert edge -> beta0*edge OR beta0*edge -> edge
    for (int lev = 0; lev <= finest_level; ++lev) {
        // loop over boxes
#ifdef _OPENMP
#pragma omp parallel
#endif
        for (MFIter mfi(sold[lev], TilingIfNotGPU()); mfi.isValid(); ++mfi) {
            // Get the index space of valid region
            const Box& xbx = mfi.nodaltilebox(0);
            const Box& ybx = mfi.nodaltilebox(1);
#if (AMREX_SPACEDIM == 3)
            const Box& zbx = mfi.nodaltilebox(2);
#endif

            const Array4<Real> uedge = edge[lev][0].array(mfi);
            const Array4<Real> vedge = edge[lev][1].array(mfi);
#if (AMREX_SPACEDIM == 3)
            const Array4<Real> wedge = edge[lev][2].array(mfi);
#endif

            if (mult_or_div == 1) {
                AMREX_PARALLEL_FOR_3D(xbx, i, j, k, {
#if (AMREX_SPACEDIM == 2)
                    int r = j;
#else 
                    int r = k;
#endif
                    uedge(i, j, k) *= beta0(lev, r);
                });

                AMREX_PARALLEL_FOR_3D(ybx, i, j, k, {
#if (AMREX_SPACEDIM == 2)
                    vedge(i, j, k) *= beta0_edge(lev, j);
#else 
                    vedge(i,j,k) *= beta0(lev,k);
#endif
                });

#if (AMREX_SPACEDIM == 3)
                AMREX_PARALLEL_FOR_3D(
                    zbx, i, j, k, { wedge(i, j, k) *= beta0_edge(lev, k); });
#endif
            } else {
                AMREX_PARALLEL_FOR_3D(xbx, i, j, k, {
#if (AMREX_SPACEDIM == 2)
                    int r = j;
#else 
                    int r = k;
#endif
                    uedge(i, j, k) /= beta0(lev, r);
                });

                AMREX_PARALLEL_FOR_3D(ybx, i, j, k, {
#if (AMREX_SPACEDIM == 2)
                    vedge(i, j, k) /= beta0_edge(lev, j);
#else 
                    vedge(i,j,k) /= beta0(lev,k);
#endif
                });

#if (AMREX_SPACEDIM == 3)
                AMREX_PARALLEL_FOR_3D(
                    zbx, i, j, k, { wedge(i, j, k) /= beta0_edge(lev, k); });
#endif
            }
        }
    }
}

// compute the RHS for the solve, RHS = macrhs - div(beta0*umac)
void Maestro::ComputeMACSolverRHS(
    Vector<MultiFab>& solverrhs, const Vector<MultiFab>& macrhs,
    const Vector<std::array<MultiFab, AMREX_SPACEDIM> >& umac) {
    // timer for profiling
    BL_PROFILE_VAR("Maestro::ComputeMACSolverRHS()", ComputeMACSolverRHS);

    // Note that umac = beta0*mac
    for (int lev = 0; lev <= finest_level; ++lev) {
        // loop over boxes
#ifdef _OPENMP
#pragma omp parallel
#endif
        for (MFIter mfi(solverrhs[lev], TilingIfNotGPU()); mfi.isValid();
             ++mfi) {
            // Get the index space of valid region
            const Box& tileBox = mfi.tilebox();

            const auto dx = geom[lev].CellSizeArray();

            const Array4<Real> solverrhs_arr = solverrhs[lev].array(mfi);
            const Array4<const Real> macrhs_arr = macrhs[lev].array(mfi);
            const Array4<const Real> uedge = umac[lev][0].array(mfi);
            const Array4<const Real> vedge = umac[lev][1].array(mfi);
#if (AMREX_SPACEDIM == 3)
            const Array4<const Real> wedge = umac[lev][2].array(mfi);
#endif

            AMREX_PARALLEL_FOR_3D(tileBox, i, j, k, {
                // Compute newrhs = oldrhs - div(Uedge)
                solverrhs_arr(i, j, k) =
                    macrhs_arr(i, j, k) -
                    ((uedge(i + 1, j, k) - uedge(i, j, k)) / dx[0] +
                     (vedge(i, j + 1, k) - vedge(i, j, k)) / dx[1]
#if (AMREX_SPACEDIM == 3)
                     + (wedge(i, j, k + 1) - wedge(i, j, k)) / dx[2]
#endif
                    );
            });
        }
    }
}

// Average bcoefs at faces using inverse of rho
void Maestro::AvgFaceBcoeffsInv(
    Vector<std::array<MultiFab, AMREX_SPACEDIM> >& facebcoef,
    const Vector<MultiFab>& rhocc) {
    // timer for profiling
    BL_PROFILE_VAR("Maestro::AvgFaceBcoeffsInv()", AvgFaceBcoeffsInv);

    // write an MFIter loop
    for (int lev = 0; lev <= finest_level; ++lev) {
        // loop over boxes
#ifdef _OPENMP
#pragma omp parallel
#endif
        for (MFIter mfi(rhocc[lev], TilingIfNotGPU()); mfi.isValid(); ++mfi) {
            // Get the index space of valid region
            const Box& tileBox = mfi.tilebox();
            const Box& xbx = amrex::growHi(tileBox, 0, 1);
            const Box& ybx = amrex::growHi(tileBox, 1, 1);
#if (AMREX_SPACEDIM == 3)
            const Box& zbx = amrex::growHi(tileBox, 2, 1);
#endif

            const Array4<Real> xbcoef = facebcoef[lev][0].array(mfi);
            const Array4<Real> ybcoef = facebcoef[lev][1].array(mfi);
#if (AMREX_SPACEDIM == 3)
            const Array4<Real> zbcoef = facebcoef[lev][2].array(mfi);
#endif
            const Array4<const Real> rhocc_arr = rhocc[lev].array(mfi);

            AMREX_PARALLEL_FOR_3D(xbx, i, j, k, {
                xbcoef(i, j, k) =
                    2.0 / (rhocc_arr(i, j, k) + rhocc_arr(i - 1, j, k));
            });

            AMREX_PARALLEL_FOR_3D(ybx, i, j, k, {
                ybcoef(i, j, k) =
                    2.0 / (rhocc_arr(i, j, k) + rhocc_arr(i, j - 1, k));
            });
#if (AMREX_SPACEDIM == 3)
            AMREX_PARALLEL_FOR_3D(zbx, i, j, k, {
                zbcoef(i, j, k) =
                    2.0 / (rhocc_arr(i, j, k) + rhocc_arr(i, j, k - 1));
            });
#endif
        }
    }
}

// Set boundaries for MAC velocities
void Maestro::SetMacSolverBCs(MLABecLaplacian& mlabec) {
    // timer for profiling
    BL_PROFILE_VAR("Maestro::SetMacSolverBCs()", SetMacSolverBCs);

    // build array of boundary conditions needed by MLABecLaplacian
    std::array<LinOpBCType, AMREX_SPACEDIM> mlmg_lobc;
    std::array<LinOpBCType, AMREX_SPACEDIM> mlmg_hibc;

    for (int idim = 0; idim < AMREX_SPACEDIM; ++idim) {
        if (Geom(0).isPeriodic(idim)) {
            mlmg_lobc[idim] = mlmg_hibc[idim] = LinOpBCType::Periodic;
        } else {
            // lo-side BCs
            if (phys_bc[idim] == Outflow) {
                mlmg_lobc[idim] = LinOpBCType::Dirichlet;
            } else {
                mlmg_lobc[idim] = LinOpBCType::Neumann;
            }

            // hi-side BCs
            if (phys_bc[AMREX_SPACEDIM + idim] == Outflow) {
                mlmg_hibc[idim] = LinOpBCType::Dirichlet;
            } else {
                mlmg_hibc[idim] = LinOpBCType::Neumann;
            }
        }
    }

    mlabec.setDomainBC(mlmg_lobc, mlmg_hibc);
}<|MERGE_RESOLUTION|>--- conflicted
+++ resolved
@@ -10,19 +10,9 @@
 //   enters as either zero, or the solution to the predictor MAC projection
 // macrhs enters as beta0*(S-Sbar)
 // beta0 is a 1d cell-centered array
-<<<<<<< HEAD
 void Maestro::MacProj(Vector<std::array<MultiFab, AMREX_SPACEDIM> >& umac,
                       Vector<MultiFab>& macphi, const Vector<MultiFab>& macrhs,
-                      const BaseState<Real>& beta0, const int& is_predictor) {
-=======
-void
-Maestro::MacProj(Vector<std::array< MultiFab, AMREX_SPACEDIM > >& umac,
-                  Vector<MultiFab>& macphi,
-                  const Vector<MultiFab>& macrhs,
-                  const BaseState<Real>& beta0,
-                  const bool is_predictor)
-{
->>>>>>> 4883f178
+                      const BaseState<Real>& beta0, const bool is_predictor) {
     // timer for profiling
     BL_PROFILE_VAR("Maestro::MacProj()", MacProj);
 
@@ -84,11 +74,7 @@
         // needed to avoid NaNs in filling corner ghost cells with 2 physical boundaries
         rho[lev].setVal(0.);
     }
-<<<<<<< HEAD
-    Real rho_time = (is_predictor == 1) ? t_old : 0.5 * (t_old + t_new);
-=======
-    Real rho_time = (is_predictor) ? t_old : 0.5*(t_old+t_new);
->>>>>>> 4883f178
+    Real rho_time = (is_predictor) ? t_old : 0.5 * (t_old + t_new);
     FillPatch(rho_time, rho, sold, snew, Rho, 0, 1, Rho, bcs_s);
 
     // coefficients for solver
