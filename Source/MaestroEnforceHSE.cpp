#include <Maestro.H>
#include <Maestro_F.H>

using namespace amrex;

void Maestro::EnforceHSE(const BaseState<Real>& rho0_s, BaseState<Real>& p0_s,
                         const BaseState<Real>& grav_cell_s) {
    // timer for profiling
    BL_PROFILE_VAR("Maestro::EnforceHSE()", EnforceHSE);

    const auto& dr = base_geom.dr;
    const auto& r_start_coord = base_geom.r_start_coord;
    const auto& r_end_coord = base_geom.r_end_coord;

    BaseState<Real> grav_edge_s(base_geom.max_radial_level + 1,
                                base_geom.nr_fine + 1);
    BaseState<Real> p0old_s(base_geom.max_radial_level + 1, base_geom.nr_fine);
    auto grav_edge = grav_edge_s.array();
    auto p0old = p0old_s.array();
    const auto rho0 = rho0_s.const_array();
    auto p0 = p0_s.array();
    const auto grav_cell = grav_cell_s.const_array();

    Real offset = 0.0;

    // const BaseState<Real> rho0_b(rho0, base_geom.max_radial_level+1, base_geom.nr_fine);
    MakeGravEdge(grav_edge_s, rho0_s);

    // create a copy of the input pressure to help us with initial
    // conditions
    p0old_s.copy(p0_s);

    // zero the new pressure so we don't leave a non-zero pressure in
    // fine radial regions that no longer have a corresponding full
    // state
    p0_s.setVal(0.0);

    // integrate all of level 1 first
    // use the old pressure at r=0 as a reference point
    p0(0, 0) = p0old(0, 0);

    // now integrate upwards from the bottom later, we will offset the
    // entire pressure so we have effectively integrated from the "top"
    if (use_exact_base_state && spherical) {
        for (auto r = 1; r <= min(r_end_coord(0, 1),
                                  base_geom.base_cutoff_density_coord(0));
             ++r) {
            // uneven grid spacing
            Real dr1 =
                base_geom.r_edge_loc(0, r) - base_geom.r_cc_loc(0, r - 1);
            Real dr2 = base_geom.r_cc_loc(0, r) - base_geom.r_edge_loc(0, r);
            p0(0, r) =
                p0(0, r - 1) +
                (dr1 * rho0(0, r - 1) + dr2 * rho0(0, r)) * grav_edge(0, r);
        }
    } else {
        for (auto r = 1; r <= min(r_end_coord(0, 1),
                                  base_geom.base_cutoff_density_coord(0));
             r++) {
            // assume even grid spacing
            p0(0, r) = p0(0, r - 1) + 0.5 * dr(0) *
                                          (rho0(0, r - 1) + rho0(0, r)) *
                                          grav_edge(0, r);
        }
    }
    for (auto r = base_geom.base_cutoff_density_coord(0) + 1;
         r <= base_geom.r_end_coord(0, 1); ++r) {
        p0(0, r) = p0(0, r - 1);
    }

    if (!spherical) {
        for (auto n = 1; n <= base_geom.finest_radial_level; ++n) {
            for (auto i = 1; i <= base_geom.numdisjointchunks(n); ++i) {
                // get pressure in the bottom cell of this disjointchunk
                if (r_start_coord(n, i) == 0) {
                    // if we are at the bottom of the domain, use the old
                    // pressure as reference
                    p0(n, 0) = p0old(n, 0);
                } else if (r_start_coord(n, i) <=
                           base_geom.base_cutoff_density_coord(n)) {
                    // we integrate upwards starting from the nearest coarse
                    // cell at a lower physical height

                    if (do_planar_invsq_grav || do_2d_planar_octant) {
                        // we have variable gravity
                        p0(n, r_start_coord(n, i)) =
                            p0(n - 1, r_start_coord(n, i) / 2 - 1) +
                            (dr(n) / 4.0) *
                                (2.0 * rho0(n, r_start_coord(n, i)) / 3.0 +
                                 4.0 *
                                     rho0(n - 1, r_start_coord(n, i) / 2 - 1) /
                                     3.0) *
                                (grav_edge(n, r_start_coord(n, i)) +
                                 grav_cell(n - 1,
                                           r_start_coord(n, i) / 2 - 1)) +
                            (dr(n) / 8.0) *
                                (5.0 * rho0(n, r_start_coord(n, i)) / 3.0 +
                                 1.0 *
                                     rho0(n - 1, r_start_coord(n, i) / 2 - 1) /
                                     3.0) *
                                (grav_edge(n, r_start_coord(n, i)) +
                                 grav_cell(n, r_start_coord(n, i)));
                    } else {
                        // assuming constant g here
                        p0(n, r_start_coord(n, i)) =
                            p0(n - 1, r_start_coord(n, i) / 2 - 1) +
                            (3.0 * grav_cell(1, 0) * dr(n) / 4.0) *
                                (rho0(n - 1, r_start_coord(n, i) / 2 - 1) +
                                 rho0(n, r_start_coord(n, i)));
                    }
                } else {
                    // copy pressure from below
                    p0(n, r_start_coord(n, i)) =
                        p0(n - 1, r_start_coord(n, i) / 2 - 1);
                }

                // integrate upwards as normal
                for (auto r = r_start_coord(n, i) + 1;
                     r <= min(r_end_coord(n, i),
                              base_geom.base_cutoff_density_coord(n));
                     ++r) {
                    p0(n, r) = p0(n, r - 1) +
                               0.5 * dr(n) * (rho0(n, r) + rho0(n, r - 1)) *
                                   grav_edge(n, r);
                }
                for (auto r = base_geom.base_cutoff_density_coord(n) + 1;
                     r <= r_end_coord(n, i); ++r) {
                    p0(n, r) = p0(n, r - 1);
                }

                // now we need to look at the first coarser cell above this
                // disjoint chunk and look at the mismatch between the
                // integration performed over the finer cells vs. the coarse
                // cells.  Then we need to offset the coarse cell above this
                // point to sync up.

                // first, compute the value of the pressure in the coarse
                // cell above the disjointchunk.
                if (r_end_coord(n, i) == base_geom.nr(n) - 1) {
                    // for (auto nothing - we are at the top of the domain
                    offset = 0.0;
                } else if (r_end_coord(n, i) <=
                           base_geom.base_cutoff_density_coord(n)) {
                    // use fine -> coarse stencil in notes
                    if (do_planar_invsq_grav || do_2d_planar_octant) {
                        // we have variable gravity
                        Real temp =
                            p0(n, r_end_coord(n, i)) +
                            (dr(n) / 4.0) *
                                (2.0 * rho0(n, r_end_coord(n, i)) / 3.0 +
                                 4.0 *
                                     rho0(n - 1, (r_end_coord(n, i) + 1) / 2) /
                                     3.0) *
                                (grav_edge(n - 1, (r_end_coord(n, i) + 1) / 2) +
                                 grav_cell(n - 1,
                                           (r_end_coord(n, i) + 1) / 2)) +
                            (dr(n) / 8.0) *
                                (5.0 * rho0(n, r_end_coord(n, i)) / 3.0 +
                                 1.0 *
                                     rho0(n - 1, (r_end_coord(n, i) + 1) / 2) /
                                     3.0) *
                                (grav_cell(n, r_end_coord(n, i)) +
                                 grav_edge(n - 1, (r_end_coord(n, i) + 1) / 2));
                        offset = p0(n - 1, (r_end_coord(n, i) + 1) / 2) - temp;
                    } else {
                        // assuming constant g here
                        Real temp =
                            p0(n, r_end_coord(n, i)) +
                            (3.0 * grav_cell(1, 0) * dr(n) / 4.0) *
                                (rho0(n, r_end_coord(n, i)) +
                                 rho0(n - 1, (r_end_coord(n, i) + 1) / 2));
                        offset = p0(n - 1, (r_end_coord(n, i) + 1) / 2) - temp;
                    }
                } else {
                    // copy pressure from below
                    Real temp = p0(n, r_end_coord(n, i));
                    offset = p0(n - 1, (r_end_coord(n, i) + 1) / 2) - temp;
                }

                // if we are not at the top of the domain, we need to
                // subtract the offset for all values at and above this point
<<<<<<< HEAD
                if (r_end_coord(n, i) != base_geom.nr(n) - 1) {
                    for (auto l = n - 1; l >= 0; --l) {
                        for (int r =
                                 round((r_end_coord(n, i) + 1) / pow(2, n - l));
                             r <= base_geom.nr(l) - 1; ++r) {
                            p0(l, r) -= offset;
=======
                if (r_end_coord(n,i) != base_geom.nr(n)-1) {
                    for (auto l = n-1; l >= 0; --l) {
                        for (auto r = (int)round((r_end_coord(n,i)+1)/pow(2, n-l)); 
                             r <= base_geom.nr(l)-1; ++r) {
                            p0(l,r) -= offset;
>>>>>>> 4883f178
                        }
                    }
                }
            }  // end loop over disjoint chunks
        }      // end loop over levels
    }          // spherical

    // now compare pressure in the last cell and offset to make sure we
    // are integrating "from the top"
    // we use the coarsest level as the reference point
    offset = p0(0, base_geom.nr(0) - 1) - p0old(0, base_geom.nr(0) - 1);

    // offset level 0
    for (auto r = 0; r < base_geom.nr_fine; ++r) {
        p0(0, r) -= offset;
    }

    // offset remaining levels
    for (auto n = 1; n <= base_geom.finest_radial_level; ++n) {
        for (auto i = 1; i <= base_geom.numdisjointchunks(n); ++i) {
            for (auto r = r_start_coord(n, i); r <= r_end_coord(n, i); ++r) {
                p0(n, r) -= offset;
            }
        }
    }

    // zero p0 where there is no corresponding full state array
    for (auto n = 1; n <= base_geom.finest_radial_level; ++n) {
        for (auto i = 1; i <= base_geom.numdisjointchunks(n); ++i) {
            if (i == base_geom.numdisjointchunks(n)) {
                for (auto r = r_end_coord(n, i) + 1; r < base_geom.nr(n); ++r) {
                    p0(n, r) = 0.0;
                }
            } else {
                for (auto r = r_end_coord(n, i) + 1;
                     r < r_start_coord(n, i + 1); ++r) {
                    p0(n, r) = 0.0;
                }
            }
        }
    }

    RestrictBase(p0, true);
    FillGhostBase(p0, true);
}<|MERGE_RESOLUTION|>--- conflicted
+++ resolved
@@ -179,20 +179,12 @@
 
                 // if we are not at the top of the domain, we need to
                 // subtract the offset for all values at and above this point
-<<<<<<< HEAD
                 if (r_end_coord(n, i) != base_geom.nr(n) - 1) {
                     for (auto l = n - 1; l >= 0; --l) {
-                        for (int r =
-                                 round((r_end_coord(n, i) + 1) / pow(2, n - l));
+                        for (auto r =
+                                 (int)round((r_end_coord(n, i) + 1) / pow(2, n - l));
                              r <= base_geom.nr(l) - 1; ++r) {
                             p0(l, r) -= offset;
-=======
-                if (r_end_coord(n,i) != base_geom.nr(n)-1) {
-                    for (auto l = n-1; l >= 0; --l) {
-                        for (auto r = (int)round((r_end_coord(n,i)+1)/pow(2, n-l)); 
-                             r <= base_geom.nr(l)-1; ++r) {
-                            p0(l,r) -= offset;
->>>>>>> 4883f178
                         }
                     }
                 }
