#include <Maestro.H>
#include <Maestro_F.H>

using namespace amrex;

void 
<<<<<<< HEAD
Maestro::EnforceHSE(const BaseState<Real>& rho0, 
                    BaseState<Real>& p0,
                    const BaseState<Real>& grav_cell) 
=======
Maestro::EnforceHSE(const RealVector& rho0, 
                    BaseState<Real>& p0_s,
                    const BaseState<Real>& grav_cell_s) 
>>>>>>> 847051d6
{
    // timer for profiling
    BL_PROFILE_VAR("Maestro::EnforceHSE()", EnforceHSE);

    const int max_lev = base_geom.max_radial_level+1;
    const auto& dr = base_geom.dr;
    const auto& r_start_coord = base_geom.r_start_coord;
    const auto& r_end_coord = base_geom.r_end_coord;

    BaseState<Real> grav_edge_s(base_geom.max_radial_level+1, base_geom.nr_fine+1);
    BaseState<Real> p0old_s(base_geom.max_radial_level+1, base_geom.nr_fine);
    auto grav_edge = grav_edge_s.array();
    auto p0old = p0old_s.array();
    auto p0 = p0_s.array();
    auto grav_cell = grav_cell_s.array();

    Real offset = 0.0;

    const BaseState<Real> rho0_b(rho0, base_geom.max_radial_level+1, base_geom.nr_fine);
    MakeGravEdge(grav_edge_s, rho0_b);

    // create a copy of the input pressure to help us with initial
    // conditions
    p0old_s.copy(p0_s);

    // zero the new pressure so we don't leave a non-zero pressure in
    // fine radial regions that no longer have a corresponding full
    // state
    // std::fill(p0.begin(), p0.end(), 0.);
    p0_s.setVal(0.0);

    // integrate all of level 1 first
    // use the old pressure at r=0 as a reference point
    p0(0,0) = p0old(0,0);

    // now integrate upwards from the bottom later, we will offset the
    // entire pressure so we have effectively integrated from the "top"
    if (use_exact_base_state && spherical) {
        for (auto r = 1; r <= min(r_end_coord(0,1),base_geom.base_cutoff_density_coord(0)); ++r) {
            // uneven grid spacing
<<<<<<< HEAD
            Real dr1 = r_edge_loc_b(0,r)-r_cc_loc_b(0,r-1);
            Real dr2 = r_cc_loc_b(0,r)-r_edge_loc_b(0,r);
            p0(0,r) = p0(0,r-1) + (dr1*rho0(0,r-1) + 
                dr2*rho0(0,r))*grav_edge(0,r);
=======
            Real dr1 = base_geom.r_edge_loc(0,r)-base_geom.r_cc_loc(0,r-1);
            Real dr2 = base_geom.r_cc_loc(0,r)-base_geom.r_edge_loc(0,r);
            p0(0,r) = p0(0,r-1) + (dr1*rho0[max_lev*(r-1)] + 
                dr2*rho0[max_lev*r])*grav_edge(0,r);
>>>>>>> 847051d6
        }
    } else {
        for (auto r = 1; r <= min(r_end_coord(0,1),base_geom.base_cutoff_density_coord(0)); r++) {
            // assume even grid spacing
            p0(0,r) = p0(0,r-1) + 0.5*dr(0)*
                (rho0(0,r-1) + rho0(0,r))*grav_edge(0,r);
        }
    }
    for (auto r = base_geom.base_cutoff_density_coord(0)+1; r <= base_geom.r_end_coord(0,1); ++r) {
        p0(0,r) = p0(0,r-1);
    }

    if (!spherical) {

        for (auto n = 1; n <= base_geom.finest_radial_level; ++n) {
            for (auto i = 1; i <= base_geom.numdisjointchunks(n); ++i) {

                // get pressure in the bottom cell of this disjointchunk
                if (r_start_coord(n,i) == 0) {
                    // if we are at the bottom of the domain, use the old
                    // pressure as reference
                    p0(n,0) = p0old(n,0);
                } else if (r_start_coord(n,i) <= base_geom.base_cutoff_density_coord(n)) {
                    // we integrate upwards starting from the nearest coarse
                    // cell at a lower physical height

                    if (do_planar_invsq_grav || do_2d_planar_octant) {
                        // we have variable gravity
                        p0(n,r_start_coord(n,i)) = p0(n-1,r_start_coord(n,i)/2-1)
                            + (dr(n)/4.0)* 
                            (2.0*rho0(n,r_start_coord(n,i))/3.0 + 
                            4.0*rho0(n-1,r_start_coord(n,i)/2-1)/3.0)* 
                            (grav_edge(n,r_start_coord(n,i)) + 
                            grav_cell(n-1,r_start_coord(n,i)/2-1))  
                            + (dr(n)/8.0)* 
                            (5.0*rho0(n,r_start_coord(n,i))/3.0 + 
                            1.0*rho0(n-1,r_start_coord(n,i)/2-1)/3.0)* 
                            (grav_edge(n,r_start_coord(n,i)) + 
                            grav_cell(n,r_start_coord(n,i)));
                    } else {
                        // assuming constant g here
                        p0(n,r_start_coord(n,i)) = p0(n-1,r_start_coord(n,i)/2-1)
                            + (3.0*grav_cell(1,0)*dr(n)/4.0)* 
                            (rho0(n-1,r_start_coord(n,i)/2-1)+rho0(n,r_start_coord(n,i)));
                    }
                } else {
                    // copy pressure from below
                    p0(n,r_start_coord(n,i)) = p0(n-1,r_start_coord(n,i)/2-1);
                }

                // integrate upwards as normal
                for (auto r = r_start_coord(n,i)+1; 
                     r <= min(r_end_coord(n,i),base_geom.base_cutoff_density_coord(n)); ++r) {
                    p0(n,r) = p0(n,r-1) + 0.5 * dr(n) * 
                        (rho0(n,r)+rho0(n,r-1))*grav_edge(n,r);
                }
                for (auto r = base_geom.base_cutoff_density_coord(n)+1; 
                     r <= r_end_coord(n,i); ++r) {
                    p0(n,r) = p0(n,r-1);
                }

                // now we need to look at the first coarser cell above this
                // disjoint chunk and look at the mismatch between the
                // integration performed over the finer cells vs. the coarse
                // cells.  Then we need to offset the coarse cell above this
                // point to sync up.

                // first, compute the value of the pressure in the coarse
                // cell above the disjointchunk.
                if (r_end_coord(n,i) == base_geom.nr(n)-1) {
                    // for (auto nothing - we are at the top of the domain
                    offset = 0.0;
                } else if (r_end_coord(n,i) <= base_geom.base_cutoff_density_coord(n)) {
                    // use fine -> coarse stencil in notes
                    if (do_planar_invsq_grav || do_2d_planar_octant) {
                        // we have variable gravity
                        Real temp = p0(n,r_end_coord(n,i))
                            + (dr(n)/4.0)* 
                            (2.0*rho0(n,r_end_coord(n,i))/3.0 + 
                            4.0*rho0(n-1,(r_end_coord(n,i)+1)/2)/3.0)* 
                            (grav_edge(n-1,(r_end_coord(n,i)+1)/2) + 
                            grav_cell(n-1,(r_end_coord(n,i)+1)/2)) 
                            + (dr(n)/8.0)* 
                            (5.0*rho0(n,r_end_coord(n,i))/3.0 + 
                            1.0*rho0(n-1,(r_end_coord(n,i)+1)/2)/3.0)* 
                            (grav_cell(n,r_end_coord(n,i)) + 
                            grav_edge(n-1,(r_end_coord(n,i)+1)/2));
                        offset = p0(n-1,(r_end_coord(n,i)+1)/2) - temp;
                    } else {
                        // assuming constant g here
                        Real temp = p0(n,r_end_coord(n,i)) + (3.0*grav_cell(1,0)*dr(n)/4.0)* 
                            (rho0(n,r_end_coord(n,i))+rho0(n-1,(r_end_coord(n,i)+1)/2));
                        offset = p0(n-1,(r_end_coord(n,i)+1)/2) - temp;
                    }
                } else {
                    // copy pressure from below
                    Real temp = p0(n,r_end_coord(n,i));
                    offset = p0(n-1,(r_end_coord(n,i)+1)/2) - temp;
                }

                // if we are not at the top of the domain, we need to
                // subtract the offset for all values at and above this point
                if (r_end_coord(n,i) != base_geom.nr(n)-1) {
                    for (auto l = n-1; l >= 0; --l) {
                        for (int r = round((r_end_coord(n,i)+1)/pow(2, n-l)); 
                             r <= base_geom.nr(l)-1; ++r) {
                            p0(l,r) -= offset;
                        }
                    }
                }
            } // end loop over disjoint chunks
        } // end loop over levels
    } // spherical

    // now compare pressure in the last cell and offset to make sure we
    // are integrating "from the top"
    // we use the coarsest level as the reference point
    offset = p0(0,base_geom.nr(0)-1) - p0old(0, base_geom.nr(0)-1);

    // offset level 0
    for (auto r = 0; r < base_geom.nr_fine; ++r) {
        p0(0,r) -= offset;
    }

    // offset remaining levels
    for (auto n = 1; n <= base_geom.finest_radial_level; ++n) {
        for (auto i = 1; i <= base_geom.numdisjointchunks(n); ++i) {
            for (auto r = r_start_coord(n,i); r <= r_end_coord(n,i); ++r) {
                p0(n,r) -= offset;
            }
        }
    }

    // zero p0 where there is no corresponding full state array
    for (auto n = 1; n <= base_geom.finest_radial_level; ++n) {
        for (auto i = 1; i <= base_geom.numdisjointchunks(n); ++i) {
            if (i == base_geom.numdisjointchunks(n)) {
                for (auto r = r_end_coord(n,i)+1; r < base_geom.nr(n); ++r) {
                    p0(n,r) = 0.0;
                }
            } else {
                for (auto r = r_end_coord(n,i)+1; r < r_start_coord(n,i+1); ++r) {
                    p0(n,r) = 0.0;
                }
            }
        }
    }

    RestrictBase(p0, true);
    FillGhostBase(p0, true);
}<|MERGE_RESOLUTION|>--- conflicted
+++ resolved
@@ -4,15 +4,9 @@
 using namespace amrex;
 
 void 
-<<<<<<< HEAD
-Maestro::EnforceHSE(const BaseState<Real>& rho0, 
-                    BaseState<Real>& p0,
-                    const BaseState<Real>& grav_cell) 
-=======
-Maestro::EnforceHSE(const RealVector& rho0, 
+Maestro::EnforceHSE(const BaseState<Real>& rho0_s, 
                     BaseState<Real>& p0_s,
                     const BaseState<Real>& grav_cell_s) 
->>>>>>> 847051d6
 {
     // timer for profiling
     BL_PROFILE_VAR("Maestro::EnforceHSE()", EnforceHSE);
@@ -26,13 +20,14 @@
     BaseState<Real> p0old_s(base_geom.max_radial_level+1, base_geom.nr_fine);
     auto grav_edge = grav_edge_s.array();
     auto p0old = p0old_s.array();
+    const auto rho0 = rho0_s.const_array();
     auto p0 = p0_s.array();
-    auto grav_cell = grav_cell_s.array();
+    const auto grav_cell = grav_cell_s.const_array();
 
     Real offset = 0.0;
 
-    const BaseState<Real> rho0_b(rho0, base_geom.max_radial_level+1, base_geom.nr_fine);
-    MakeGravEdge(grav_edge_s, rho0_b);
+    // const BaseState<Real> rho0_b(rho0, base_geom.max_radial_level+1, base_geom.nr_fine);
+    MakeGravEdge(grav_edge_s, rho0_s);
 
     // create a copy of the input pressure to help us with initial
     // conditions
@@ -53,17 +48,10 @@
     if (use_exact_base_state && spherical) {
         for (auto r = 1; r <= min(r_end_coord(0,1),base_geom.base_cutoff_density_coord(0)); ++r) {
             // uneven grid spacing
-<<<<<<< HEAD
-            Real dr1 = r_edge_loc_b(0,r)-r_cc_loc_b(0,r-1);
-            Real dr2 = r_cc_loc_b(0,r)-r_edge_loc_b(0,r);
+            Real dr1 = base_geom.r_edge_loc(0,r)-base_geom.r_cc_loc(0,r-1);
+            Real dr2 = base_geom.r_cc_loc(0,r)-base_geom.r_edge_loc(0,r);
             p0(0,r) = p0(0,r-1) + (dr1*rho0(0,r-1) + 
                 dr2*rho0(0,r))*grav_edge(0,r);
-=======
-            Real dr1 = base_geom.r_edge_loc(0,r)-base_geom.r_cc_loc(0,r-1);
-            Real dr2 = base_geom.r_cc_loc(0,r)-base_geom.r_edge_loc(0,r);
-            p0(0,r) = p0(0,r-1) + (dr1*rho0[max_lev*(r-1)] + 
-                dr2*rho0[max_lev*r])*grav_edge(0,r);
->>>>>>> 847051d6
         }
     } else {
         for (auto r = 1; r <= min(r_end_coord(0,1),base_geom.base_cutoff_density_coord(0)); r++) {
