--- conflicted
+++ resolved
@@ -11,14 +11,10 @@
     // timer for profiling
     BL_PROFILE_VAR("Maestro::EnforceHSE()", EnforceHSE);
 
-<<<<<<< HEAD
-    const int max_lev = max_radial_level+1;
-=======
     const int max_lev = base_geom.max_radial_level+1;
     const auto& dr = base_geom.dr;
     const auto& r_start_coord = base_geom.r_start_coord;
     const auto& r_end_coord = base_geom.r_end_coord;
->>>>>>> b765b468
 
     RealVector grav_edge((base_geom.finest_radial_level+1)*(base_geom.nr_fine+1));
     RealVector p0old((base_geom.finest_radial_level+1)*(base_geom.nr_fine+1));
@@ -45,70 +41,40 @@
     // now integrate upwards from the bottom later, we will offset the
     // entire pressure so we have effectively integrated from the "top"
     if (use_exact_base_state && spherical) {
-<<<<<<< HEAD
-        for (auto r = 1; r <= min(r_end_coord.array()(0,1),base_cutoff_density_coord.array()(0)); ++r) {
-            // uneven grid spacing
-            Real dr1 = r_edge_loc_b.array()(0,r)-r_cc_loc_b.array()(0,r-1);
-            Real dr2 = r_cc_loc_b.array()(0,r)-r_edge_loc_b.array()(0,r);
-=======
         for (auto r = 1; r <= min(r_end_coord(0,1),base_geom.base_cutoff_density_coord(0)); ++r) {
             // uneven grid spacing
             Real dr1 = base_geom.r_edge_loc(0,r)-base_geom.r_cc_loc(0,r-1);
             Real dr2 = base_geom.r_cc_loc(0,r)-base_geom.r_edge_loc(0,r);
->>>>>>> b765b468
             p0[max_lev*r] = p0[max_lev*(r-1)] + (dr1*rho0[max_lev*(r-1)] + 
                 dr2*rho0[max_lev*r])*grav_edge[max_lev*r];
         }
     } else {
-<<<<<<< HEAD
-        for (auto r = 1; r <= min(r_end_coord.array()(0,1),base_cutoff_density_coord.array()(0)); r++) {
+        for (auto r = 1; r <= min(r_end_coord(0,1),base_geom.base_cutoff_density_coord(0)); r++) {
             // assume even grid spacing
             p0[max_lev*r] = p0[max_lev*(r-1)] + 0.5*dr.array()(0)*
                 (rho0[max_lev*(r-1)] + rho0[max_lev*r])*grav_edge[max_lev*r];
         }
     }
-    for (auto r = base_cutoff_density_coord.array()(0)+1; r <= r_end_coord.array()(0,1); ++r) {
-=======
-        for (auto r = 1; r <= min(r_end_coord(0,1),base_geom.base_cutoff_density_coord(0)); r++) {
-            // assume even grid spacing
-            p0[max_lev*r] = p0[max_lev*(r-1)] + 0.5*dr(0)*
-                (rho0[max_lev*(r-1)] + rho0[max_lev*r])*grav_edge[max_lev*r];
-        }
-    }
     for (auto r = base_geom.base_cutoff_density_coord(0)+1; r <= r_end_coord(0,1); ++r) {
->>>>>>> b765b468
         p0[max_lev*r] = p0[max_lev*(r-1)];
     }
 
     if (!spherical) {
 
-<<<<<<< HEAD
-        for (auto n = 1; n <= finest_radial_level; ++n) {
-            for (auto i = 1; i <= numdisjointchunks.array()(n); ++i) {
+        for (auto n = 1; n <= base_geom.finest_radial_level; ++n) {
+            for (auto i = 1; i <= base_geom.numdisjointchunks(n); ++i) {
 
                 // get pressure in the bottom cell of this disjointchunk
                 if (r_start_coord.array()(n,i) == 0) {
                     // if we are at the bottom of the domain, use the old
                     // pressure as reference
                     p0[n] = p0old[n];
-                } else if (r_start_coord.array()(n,i) <= base_cutoff_density_coord.array()(n)) {
-=======
-        for (auto n = 1; n <= base_geom.finest_radial_level; ++n) {
-            for (auto i = 1; i <= base_geom.numdisjointchunks(n); ++i) {
-
-                // get pressure in the bottom cell of this disjointchunk
-                if (r_start_coord(n,i) == 0) {
-                    // if we are at the bottom of the domain, use the old
-                    // pressure as reference
-                    p0[n] = p0old[n];
                 } else if (r_start_coord(n,i) <= base_geom.base_cutoff_density_coord(n)) {
->>>>>>> b765b468
                     // we integrate upwards starting from the nearest coarse
                     // cell at a lower physical height
 
                     if (do_planar_invsq_grav || do_2d_planar_octant) {
                         // we have variable gravity
-<<<<<<< HEAD
                         p0[n+max_lev*r_start_coord.array()(n,i)] = p0[n-1+max_lev*(r_start_coord.array()(n,i)/2-1)]
                                 + (dr.array()(n)/4.0)* 
                                 (2.0*rho0[n+max_lev*r_start_coord.array()(n,i)]/3.0 + 
@@ -132,37 +98,6 @@
                 }
 
                 // integrate upwards as normal
-                for (auto r = r_start_coord.array()(n,i)+1; 
-                     r <= min(r_end_coord.array()(n,i),base_cutoff_density_coord.array()(n)); ++r) {
-                    p0[n+max_lev*r] = p0[n+max_lev*(r-1)] + 0.5 * dr.array()(n) * 
-                        (rho0[n+max_lev*r]+rho0[n+max_lev*(r-1)])*grav_edge[n+max_lev*r];
-                }
-                for (auto r = base_cutoff_density_coord.array()(n)+1; 
-                     r <= r_end_coord.array()(n,i); ++r) {
-=======
-                        p0[n+max_lev*r_start_coord(n,i)] = p0[n-1+max_lev*(r_start_coord(n,i)/2-1)]
-                                + (dr(n)/4.0)* 
-                                (2.0*rho0[n+max_lev*r_start_coord(n,i)]/3.0 + 
-                                4.0*rho0[n-1+max_lev*(r_start_coord(n,i)/2-1)]/3.0)* 
-                                (grav_edge[n+max_lev*r_start_coord(n,i)] + 
-                                grav_cell[n-1+max_lev*(r_start_coord(n,i)/2-1)])  
-                                + (dr(n)/8.0)* 
-                                (5.0*rho0[n+max_lev*r_start_coord(n,i)]/3.0 + 
-                                1.0*rho0[n-1+max_lev*(r_start_coord(n,i)/2-1)]/3.0)* 
-                                (grav_edge[n+max_lev*r_start_coord(n,i)] + 
-                                grav_cell[n+max_lev*r_start_coord(n,i)]);
-                    } else {
-                        // assuming constant g here
-                        p0[n+max_lev*r_start_coord(n,i)] = p0[n-1+max_lev*(r_start_coord(n,i)/2-1)] 
-                                + (3.0*grav_cell[1]*dr(n)/4.0)* 
-                                (rho0[n-1+max_lev*(r_start_coord(n,i)/2-1)]+rho0[n+max_lev*r_start_coord(n,i)]);
-                    }
-                } else {
-                    // copy pressure from below
-                    p0[n+max_lev*r_start_coord(n,i)] = p0[n-1+max_lev*(r_start_coord(n,i)/2-1)];
-                }
-
-                // integrate upwards as normal
                 for (auto r = r_start_coord(n,i)+1; 
                      r <= min(r_end_coord(n,i),base_geom.base_cutoff_density_coord(n)); ++r) {
                     p0[n+max_lev*r] = p0[n+max_lev*(r-1)] + 0.5 * dr(n) * 
@@ -170,7 +105,6 @@
                 }
                 for (auto r = base_geom.base_cutoff_density_coord(n)+1; 
                      r <= r_end_coord(n,i); ++r) {
->>>>>>> b765b468
                     p0[n+max_lev*r] = p0[n+max_lev*(r-1)];
                 }
 
@@ -182,11 +116,10 @@
 
                 // first, compute the value of the pressure in the coarse
                 // cell above the disjointchunk.
-<<<<<<< HEAD
-                if (r_end_coord.array()(n,i) == nr.array()(n)-1) {
+                if (r_end_coord(n,i) == base_geom.nr(n)-1) {
                     // for (auto nothing - we are at the top of the domain
                     offset = 0.0;
-                } else if (r_end_coord.array()(n,i) <= base_cutoff_density_coord.array()(n)) {
+                } else if (r_end_coord(n,i) <= base_geom.base_cutoff_density_coord(n)) {
                     // use fine -> coarse stencil in notes
                     if (do_planar_invsq_grav || do_2d_planar_octant) {
                         // we have variable gravity
@@ -212,52 +145,14 @@
                     // copy pressure from below
                     Real temp = p0[n+max_lev*r_end_coord.array()(n,i)];
                     offset = p0[n-1+max_lev*(r_end_coord.array()(n,i)+1)/2] - temp;
-=======
-                if (r_end_coord(n,i) == base_geom.nr(n)-1) {
-                    // for (auto nothing - we are at the top of the domain
-                    offset = 0.0;
-                } else if (r_end_coord(n,i) <= base_geom.base_cutoff_density_coord(n)) {
-                    // use fine -> coarse stencil in notes
-                    if (do_planar_invsq_grav || do_2d_planar_octant) {
-                        // we have variable gravity
-                        Real temp = p0[n+max_lev*r_end_coord(n,i)] 
-                                + (dr(n)/4.0)* 
-                                (2.0*rho0[n+max_lev*r_end_coord(n,i)]/3.0 + 
-                                4.0*rho0[n-1+max_lev*(r_end_coord(n,i)+1)/2]/3.0)* 
-                                (grav_edge[n-1+max_lev*(r_end_coord(n,i)+1)/2] + 
-                                grav_cell[n-1+max_lev*(r_end_coord(n,i)+1)/2]) 
-                                + (dr(n)/8.0)* 
-                                (5.0*rho0[n+max_lev*r_end_coord(n,i)]/3.0 + 
-                                1.0*rho0[n-1+max_lev*(r_end_coord(n,i)+1)/2]/3.0)* 
-                                (grav_cell[n+max_lev*r_end_coord(n,i)] + 
-                                grav_edge[n-1+max_lev*(r_end_coord(n,i)+1)/2]);
-                        offset = p0[n-1+max_lev*(r_end_coord(n,i)+1)/2] - temp;
-                    } else {
-                        // assuming constant g here
-                        Real temp = p0[n+max_lev*r_end_coord(n,i)] + (3.0*grav_cell[1]*dr(n)/4.0)* 
-                                (rho0[n+max_lev*r_end_coord(n,i)]+rho0[n-1+max_lev*(r_end_coord(n,i)+1)/2]);
-                        offset = p0[n-1+max_lev*(r_end_coord(n,i)+1)/2] - temp;
-                    }
-                } else {
-                    // copy pressure from below
-                    Real temp = p0[n+max_lev*r_end_coord(n,i)];
-                    offset = p0[n-1+max_lev*(r_end_coord(n,i)+1)/2] - temp;
->>>>>>> b765b468
                 }
 
                 // if we are not at the top of the domain, we need to
                 // subtract the offset for all values at and above this point
-<<<<<<< HEAD
-                if (r_end_coord.array()(n,i) != nr.array()(n)-1) {
-                    for (auto l = n-1; l >= 0; --l) {
-                        for (int r = round( (r_end_coord.array()(n,i)+1)/pow(2, n-l) ); 
-                             r <= nr.array()(l)-1; ++r) {
-=======
                 if (r_end_coord(n,i) != base_geom.nr(n)-1) {
                     for (auto l = n-1; l >= 0; --l) {
                         for (int r = round( (r_end_coord(n,i)+1)/pow(2, n-l) ); 
                              r <= base_geom.nr(l)-1; ++r) {
->>>>>>> b765b468
                             p0[l+max_lev*r] -= offset;
                         }
                     }
@@ -269,11 +164,7 @@
     // now compare pressure in the last cell and offset to make sure we
     // are integrating "from the top"
     // we use the coarsest level as the reference point
-<<<<<<< HEAD
-    offset = p0[max_lev*(nr.array()(0)-1)] - p0old[max_lev*(nr.array()(0)-1)];
-=======
     offset = p0[max_lev*(base_geom.nr(0)-1)] - p0old[max_lev*(base_geom.nr(0)-1)];
->>>>>>> b765b468
 
     // offset level 0
     for (auto r = 0; r < base_geom.nr_fine; ++r) {
@@ -281,31 +172,15 @@
     }
 
     // offset remaining levels
-<<<<<<< HEAD
-    for (auto n = 1; n <= finest_radial_level; ++n) {
-        for (auto i = 1; i <= numdisjointchunks.array()(n); ++i) {
-            for (auto r = r_start_coord.array()(n,i); r <= r_end_coord.array()(n,i); ++r) {
-=======
     for (auto n = 1; n <= base_geom.finest_radial_level; ++n) {
         for (auto i = 1; i <= base_geom.numdisjointchunks(n); ++i) {
             for (auto r = r_start_coord(n,i); r <= r_end_coord(n,i); ++r) {
->>>>>>> b765b468
                 p0[n+max_lev*r] -= offset;
             }
         }
     }
 
     // zero p0 where there is no corresponding full state array
-<<<<<<< HEAD
-    for (auto n = 1; n <= finest_radial_level; ++n) {
-        for (auto i = 1; i <= numdisjointchunks.array()(n); ++i) {
-            if (i == numdisjointchunks.array()(n)) {
-                for (auto r = r_end_coord.array()(n,i)+1; r < nr.array()(n); ++r) {
-                    p0[n+max_lev*r] = 0.0;
-                }
-            } else {
-                for (auto r = r_end_coord.array()(n,i)+1; r < r_start_coord.array()(n,i+1); ++r) {
-=======
     for (auto n = 1; n <= base_geom.finest_radial_level; ++n) {
         for (auto i = 1; i <= base_geom.numdisjointchunks(n); ++i) {
             if (i == base_geom.numdisjointchunks(n)) {
@@ -313,8 +188,7 @@
                     p0[n+max_lev*r] = 0.0;
                 }
             } else {
-                for (auto r = r_end_coord(n,i)+1; r < r_start_coord(n,i+1); ++r) {
->>>>>>> b765b468
+                for (auto r = r_end_coord.array()(n,i)+1; r < r_start_coord.array()(n,i+1); ++r) {
                     p0[n+max_lev*r] = 0.0;
                 }
             }
