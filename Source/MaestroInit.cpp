
#include <Maestro.H>
#include <Maestro_F.H>
#include <model_parser_F.H>
#include <AMReX_VisMF.H>
using namespace amrex;


// initialize AMR data
// perform initial projection
// perform divu iters
// perform initial (pressure) iterations
void
Maestro::Init ()
{
    // timer for profiling
    BL_PROFILE_VAR("Maestro::Init()",Init);

    Print() << "Calling Init()" << std::endl;

    if (restart_file == "") {

        start_step = 1;

        // fill in multifab and base state data
        InitData();

        if (plot_int > 0 || plot_deltat > 0) {

            // Need to fill normal vector to compute velrc in plotfile
            if (spherical) { MakeNormal(); }

            Print() << "\nWriting plotfile "<< plot_base_name << "InitData after InitData" << std::endl;
            WritePlotFile(plotInitData,t_old,0,rho0_old,rhoh0_old,p0_old,gamma1bar_old,uold,sold,S_cc_old);

        } else if (small_plot_int > 0 || small_plot_deltat > 0) {

            // Need to fill normal vector to compute velrc in plotfile
            if (spherical) { MakeNormal(); }

            Print() << "\nWriting small plotfile "<< small_plot_base_name << "InitData after InitData" << std::endl;
            WriteSmallPlotFile(plotInitData,t_old,0,rho0_old,rhoh0_old,p0_old,gamma1bar_old,uold,sold,S_cc_old);

        }
    } else {
        Print() << "Initializing from checkpoint " << restart_file << std::endl;

        const int model_file_length = model_file.length();
        Vector<int> model_file_name(model_file_length);
        for (int i = 0; i < model_file_length; i++)
            model_file_name[i] = model_file[i];
        ca_read_model_file(model_file_name.dataPtr(), &model_file_length);

        // read in checkpoint file
        // this builds (defines) and fills the following MultiFabs:
        //
        // snew, unew, gpi, dSdt, S_cc_new
        //
        // and also fills in the 1D arrays:
        //
        // rho0_new, p0_new, gamma1bar_new, rhoh0_new, beta0_new, psi, tempbar, etarho_cc, tempbar_init
        ReadCheckPoint();

        // build (define) the following MultiFabs (that weren't read in from checkpoint):
        // snew, unew, S_cc_new, w0_cart, rhcc_for_nodalproj, normal, pi
        for (int lev=0; lev<=finest_level; ++lev) {
            snew              [lev].define(grids[lev], dmap[lev],          Nscal, ng_s);
            unew              [lev].define(grids[lev], dmap[lev], AMREX_SPACEDIM, ng_s);
            S_cc_new          [lev].define(grids[lev], dmap[lev],              1,    0);
            w0_cart           [lev].define(grids[lev], dmap[lev], AMREX_SPACEDIM,    2);
            rhcc_for_nodalproj[lev].define(grids[lev], dmap[lev],              1,    1);
            if (spherical == 1) {
                normal[lev].define(grids[lev], dmap[lev], 3, 1);
                cell_cc_to_r[lev].define(grids[lev], dmap[lev], 1, 0);
            }
            pi[lev].define(convert(grids[lev],nodal_flag), dmap[lev], 1, 0); // nodal
#ifdef SDC
            intra[lev].define(grids[lev], dmap[lev], Nscal, 0); // for sdc
            intra[lev].setVal(0.);
#endif
        }

        for (int lev=0; lev<=finest_level; ++lev) {
            w0_cart[lev].setVal(0.);
            rhcc_for_nodalproj[lev].setVal(0.);
            pi[lev].setVal(0.);
            S_cc_new[lev].setVal(0.);
            unew[lev].setVal(0.);
            snew[lev].setVal(0.);
        }
        // put w0 on Cartesian cell-centers
        Put1dArrayOnCart(w0, w0_cart, 1, 1, bcs_u, 0, 1);
        
        if (spherical == 0) {
            // reset tagging array to include buffer zones
            TagArray();
        }
    }

    // set finest_radial_level in fortran
    // compute numdisjointchunks, r_start_coord, r_end_coord
    init_multilevel(tag_array.dataPtr(),&finest_level);

    compute_cutoff_coords(rho0_old.dataPtr());
    ComputeCutoffCoords(rho0_old);

    if (spherical == 1) {
        MakeNormal();
        MakeCCtoRadii();
    }

    if (do_sponge) {
        if (use_exact_base_state) {
            init_sponge_irreg(rho0_old.dataPtr(),r_cc_loc.dataPtr(),r_edge_loc.dataPtr());
        } else {
            init_sponge(rho0_old.dataPtr());
        }
    }

    // make gravity
    MakeGravCell(grav_cell_old, rho0_old);

    if (restart_file == "") {

        // compute gamma1bar
        MakeGamma1bar(sold,gamma1bar_old,p0_old);

        // compute beta0
        MakeBeta0(beta0_old, rho0_old, p0_old, gamma1bar_old, 
                  grav_cell_old, use_exact_base_state);        

        // set beta0^{-1} = beta0_old
        for (int i=0; i<beta0_old.size(); ++i) {
            beta0_nm1[i] = beta0_old[i];
        }

        // initial projection
        if (do_initial_projection) {
            Print() << "Doing initial projection" << std::endl;
            InitProj();

            if (plot_int > 0 || plot_deltat > 0) {
                Print() << "\nWriting plotfile " << plot_base_name << "after_InitProj after InitProj" << std::endl;

                WritePlotFile(plotInitProj,t_old,0,rho0_old,rhoh0_old,p0_old,gamma1bar_old,uold,sold,S_cc_old);

            } else if (small_plot_int > 0 || small_plot_deltat > 0) {
                Print() << "\nWriting small plotfile " << small_plot_base_name << "after_InitProj after InitProj" << std::endl;

                WriteSmallPlotFile(plotInitProj,t_old,0,rho0_old,rhoh0_old,p0_old,gamma1bar_old,uold,sold,S_cc_old);
            }
        }

        // compute initial time step
        FirstDt();

        // divu iters - also update dt at end of each divu_iter
        if (init_divu_iter > 0) {
            for (int i=1; i<=init_divu_iter; ++i) {
                Print() << "Doing initial divu iteration #" << i << std::endl;
#ifdef SDC
                DivuIterSDC(i);
#else
                DivuIter(i);
#endif
            }

            if (plot_int > 0 || plot_deltat > 0) {
                Print() << "\nWriting plotfile " << plot_base_name << "after_DivuIter after final DivuIter" << std::endl;
                WritePlotFile(plotDivuIter,t_old,dt,rho0_old,rhoh0_old,p0_old,gamma1bar_old,uold,sold,S_cc_old);
            } else if (small_plot_int > 0 || small_plot_deltat > 0) {
                Print() << "\nWriting small plotfile " << small_plot_base_name << "after_DivuIter after final DivuIter" << std::endl;
                WriteSmallPlotFile(plotDivuIter,t_old,dt,rho0_old,rhoh0_old,p0_old,gamma1bar_old,uold,sold,S_cc_old);
            }
        }

        if (stop_time >= 0. && t_old+dt > stop_time) {
            dt = std::min(dt,stop_time-t_old);
            Print() << "Stop time limits dt = " << dt << std::endl;
        }

        dtold = dt;
        t_new = t_old + dt;

        // copy S_cc_old into S_cc_new for the pressure iterations
        for (int lev=0; lev<=finest_level; ++lev) {
            MultiFab::Copy(S_cc_new[lev],S_cc_old[lev],0,0,1,0);
        }

        // initial (pressure) iters
        for (int i=1; i<= init_iter; ++i) {
            Print() << "Doing initial pressure iteration #" << i << std::endl;
            InitIter();
        }

        if (plot_int > 0 || plot_deltat > 0) {
            Print() << "\nWriting plotfile 0 after all initialization" << std::endl;
            WritePlotFile(0,t_old,dt,rho0_old,rhoh0_old,p0_old,gamma1bar_old,uold,sold,S_cc_old);
        } else if (small_plot_int > 0 || small_plot_deltat > 0) {
            Print() << "\nWriting small plotfile 0 after all initialization" << std::endl;
            WriteSmallPlotFile(0,t_old,dt,rho0_old,rhoh0_old,p0_old,gamma1bar_old,uold,sold,S_cc_old);
        }

        if (chk_int > 0 || chk_deltat > 0) {
            Print() << "\nWriting checkpoint 0 after all initialization" << std::endl;
            WriteCheckPoint(0);
        }
                
        if (sum_interval > 0  || sum_per > 0) {
            int index_dummy = 0;
            Print() << "\nWriting diagnosis file after all initialization" << std::endl;
            DiagFile(0,t_old,rho0_old,p0_old,uold,sold,index_dummy);
        }
    }

}

// fill in multifab and base state data
void
Maestro::InitData ()
{
    // timer for profiling
    BL_PROFILE_VAR("Maestro::InitData()",InitData);

    Print() << "Calling InitData()" << std::endl;

    Print() << "initdata model_File = " << model_file << std::endl;

    // read in model file and fill in s0_init and p0_init for all levels
    for (auto lev = 0; lev <= max_radial_level; ++lev) {
        InitBaseState(s0_init, p0_init, rho0_old, rhoh0_old, 
                        p0_old, tempbar, tempbar_init, lev);
<<<<<<< HEAD
=======
    }

    if (use_exact_base_state) {
        std::fill(psi.begin(), psi.end(), 0.);
>>>>>>> e0055e04
    }

    // calls AmrCore::InitFromScratch(), which calls a MakeNewGrids() function
    // that repeatedly calls Maestro::MakeNewLevelFromScratch() to build and initialize
    InitFromScratch(t_old);

    if (spherical == 0) {
        // reset tagging array to include buffer zones
        TagArray();
    }

    // set finest_radial_level in fortran
    // compute numdisjointchunks, r_start_coord, r_end_coord
    init_multilevel(tag_array.dataPtr(),&finest_level);

    // average down data and fill ghost cells
    AverageDown(sold,0,Nscal);
    FillPatch(t_old,sold,sold,sold,0,0,Nscal,0,bcs_s);
    AverageDown(uold,0,AMREX_SPACEDIM);
    FillPatch(t_old,uold,uold,uold,0,0,AMREX_SPACEDIM,0,bcs_u,1);

    // free memory in s0_init and p0_init by swapping it
    // with an empty vector that will go out of scope
    RealVector s0_swap, p0_swap;
    std::swap(s0_swap,s0_init);
    std::swap(p0_swap,p0_init);

    if (fix_base_state) {
        // compute cutoff coordinates
        compute_cutoff_coords(rho0_old.dataPtr());
        ComputeCutoffCoords(rho0_old);
        MakeGravCell(grav_cell_old, rho0_old);
    }
    else {

        // first compute cutoff coordinates using initial density profile
        compute_cutoff_coords(rho0_old.dataPtr());
        ComputeCutoffCoords(rho0_old);

        if (do_smallscale) {
            // set rho0_old = rhoh0_old = 0.
            std::fill(rho0_old.begin(),  rho0_old.end(),  0.);
            std::fill(rhoh0_old.begin(), rhoh0_old.end(), 0.);
        }
        else {
            // set rho0 to be the average
            Average(sold,rho0_old,Rho);
            compute_cutoff_coords(rho0_old.dataPtr());
            ComputeCutoffCoords(rho0_old);

            // compute gravity
            MakeGravCell(grav_cell_old, rho0_old);

            // compute p0 with HSE
            EnforceHSE(rho0_old, p0_old, grav_cell_old);

            // call eos with r,p as input to recompute T,h
            TfromRhoP(sold,p0_old,1);

            // set rhoh0 to be the average
            Average(sold,rhoh0_old,RhoH);
        }

        // set tempbar to be the average
        Average(sold,tempbar,Temp);
        for (int i=0; i<tempbar.size(); ++i) {
            tempbar_init[i] = tempbar[i];
        }
    }

    // set p0^{-1} = p0_old
    for (int i=0; i<p0_old.size(); ++i) {
        p0_nm1[i] = p0_old[i];
    }
}

// During initialization of a simulation, Maestro::InitData() calls
// AmrCore::InitFromScratch(), which calls
// a MakeNewGrids() function that repeatedly calls this function to build
// and initialize finer levels.  This function creates a new fine
// level that did not exist before by interpolating from the coarser level
// overrides the pure virtual function in AmrCore
void Maestro::MakeNewLevelFromScratch (int lev, Real time, const BoxArray& ba,
                                       const DistributionMapping& dm)
{
    // timer for profiling
    BL_PROFILE_VAR("Maestro::MakeNewLevelFromScratch()",MakeNewLevelFromScratch);

    sold              [lev].define(ba, dm,          Nscal, ng_s);
    snew              [lev].define(ba, dm,          Nscal, ng_s);
    uold              [lev].define(ba, dm, AMREX_SPACEDIM, ng_s);
    unew              [lev].define(ba, dm, AMREX_SPACEDIM, ng_s);
    S_cc_old          [lev].define(ba, dm,              1,    0);
    S_cc_new          [lev].define(ba, dm,              1,    0);
    gpi               [lev].define(ba, dm, AMREX_SPACEDIM,    0);
    dSdt              [lev].define(ba, dm,              1,    0);
    w0_cart           [lev].define(ba, dm, AMREX_SPACEDIM,    2);
    rhcc_for_nodalproj[lev].define(ba, dm,              1,    1);

    pi[lev].define(convert(ba,nodal_flag), dm, 1, 0); // nodal
    intra[lev].define(ba, dm, Nscal, 0); // for sdc

    sold              [lev].setVal(0.);
    snew              [lev].setVal(0.);
    uold              [lev].setVal(0.);
    unew              [lev].setVal(0.);
    S_cc_old          [lev].setVal(0.);
    S_cc_new          [lev].setVal(0.);
    gpi               [lev].setVal(0.);
    dSdt              [lev].setVal(0.);
    w0_cart           [lev].setVal(0.);
    rhcc_for_nodalproj[lev].setVal(0.);
    pi                [lev].setVal(0.);
    intra             [lev].setVal(0.);

    if (spherical == 1) {
        normal      [lev].define(ba, dm, 3, 1);
        cell_cc_to_r[lev].define(ba, dm, 1, 0);
    }

    const Real* dx = geom[lev].CellSize();
    const Real* dx_fine = geom[max_level].CellSize();

    MultiFab& scal = sold[lev];
    MultiFab& vel = uold[lev];
    MultiFab& cc_to_r = cell_cc_to_r[lev];

    // Loop over boxes (make sure mfi takes a cell-centered multifab as an argument)
#ifdef _OPENMP
#pragma omp parallel
#endif
    for (MFIter mfi(scal, TilingIfNotGPU()); mfi.isValid(); ++mfi)
    {
        const Box& tilebox = mfi.tilebox();
        const int* lo  = tilebox.loVect();
        const int* hi  = tilebox.hiVect();

        if (spherical == 0) {
            initdata(&lev, &t_old, ARLIM_3D(lo), ARLIM_3D(hi),
                     BL_TO_FORTRAN_FAB(scal[mfi]),
                     BL_TO_FORTRAN_FAB(vel[mfi]),
                     s0_init.dataPtr(), p0_init.dataPtr(),
                     ZFILL(dx));
        } else {
            init_base_state_map_sphr(ARLIM_3D(lo), ARLIM_3D(hi), 
                                     BL_TO_FORTRAN_3D(cc_to_r[mfi]),
                                     ZFILL(dx_fine),
                                     ZFILL(dx));

            initdata_sphr(&t_old, ARLIM_3D(lo), ARLIM_3D(hi),
                          BL_TO_FORTRAN_FAB(scal[mfi]),
                          BL_TO_FORTRAN_FAB(vel[mfi]),
                          s0_init.dataPtr(), p0_init.dataPtr(),
                          ZFILL(dx),
                          r_cc_loc.dataPtr(), r_edge_loc.dataPtr(),
                          BL_TO_FORTRAN_3D(cc_to_r[mfi]));
        }
    }

    if (lev > 0 && reflux_type == 2) {
        flux_reg_s[lev].reset(new FluxRegister(ba, dm, refRatio(lev-1), lev, Nscal));
    }
}


void Maestro::InitProj ()
{
    // timer for profiling
    BL_PROFILE_VAR("Maestro::InitProj()",InitProj);

    Vector<MultiFab>       rho_omegadot(finest_level+1);
    Vector<MultiFab>            thermal(finest_level+1);
    Vector<MultiFab>           rho_Hnuc(finest_level+1);
    Vector<MultiFab>           rho_Hext(finest_level+1);
    Vector<MultiFab>            rhohalf(finest_level+1);
    Vector<MultiFab>             Tcoeff(finest_level+1);
    Vector<MultiFab>             hcoeff(finest_level+1);
    Vector<MultiFab>            Xkcoeff(finest_level+1);
    Vector<MultiFab>             pcoeff(finest_level+1);
    Vector<MultiFab>       delta_gamma1(finest_level+1);
    Vector<MultiFab>  delta_gamma1_term(finest_level+1);

    RealVector Sbar( (max_radial_level+1)*nr_fine );
    RealVector delta_gamma1_termbar( (max_radial_level+1)*nr_fine );
    Sbar.shrink_to_fit();
    delta_gamma1_termbar.shrink_to_fit();

    for (int lev=0; lev<=finest_level; ++lev) {
        rho_omegadot      [lev].define(grids[lev], dmap[lev], NumSpec, 0);
        thermal           [lev].define(grids[lev], dmap[lev],       1, 0);
        rho_Hnuc          [lev].define(grids[lev], dmap[lev],       1, 0);
        rho_Hext          [lev].define(grids[lev], dmap[lev],       1, 0);
        rhohalf           [lev].define(grids[lev], dmap[lev],       1, 1);
        Tcoeff            [lev].define(grids[lev], dmap[lev],       1,    1);
        hcoeff            [lev].define(grids[lev], dmap[lev],       1,    1);
        Xkcoeff           [lev].define(grids[lev], dmap[lev], NumSpec,    1);
        pcoeff            [lev].define(grids[lev], dmap[lev],       1,    1);
        delta_gamma1      [lev].define(grids[lev], dmap[lev],       1,    1);
        delta_gamma1_term [lev].define(grids[lev], dmap[lev],       1,    1);

        // we don't have a legit timestep yet, so we set rho_omegadot,
        // rho_Hnuc, and rho_Hext to 0
        rho_omegadot[lev].setVal(0.);
        rho_Hnuc[lev].setVal(0.);
        rho_Hext[lev].setVal(0.);
        delta_gamma1[lev].setVal(0.);
        delta_gamma1_term[lev].setVal(0.);

        // initial projection does not use density weighting
        rhohalf[lev].setVal(1.);
    }

    // compute thermal diffusion
    if (use_thermal_diffusion) {
        MakeThermalCoeffs(sold,Tcoeff,hcoeff,Xkcoeff,pcoeff);

        MakeExplicitThermal(thermal,sold,Tcoeff,hcoeff,Xkcoeff,pcoeff,p0_old,
                            temp_diffusion_formulation);
    }
    else {
        for (int lev=0; lev<=finest_level; ++lev) {
            thermal[lev].setVal(0.);
        }
    }

    // compute S at cell-centers
    Make_S_cc(S_cc_old,delta_gamma1_term,delta_gamma1,sold,uold,rho_omegadot,rho_Hnuc,
              rho_Hext,thermal,p0_old,gamma1bar_old,delta_gamma1_termbar,psi);

    // NOTE: not sure if valid for use_exact_base_state
    if (evolve_base_state && (use_exact_base_state == 0 && average_base_state == 0)) {
        // average S into Sbar
        Average(S_cc_old,Sbar,0);
    } else {
        std::fill(Sbar.begin(), Sbar.end(), 0.);
    }

    // make the nodal rhs for projection beta0*(S_cc-Sbar) + beta0*delta_chi
    MakeRHCCforNodalProj(rhcc_for_nodalproj,S_cc_old,Sbar,beta0_old,delta_gamma1_term);

    // perform a nodal projection
#ifndef SDC
    NodalProj(initial_projection_comp,rhcc_for_nodalproj);
#else
    NodalProj(initial_projection_comp,rhcc_for_nodalproj,false);
#endif
    
}


void Maestro::DivuIter (int istep_divu_iter)
{
    // timer for profiling
    BL_PROFILE_VAR("Maestro::DivuIter()",DivuIter);

    Vector<MultiFab> stemp             (finest_level+1);
    Vector<MultiFab> rho_Hext          (finest_level+1);
    Vector<MultiFab> rho_omegadot      (finest_level+1);
    Vector<MultiFab> rho_Hnuc          (finest_level+1);
    Vector<MultiFab> thermal           (finest_level+1);
    Vector<MultiFab> rhohalf           (finest_level+1);
    Vector<MultiFab> Tcoeff            (finest_level+1);
    Vector<MultiFab> hcoeff            (finest_level+1);
    Vector<MultiFab> Xkcoeff           (finest_level+1);
    Vector<MultiFab> pcoeff            (finest_level+1);
    Vector<MultiFab> delta_gamma1      (finest_level+1);
    Vector<MultiFab> delta_gamma1_term (finest_level+1);

    RealVector Sbar                  ( (max_radial_level+1)*nr_fine );
    RealVector w0_force              ( (max_radial_level+1)*nr_fine );
    RealVector p0_minus_peosbar      ( (max_radial_level+1)*nr_fine );
    RealVector delta_chi_w0          ( (max_radial_level+1)*nr_fine );
    RealVector delta_gamma1_termbar  ( (max_radial_level+1)*nr_fine );

    Sbar.shrink_to_fit();
    w0_force.shrink_to_fit();
    p0_minus_peosbar.shrink_to_fit();
    delta_chi_w0.shrink_to_fit();
    delta_gamma1_termbar.shrink_to_fit();

    std::fill(Sbar.begin(),                 Sbar.end(),                 0.);
    std::fill(etarho_ec.begin(),            etarho_ec.end(),            0.);
    std::fill(w0_force.begin(),             w0_force.end(),             0.);
    std::fill(psi.begin(),                  psi.end(),                  0.);
    std::fill(etarho_cc.begin(),            etarho_cc.end(),            0.);
    std::fill(p0_minus_peosbar.begin(),     p0_minus_peosbar.end(),     0.);
    std::fill(delta_gamma1_termbar.begin(), delta_gamma1_termbar.end(), 0.);

    for (int lev=0; lev<=finest_level; ++lev) {
        stemp             [lev].define(grids[lev], dmap[lev],   Nscal, 0);
        rho_Hext          [lev].define(grids[lev], dmap[lev],       1, 0);
        rho_omegadot      [lev].define(grids[lev], dmap[lev], NumSpec, 0);
        rho_Hnuc          [lev].define(grids[lev], dmap[lev],       1, 0);
        thermal           [lev].define(grids[lev], dmap[lev],       1, 0);
        rhohalf           [lev].define(grids[lev], dmap[lev],       1, 1);
        Tcoeff            [lev].define(grids[lev], dmap[lev],       1, 1);
        hcoeff            [lev].define(grids[lev], dmap[lev],       1, 1);
        Xkcoeff           [lev].define(grids[lev], dmap[lev], NumSpec, 1);
        pcoeff            [lev].define(grids[lev], dmap[lev],       1, 1);
        delta_gamma1      [lev].define(grids[lev], dmap[lev],       1, 1);
        delta_gamma1_term [lev].define(grids[lev], dmap[lev],       1, 1);

        // divu_iters do not use density weighting
        rhohalf[lev].setVal(1.);
    }

    React(sold,stemp,rho_Hext,rho_omegadot,rho_Hnuc,p0_old,0.5*dt,t_old);

    // WriteMF(sold,"a_sold_2levs");
    // Abort();
    
    if (use_thermal_diffusion) {
        MakeThermalCoeffs(sold,Tcoeff,hcoeff,Xkcoeff,pcoeff);

        MakeExplicitThermal(thermal,sold,Tcoeff,hcoeff,Xkcoeff,pcoeff,p0_old,
                            temp_diffusion_formulation);
    }
    else {
        for (int lev=0; lev<=finest_level; ++lev) {
            thermal[lev].setVal(0.);
        }
    }

    // compute S at cell-centers
    Make_S_cc(S_cc_old,delta_gamma1_term,delta_gamma1,sold,uold,rho_omegadot,rho_Hnuc,
              rho_Hext,thermal,p0_old,gamma1bar_old,delta_gamma1_termbar,psi);

    // NOTE: not sure if valid for use_exact_base_state
    if (evolve_base_state) {
        if ((use_exact_base_state || average_base_state) && use_delta_gamma1_term) {
            for(int i=0; i<Sbar.size(); ++i) {
                Sbar[i] += delta_gamma1_termbar[i];
            }
        } else {
            Average(S_cc_old,Sbar,0);

            // compute Sbar = Sbar + delta_gamma1_termbar
            if (use_delta_gamma1_term) {
                for(int i=0; i<Sbar.size(); ++i) {
                    Sbar[i] += delta_gamma1_termbar[i];
                }
            }

            int is_predictor = 1;
            Makew0(w0, w0, w0_force, Sbar, rho0_old, rho0_old, 
                   p0_old, p0_old, gamma1bar_old, gamma1bar_old, 
                   p0_minus_peosbar, delta_chi_w0, dt, dt, is_predictor);

            // put w0 on Cartesian cell-centers
            Put1dArrayOnCart(w0, w0_cart, 1, 1, bcs_u, 0, 1);
        }
    }

    // make the nodal rhs for projection beta0*(S_cc-Sbar) + beta0*delta_chi
    MakeRHCCforNodalProj(rhcc_for_nodalproj,S_cc_old,Sbar,beta0_old,delta_gamma1_term);

    // perform a nodal projection
    NodalProj(divu_iters_comp,rhcc_for_nodalproj,istep_divu_iter);

    Real dt_hold = dt;

    // compute new time step
    EstDt();

    if (maestro_verbose > 0) {
        Print() << "Call to estdt at end of istep_divu_iter = " << istep_divu_iter
                << " gives dt = " << dt << std::endl;
    }

    dt *= init_shrink;
    if (maestro_verbose > 0) {
        Print() << "Multiplying dt by init_shrink; dt = " << dt << std::endl;
    }

    if (dt > dt_hold) {
        if (maestro_verbose > 0) {
            Print() << "Ignoring this new dt since it's larger than the previous dt = "
                    << dt_hold << std::endl;
        }
        dt = std::min(dt_hold,dt);
    }

    if (fixed_dt != -1.0) {
        // fixed dt
        dt = fixed_dt;
        if (maestro_verbose > 0) {
            Print() << "Setting fixed dt = " << dt << std::endl;
        }
    }
}

// SDC
void Maestro::DivuIterSDC (int istep_divu_iter)
{
    // timer for profiling
    BL_PROFILE_VAR("Maestro::DivuIterSDC()",DivuIterSDC);
    
    Vector<MultiFab> stemp             (finest_level+1);
    Vector<MultiFab> rho_Hext          (finest_level+1);
    Vector<MultiFab> rho_omegadot      (finest_level+1);
    Vector<MultiFab> rho_Hnuc          (finest_level+1);
    Vector<MultiFab> thermal           (finest_level+1);
    Vector<MultiFab> rhohalf           (finest_level+1);
    Vector<MultiFab> Tcoeff            (finest_level+1);
    Vector<MultiFab> hcoeff            (finest_level+1);
    Vector<MultiFab> Xkcoeff           (finest_level+1);
    Vector<MultiFab> pcoeff            (finest_level+1);
    Vector<MultiFab> delta_gamma1      (finest_level+1);
    Vector<MultiFab> delta_gamma1_term (finest_level+1);
    Vector<MultiFab> sdc_source        (finest_level+1);
    
    RealVector Sbar                  ( (max_radial_level+1)*nr_fine );
    RealVector w0_force              ( (max_radial_level+1)*nr_fine );
    RealVector p0_minus_pthermbar    ( (max_radial_level+1)*nr_fine );
    RealVector delta_gamma1_termbar  ( (max_radial_level+1)*nr_fine );
    RealVector delta_chi_w0          ( (max_radial_level+1)*nr_fine );
    
    Sbar.shrink_to_fit();
    w0_force.shrink_to_fit();
    p0_minus_pthermbar.shrink_to_fit();
    delta_gamma1_termbar.shrink_to_fit();
    delta_chi_w0.shrink_to_fit();
    
    std::fill(Sbar.begin(),                 Sbar.end(),                 0.);
    std::fill(etarho_ec.begin(),            etarho_ec.end(),            0.);
    std::fill(w0_force.begin(),             w0_force.end(),             0.);
    std::fill(psi.begin(),                  psi.end(),                  0.);
    std::fill(etarho_cc.begin(),            etarho_cc.end(),            0.);
    std::fill(p0_minus_pthermbar.begin(),   p0_minus_pthermbar.end(),   0.);
    std::fill(delta_gamma1_termbar.begin(), delta_gamma1_termbar.end(), 0.);
    std::fill(delta_chi_w0.begin(),         delta_chi_w0.end(),         0.);
    
    for (int lev=0; lev<=finest_level; ++lev) {
        stemp             [lev].define(grids[lev], dmap[lev],   Nscal, 0);
        rho_Hext          [lev].define(grids[lev], dmap[lev],       1, 0);
        rho_omegadot      [lev].define(grids[lev], dmap[lev], NumSpec, 0);
        rho_Hnuc          [lev].define(grids[lev], dmap[lev],       1, 0);
        thermal           [lev].define(grids[lev], dmap[lev],       1, 0);
        rhohalf           [lev].define(grids[lev], dmap[lev],       1, 1);
        Tcoeff            [lev].define(grids[lev], dmap[lev],       1, 1);
        hcoeff            [lev].define(grids[lev], dmap[lev],       1, 1);
        Xkcoeff           [lev].define(grids[lev], dmap[lev], NumSpec, 1);
        pcoeff            [lev].define(grids[lev], dmap[lev],       1, 1);
        delta_gamma1      [lev].define(grids[lev], dmap[lev],       1, 1);
        delta_gamma1_term [lev].define(grids[lev], dmap[lev],       1, 1);
        sdc_source        [lev].define(grids[lev], dmap[lev],   Nscal, 0);
        
        // divu_iters do not use density weighting
        rhohalf[lev].setVal(1.);
        sdc_source[lev].setVal(0.);
    }
    
    ReactSDC(sold,stemp,rho_Hext,p0_old,0.5*dt,t_old,sdc_source);
    
    if (use_thermal_diffusion) {
        MakeThermalCoeffs(sold,Tcoeff,hcoeff,Xkcoeff,pcoeff);
        
        MakeExplicitThermal(thermal,sold,Tcoeff,hcoeff,Xkcoeff,pcoeff,p0_old,
                            temp_diffusion_formulation);
    }
    else {
        for (int lev=0; lev<=finest_level; ++lev) {
            thermal[lev].setVal(0.);
        }
    }
    
    MakeReactionRates(rho_omegadot,rho_Hnuc,sold);
    
    // compute S at cell-centers
    Make_S_cc(S_cc_old,delta_gamma1_term,delta_gamma1,sold,uold,rho_omegadot,rho_Hnuc,
              rho_Hext,thermal,p0_old,gamma1bar_old,delta_gamma1_termbar,psi);

    // NOTE: not sure if valid for use_exact_base_state
    if (evolve_base_state) {
        if ((use_exact_base_state || average_base_state) && use_delta_gamma1_term) {
            for(int i=0; i<Sbar.size(); ++i) {
                Sbar[i] += delta_gamma1_termbar[i];
            }
        } else {
            Average(S_cc_old,Sbar,0);
            
            // compute Sbar = Sbar + delta_gamma1_termbar
            if (use_delta_gamma1_term) {
                for(int i=0; i<Sbar.size(); ++i) {
                    Sbar[i] += delta_gamma1_termbar[i];
                }
            }
            
            int is_predictor = 1;
            Makew0(w0, w0, w0_force, Sbar, rho0_old, rho0_old, 
                   p0_old, p0_old, gamma1bar_old, gamma1bar_old, 
                   p0_minus_pthermbar, delta_chi_w0, dt, dt, is_predictor);
        }
    }

    // make the nodal rhs for projection beta0*(S_cc-Sbar) + beta0*delta_chi
    MakeRHCCforNodalProj(rhcc_for_nodalproj,S_cc_old,Sbar,beta0_old,delta_gamma1_term);
    
    // perform a nodal projection
    NodalProj(divu_iters_comp,rhcc_for_nodalproj,istep_divu_iter,false);
    
    Real dt_hold = dt;
    
    // compute new time step
    EstDt();
    
    if (maestro_verbose > 0) {
        Print() << "Call to estdt at end of istep_divu_iter = " << istep_divu_iter
                << " gives dt = " << dt << std::endl;
    }
    
    dt *= init_shrink;
    if (maestro_verbose > 0) {
        Print() << "Multiplying dt by init_shrink; dt = " << dt << std::endl;
    }
    
    if (dt > dt_hold) {
        if (maestro_verbose > 0) {
            Print() << "Ignoring this new dt since it's larger than the previous dt = "
                    << dt_hold << std::endl;
        }
        dt = std::min(dt_hold,dt);
    }
    
    if (fixed_dt != -1.0) {
        // fixed dt
        dt = fixed_dt;
        if (maestro_verbose > 0) {
            Print() << "Setting fixed dt = " << dt << std::endl;
        }
    }
}

void Maestro::InitIter ()
{
    // timer for profiling
    BL_PROFILE_VAR("Maestro::InitIter()",InitIter);

    // wallclock time
    Real start_total = ParallelDescriptor::second();

    // advance the solution by dt
#ifndef SDC
    if (use_exact_base_state) {
        AdvanceTimeStepIrreg(true);
    } else if (average_base_state) {
        AdvanceTimeStepAverage(true);
    } else {
        AdvanceTimeStep(true);
    }
#else
    AdvanceTimeStepSDC(true);
#endif

    // wallclock time
    Real end_total = ParallelDescriptor::second() - start_total;
    ParallelDescriptor::ReduceRealMax(end_total,ParallelDescriptor::IOProcessorNumber());

    Print() << "Time to advance time step: " << end_total << '\n';

    // copy pi from snew to sold
    for (int lev=0; lev<=finest_level; ++lev) {
        MultiFab::Copy(sold[lev],snew[lev],Pi,Pi,1,ng_s);
    }
}<|MERGE_RESOLUTION|>--- conflicted
+++ resolved
@@ -230,13 +230,10 @@
     for (auto lev = 0; lev <= max_radial_level; ++lev) {
         InitBaseState(s0_init, p0_init, rho0_old, rhoh0_old, 
                         p0_old, tempbar, tempbar_init, lev);
-<<<<<<< HEAD
-=======
     }
 
     if (use_exact_base_state) {
         std::fill(psi.begin(), psi.end(), 0.);
->>>>>>> e0055e04
     }
 
     // calls AmrCore::InitFromScratch(), which calls a MakeNewGrids() function
