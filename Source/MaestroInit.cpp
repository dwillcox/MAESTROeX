--- conflicted
+++ resolved
@@ -302,19 +302,11 @@
 		MultiFab& cc_to_r = cell_cc_to_r[lev];
 
 		// Loop over boxes (make sure mfi takes a cell-centered multifab as an argument)
-<<<<<<< HEAD
 		for (MFIter mfi(scal, true); mfi.isValid(); ++mfi)
 		{
 				const Box& tilebox = mfi.tilebox();
 				const int* lo  = tilebox.loVect();
 				const int* hi  = tilebox.hiVect();
-=======
-		for (MFIter mfi(scal); mfi.isValid(); ++mfi)
-		{
-				const Box& box = mfi.validbox();
-				const int* lo  = box.loVect();
-				const int* hi  = box.hiVect();
->>>>>>> 322dc1c2
 
 				if (spherical == 0) {
 						initdata(&lev, &t_old, ARLIM_3D(lo), ARLIM_3D(hi),
@@ -358,11 +350,6 @@
 		Vector<MultiFab>             hcoeff(finest_level+1);
 		Vector<MultiFab>            Xkcoeff(finest_level+1);
 		Vector<MultiFab>             pcoeff(finest_level+1);
-<<<<<<< HEAD
-
-		Vector<Real> Sbar( (max_radial_level+1)*nr_fine );
-		Sbar.shrink_to_fit();
-=======
 		Vector<MultiFab>       delta_gamma1(finest_level+1);
 		Vector<MultiFab>  delta_gamma1_term(finest_level+1);
 
@@ -370,7 +357,6 @@
 		Vector<Real> delta_gamma1_termbar( (max_radial_level+1)*nr_fine );
 		Sbar.shrink_to_fit();
 		delta_gamma1_termbar.shrink_to_fit();
->>>>>>> 322dc1c2
 
 		for (int lev=0; lev<=finest_level; ++lev) {
 				rho_omegadot      [lev].define(grids[lev], dmap[lev], NumSpec, 0);
@@ -382,22 +368,16 @@
 				hcoeff            [lev].define(grids[lev], dmap[lev],       1,    1);
 				Xkcoeff           [lev].define(grids[lev], dmap[lev], NumSpec,    1);
 				pcoeff            [lev].define(grids[lev], dmap[lev],       1,    1);
-<<<<<<< HEAD
-=======
 				delta_gamma1      [lev].define(grids[lev], dmap[lev],       1,    1);
 				delta_gamma1_term [lev].define(grids[lev], dmap[lev],       1,    1);
->>>>>>> 322dc1c2
 
 				// we don't have a legit timestep yet, so we set rho_omegadot,
 				// rho_Hnuc, and rho_Hext to 0
 				rho_omegadot[lev].setVal(0.);
 				rho_Hnuc[lev].setVal(0.);
 				rho_Hext[lev].setVal(0.);
-<<<<<<< HEAD
-=======
 				delta_gamma1[lev].setVal(0.);
 				delta_gamma1_term[lev].setVal(0.);
->>>>>>> 322dc1c2
 
 				// initial projection does not use density weighting
 				rhohalf[lev].setVal(1.);
@@ -417,12 +397,8 @@
 		}
 
 		// compute S at cell-centers
-<<<<<<< HEAD
-		Make_S_cc(S_cc_old,sold,rho_omegadot,rho_Hnuc,rho_Hext,thermal);
-=======
 		Make_S_cc(S_cc_old,delta_gamma1_term,delta_gamma1,sold,uold,rho_omegadot,rho_Hnuc,
 		          rho_Hext,thermal,p0_old,gamma1bar_old,delta_gamma1_termbar,psi);
->>>>>>> 322dc1c2
 
 		if (evolve_base_state && use_exact_base_state == 0) {
 				// average S into Sbar
@@ -430,11 +406,7 @@
 		}
 
 		// make the nodal rhs for projection beta0*(S_cc-Sbar) + beta0*delta_chi
-<<<<<<< HEAD
-		MakeRHCCforNodalProj(rhcc_for_nodalproj,S_cc_old,Sbar,beta0_old);
-=======
 		MakeRHCCforNodalProj(rhcc_for_nodalproj,S_cc_old,Sbar,beta0_old,delta_gamma1_term);
->>>>>>> 322dc1c2
 
 		// perform a nodal projection
 		NodalProj(initial_projection_comp,rhcc_for_nodalproj);
@@ -443,10 +415,6 @@
 
 void Maestro::DivuIter (int istep_divu_iter)
 {
-<<<<<<< HEAD
-=======
-
->>>>>>> 322dc1c2
 		// timer for profiling
 		BL_PROFILE_VAR("Maestro::DivuIter()",DivuIter);
 
@@ -460,13 +428,6 @@
 		Vector<MultiFab> hcoeff            (finest_level+1);
 		Vector<MultiFab> Xkcoeff           (finest_level+1);
 		Vector<MultiFab> pcoeff            (finest_level+1);
-<<<<<<< HEAD
-
-		Vector<Real> Sbar                ( (max_radial_level+1)*nr_fine );
-		Vector<Real> w0_force            ( (max_radial_level+1)*nr_fine );
-		Vector<Real> p0_minus_peosbar    ( (max_radial_level+1)*nr_fine );
-		Vector<Real> delta_chi_w0        ( (max_radial_level+1)*nr_fine );
-=======
 		Vector<MultiFab> delta_gamma1      (finest_level+1);
 		Vector<MultiFab> delta_gamma1_term (finest_level+1);
 
@@ -476,15 +437,11 @@
 		Vector<Real> delta_chi_w0          ( (max_radial_level+1)*nr_fine );
 		Vector<Real> delta_gamma1_termbar  ( (max_radial_level+1)*nr_fine );
 
->>>>>>> 322dc1c2
 		Sbar.shrink_to_fit();
 		w0_force.shrink_to_fit();
 		p0_minus_peosbar.shrink_to_fit();
 		delta_chi_w0.shrink_to_fit();
-<<<<<<< HEAD
-=======
 		delta_gamma1_termbar.shrink_to_fit();
->>>>>>> 322dc1c2
 
 		std::fill(Sbar.begin(),                 Sbar.end(),                 0.);
 		std::fill(etarho_ec.begin(),            etarho_ec.end(),            0.);
@@ -492,11 +449,7 @@
 		std::fill(psi.begin(),                  psi.end(),                  0.);
 		std::fill(etarho_cc.begin(),            etarho_cc.end(),            0.);
 		std::fill(p0_minus_peosbar.begin(),     p0_minus_peosbar.end(),     0.);
-<<<<<<< HEAD
-
-=======
 		std::fill(delta_gamma1_termbar.begin(), delta_gamma1_termbar.end(), 0.);
->>>>>>> 322dc1c2
 
 		for (int lev=0; lev<=finest_level; ++lev) {
 				stemp             [lev].define(grids[lev], dmap[lev],   Nscal, 0);
@@ -509,11 +462,8 @@
 				hcoeff            [lev].define(grids[lev], dmap[lev],       1, 1);
 				Xkcoeff           [lev].define(grids[lev], dmap[lev], NumSpec, 1);
 				pcoeff            [lev].define(grids[lev], dmap[lev],       1, 1);
-<<<<<<< HEAD
-=======
 				delta_gamma1      [lev].define(grids[lev], dmap[lev],       1, 1);
 				delta_gamma1_term [lev].define(grids[lev], dmap[lev],       1, 1);
->>>>>>> 322dc1c2
 
 				// divu_iters do not use density weighting
 				rhohalf[lev].setVal(1.);
@@ -534,18 +484,12 @@
 		}
 
 		// compute S at cell-centers
-<<<<<<< HEAD
-		Make_S_cc(S_cc_old,sold,rho_omegadot,rho_Hnuc,rho_Hext,thermal);
-=======
 		Make_S_cc(S_cc_old,delta_gamma1_term,delta_gamma1,sold,uold,rho_omegadot,rho_Hnuc,
 		          rho_Hext,thermal,p0_old,gamma1bar_old,delta_gamma1_termbar,psi);
->>>>>>> 322dc1c2
 
 		if (evolve_base_state && use_exact_base_state == 0) {
 				Average(S_cc_old,Sbar,0);
 
-<<<<<<< HEAD
-=======
 				// compute Sbar = Sbar + delta_gamma1_termbar
 				if (use_delta_gamma1_term) {
 						for(int i=0; i<Sbar.size(); ++i) {
@@ -553,7 +497,6 @@
 						}
 				}
 
->>>>>>> 322dc1c2
 				int is_predictor = 1;
 				make_w0(w0.dataPtr(), w0.dataPtr(), w0_force.dataPtr(),Sbar.dataPtr(),
 				        rho0_old.dataPtr(), rho0_old.dataPtr(), p0_old.dataPtr(),
@@ -564,11 +507,7 @@
 		}
 
 		// make the nodal rhs for projection beta0*(S_cc-Sbar) + beta0*delta_chi
-<<<<<<< HEAD
-		MakeRHCCforNodalProj(rhcc_for_nodalproj,S_cc_old,Sbar,beta0_old);
-=======
 		MakeRHCCforNodalProj(rhcc_for_nodalproj,S_cc_old,Sbar,beta0_old,delta_gamma1_term);
->>>>>>> 322dc1c2
 
 		// perform a nodal projection
 		NodalProj(divu_iters_comp,rhcc_for_nodalproj,istep_divu_iter);
