--- conflicted
+++ resolved
@@ -96,25 +96,16 @@
             TagArray();
         }
 
-<<<<<<< HEAD
         // set finest_radial_level in fortran
         // compute numdisjointchunks, r_start_coord, r_end_coord
         init_multilevel(tag_array.dataPtr(),&finest_level);
         InitMultilevel(finest_level);
+        // base_geom.InitMultiLevel(finest_level, tag_array.array());
 
         compute_cutoff_coords(rho0_old.dataPtr());
         ComputeCutoffCoords(rho0_old);
-    }
-=======
-    // set finest_radial_level in fortran
-    // compute numdisjointchunks, r_start_coord, r_end_coord
-    init_multilevel(tag_array.dataPtr(),&finest_level);
-    // base_geom.InitMultiLevel(finest_level, tag_array.array());
-
-    compute_cutoff_coords(rho0_old.dataPtr());
-    ComputeCutoffCoords(rho0_old);
-    // base_geom.ComputeCutoffCoords(rho0_old.array());
->>>>>>> 0f429eec
+        // base_geom.ComputeCutoffCoords(rho0_old.array());
+    }
 
     if (spherical) {
         MakeNormal();
@@ -256,11 +247,8 @@
     // set finest_radial_level in fortran
     // compute numdisjointchunks, r_start_coord, r_end_coord
     init_multilevel(tag_array.dataPtr(),&finest_level);
-<<<<<<< HEAD
     InitMultilevel(finest_level);
-=======
     // base_geom.InitMultiLevel(finest_level, tag_array.array());
->>>>>>> 0f429eec
 
     // average down data and fill ghost cells
     AverageDown(sold,0,Nscal);
