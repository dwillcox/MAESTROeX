--- conflicted
+++ resolved
@@ -101,25 +101,19 @@
             TagArray();
         }
 
-<<<<<<< HEAD
-    // set finest_radial_level 
-    // compute numdisjointchunks, r_start_coord, r_end_coord
-    InitMultilevel();
-=======
         // set finest_radial_level in fortran
         // compute numdisjointchunks, r_start_coord, r_end_coord
         init_multilevel(tag_array.dataPtr(),&finest_level);
         // InitMultilevel(finest_level);
         BaseState<int> tag_array_b(tag_array, base_geom.max_radial_level+1, base_geom.nr_fine);
         base_geom.InitMultiLevel(finest_level, tag_array_b.array());
->>>>>>> 2a69452f
 
         compute_cutoff_coords(rho0_old.dataPtr());
         ComputeCutoffCoords(rho0_old);
         base_geom.ComputeCutoffCoords(rho0_old.array());
     }
 
-    if (spherical) {
+    if (spherical) { 
         MakeNormal();
         MakeCCtoRadii();
     }
@@ -246,17 +240,11 @@
     Print() << "initdata model_File = " << model_file << std::endl;
 
     // read in model file and fill in s0_init and p0_init for all levels
-<<<<<<< HEAD
     s0_init.setVal(0.0);
     p0_init.setVal(0.0);
 
-    for (auto lev = 0; lev <= max_radial_level; ++lev) {
+    for (auto lev = 0; lev <= base_geom.max_radial_level; ++lev) {
         InitBaseState(rho0_old, rhoh0_old, p0_old, lev);
-=======
-    for (auto lev = 0; lev <= base_geom.max_radial_level; ++lev) {
-        InitBaseState(rho0_old, rhoh0_old, 
-                      p0_old, lev);
->>>>>>> 2a69452f
     }
 
     if (use_exact_base_state) {
@@ -274,14 +262,10 @@
 
     // set finest_radial_level 
     // compute numdisjointchunks, r_start_coord, r_end_coord
-<<<<<<< HEAD
-    InitMultilevel();
-=======
     init_multilevel(tag_array.dataPtr(),&finest_level);
     // InitMultilevel(finest_level);
     BaseState<int> tag_array_b(tag_array, base_geom.max_radial_level+1, base_geom.nr_fine);
     base_geom.InitMultiLevel(finest_level, tag_array_b.array());
->>>>>>> 2a69452f
 
     // average down data and fill ghost cells
     AverageDown(sold, 0, Nscal);
@@ -428,14 +412,8 @@
     Vector<MultiFab>       delta_gamma1(finest_level+1);
     Vector<MultiFab>  delta_gamma1_term(finest_level+1);
 
-<<<<<<< HEAD
-    BaseState<Real> Sbar (max_radial_level+1, nr_fine);
-    BaseState<Real> delta_gamma1_termbar (max_radial_level+1, nr_fine);
-=======
     BaseState<Real> Sbar (base_geom.max_radial_level+1, base_geom.nr_fine);
-    RealVector delta_gamma1_termbar( (base_geom.max_radial_level+1)*base_geom.nr_fine );
-    delta_gamma1_termbar.shrink_to_fit();
->>>>>>> 2a69452f
+    BaseState<Real> delta_gamma1_termbar (base_geom.max_radial_level+1, base_geom.nr_fine);
 
     for (int lev=0; lev<=finest_level; ++lev) {
         rho_omegadot      [lev].define(grids[lev], dmap[lev], NumSpec, 0);
@@ -518,22 +496,10 @@
     Vector<MultiFab> delta_gamma1      (finest_level+1);
     Vector<MultiFab> delta_gamma1_term (finest_level+1);
 
-<<<<<<< HEAD
-    BaseState<Real> Sbar (max_radial_level+1, nr_fine);
-    BaseState<Real> w0_force (max_radial_level+1, nr_fine);
-    BaseState<Real> p0_minus_peosbar (max_radial_level+1, nr_fine);
-    BaseState<Real> delta_gamma1_termbar (max_radial_level+1, nr_fine);
-=======
     BaseState<Real> Sbar (base_geom.max_radial_level+1, base_geom.nr_fine);
-    RealVector w0_force              ( (base_geom.max_radial_level+1)*base_geom.nr_fine );
-    BaseState<Real> p0_minus_peosbar  (base_geom.max_radial_level+1, base_geom.nr_fine);
-    RealVector delta_chi_w0          ( (base_geom.max_radial_level+1)*base_geom.nr_fine );
-    RealVector delta_gamma1_termbar  ( (base_geom.max_radial_level+1)*base_geom.nr_fine );
-
-    w0_force.shrink_to_fit();
-    delta_chi_w0.shrink_to_fit();
-    delta_gamma1_termbar.shrink_to_fit();
->>>>>>> 2a69452f
+    BaseState<Real> w0_force (base_geom.max_radial_level+1, base_geom.nr_fine);
+    BaseState<Real> p0_minus_peosbar (base_geom.max_radial_level+1, base_geom.nr_fine);
+    BaseState<Real> delta_gamma1_termbar (base_geom.max_radial_level+1, base_geom.nr_fine);
 
     Sbar.setVal(0.);
     etarho_ec.setVal(0.0);
@@ -585,31 +551,13 @@
     // NOTE: not sure if valid for use_exact_base_state
     if (evolve_base_state) {
         if ((use_exact_base_state || average_base_state) && use_delta_gamma1_term) {
-<<<<<<< HEAD
             Sbar += delta_gamma1_termbar;
-=======
-            auto Sbar_arr = Sbar.array();
-            for (auto l = 0; l <= base_geom.max_radial_level; ++l) {
-                for (auto r = 0; r < base_geom.nr_fine; ++r) {
-                    Sbar_arr(l,r) += delta_gamma1_termbar[l+(base_geom.max_radial_level+1)*r];
-                }
-            }
->>>>>>> 2a69452f
         } else {
             Average(S_cc_old, Sbar, 0);
 
             // compute Sbar = Sbar + delta_gamma1_termbar
             if (use_delta_gamma1_term) {
-<<<<<<< HEAD
                 Sbar += delta_gamma1_termbar;
-=======
-                auto Sbar_arr = Sbar.array();
-                for (auto l = 0; l <= base_geom.max_radial_level; ++l) {
-                    for (auto r = 0; r < base_geom.nr_fine; ++r) {
-                        Sbar_arr(l,r) += delta_gamma1_termbar[l+(base_geom.max_radial_level+1)*r];
-                    }
-                }
->>>>>>> 2a69452f
             }
 
             int is_predictor = 1;
@@ -681,22 +629,10 @@
     Vector<MultiFab> delta_gamma1_term (finest_level+1);
     Vector<MultiFab> sdc_source        (finest_level+1);
     
-<<<<<<< HEAD
-    BaseState<Real> Sbar (max_radial_level+1, nr_fine);
-    BaseState<Real> w0_force (max_radial_level+1, nr_fine);
-    BaseState<Real> p0_minus_pthermbar (max_radial_level+1, nr_fine);
-    BaseState<Real> delta_gamma1_termbar (max_radial_level+1, nr_fine);
-=======
     BaseState<Real> Sbar (base_geom.max_radial_level+1, base_geom.nr_fine);
-    RealVector w0_force              ( (base_geom.max_radial_level+1)*base_geom.nr_fine );
-    BaseState<Real> p0_minus_pthermbar    (base_geom.max_radial_level+1, base_geom.nr_fine);
-    RealVector delta_gamma1_termbar  ( (base_geom.max_radial_level+1)*base_geom.nr_fine );
-    RealVector delta_chi_w0          ( (base_geom.max_radial_level+1)*base_geom.nr_fine );
-    
-    w0_force.shrink_to_fit();
-    delta_gamma1_termbar.shrink_to_fit();
-    delta_chi_w0.shrink_to_fit();
->>>>>>> 2a69452f
+    BaseState<Real> w0_force (base_geom.max_radial_level+1, base_geom.nr_fine);
+    BaseState<Real> p0_minus_pthermbar (base_geom.max_radial_level+1, base_geom.nr_fine);
+    BaseState<Real> delta_gamma1_termbar (base_geom.max_radial_level+1, base_geom.nr_fine);
     
     Sbar.setVal(0.);
     etarho_ec.setVal(0.0);
@@ -748,31 +684,13 @@
     // NOTE: not sure if valid for use_exact_base_state
     if (evolve_base_state) {
         if ((use_exact_base_state || average_base_state) && use_delta_gamma1_term) {
-<<<<<<< HEAD
             Sbar += delta_gamma1_termbar;
-=======
-            auto Sbar_arr = Sbar.array();
-            for (auto l = 0; l <= base_geom.max_radial_level; ++l) {
-                for (auto r = 0; r < base_geom.nr_fine; ++r) {
-                    Sbar_arr(l,r) += delta_gamma1_termbar[l+(base_geom.max_radial_level+1)*r];
-                }
-            }
->>>>>>> 2a69452f
         } else {
             Average(S_cc_old, Sbar, 0);
             
             // compute Sbar = Sbar + delta_gamma1_termbar
             if (use_delta_gamma1_term) {
-<<<<<<< HEAD
                 Sbar += delta_gamma1_termbar;
-=======
-                auto Sbar_arr = Sbar.array();
-                for (auto l = 0; l <= base_geom.max_radial_level; ++l) {
-                    for (auto r = 0; r < base_geom.nr_fine; ++r) {
-                        Sbar_arr(l,r) += delta_gamma1_termbar[l+(base_geom.max_radial_level+1)*r];
-                    }
-                }
->>>>>>> 2a69452f
             }
             
             auto is_predictor = true;
