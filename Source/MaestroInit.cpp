
#include <Maestro.H>
#include <Maestro_F.H>
#include <model_parser_F.H>
#include <AMReX_VisMF.H>
using namespace amrex;


// initialize AMR data
// perform initial projection
// perform divu iters
// perform initial (pressure) iterations
void
Maestro::Init ()
{
    // timer for profiling
    BL_PROFILE_VAR("Maestro::Init()",Init);

    Print() << "Calling Init()" << std::endl;

    if (restart_file == "") {

        start_step = 1;

        // fill in multifab and base state data
        InitData();

        if (plot_int > 0 || plot_deltat > 0) {

            // Need to fill normal vector to compute velrc in plotfile
            if (spherical) { MakeNormal(); }

            Print() << "\nWriting plotfile "<< plot_base_name << "InitData after InitData" << std::endl;
            WritePlotFile(plotInitData, t_old, 0, rho0_old,
                          rhoh0_old, p0_old, gamma1bar_old,
                          uold, sold, S_cc_old);

        } else if (small_plot_int > 0 || small_plot_deltat > 0) {

            // Need to fill normal vector to compute velrc in plotfile
            if (spherical) { MakeNormal(); }

            Print() << "\nWriting small plotfile "<< small_plot_base_name << "InitData after InitData" << std::endl;
            WriteSmallPlotFile(plotInitData, t_old, 0, 
                               rho0_old, rhoh0_old, p0_old,
                               gamma1bar_old, uold, sold,
                               S_cc_old);

        }
    } else {
        Print() << "Initializing from checkpoint " << restart_file << std::endl;

        const int model_file_length = model_file.length();
        Vector<int> model_file_name(model_file_length);
        for (int i = 0; i < model_file_length; i++)
            model_file_name[i] = model_file[i];
        ca_read_model_file(model_file_name.dataPtr(), &model_file_length);

        // read in checkpoint file
        // this builds (defines) and fills the following MultiFabs:
        //
        // snew, unew, gpi, dSdt, S_cc_new
        //
        // and also fills in the 1D arrays:
        //
        // rho0_new, p0_new, gamma1bar_new, rhoh0_new, beta0_new, psi, tempbar, etarho_cc, tempbar_init
        ReadCheckPoint();

        // build (define) the following MultiFabs (that weren't read in from checkpoint):
        // snew, unew, S_cc_new, w0_cart, rhcc_for_nodalproj, normal, pi
        for (int lev=0; lev<=finest_level; ++lev) {
            snew              [lev].define(grids[lev], dmap[lev],          Nscal, ng_s);
            unew              [lev].define(grids[lev], dmap[lev], AMREX_SPACEDIM, ng_s);
            S_cc_new          [lev].define(grids[lev], dmap[lev],              1,    0);
            w0_cart           [lev].define(grids[lev], dmap[lev], AMREX_SPACEDIM,    2);
            rhcc_for_nodalproj[lev].define(grids[lev], dmap[lev],              1,    1);
            if (spherical) {
                normal[lev].define(grids[lev], dmap[lev], 3, 1);
                cell_cc_to_r[lev].define(grids[lev], dmap[lev], 1, 0);
            }
            pi[lev].define(convert(grids[lev],nodal_flag), dmap[lev], 1, 0); // nodal
#ifdef SDC
            intra[lev].define(grids[lev], dmap[lev], Nscal, 0); // for sdc
            intra[lev].setVal(0.);
#endif
        }

        for (int lev=0; lev<=finest_level; ++lev) {
            w0_cart[lev].setVal(0.);
            rhcc_for_nodalproj[lev].setVal(0.);
            pi[lev].setVal(0.);
            S_cc_new[lev].setVal(0.);
            unew[lev].setVal(0.);
            snew[lev].setVal(0.);
        }
        // put w0 on Cartesian cell-centers
        Put1dArrayOnCart(w0, w0_cart, 1, 1, bcs_u, 0, 1);
        
        if (!spherical) {
            // reset tagging array to include buffer zones
            TagArray();
        }

        // set finest_radial_level in fortran
        // compute numdisjointchunks, r_start_coord, r_end_coord
        init_multilevel(tag_array.dataPtr(),&finest_level);
        // InitMultilevel(finest_level);
        BaseState<int> tag_array_b(tag_array, base_geom.max_radial_level+1, base_geom.nr_fine);
        base_geom.InitMultiLevel(finest_level, tag_array_b.array());

<<<<<<< HEAD
    ComputeCutoffCoords(rho0_old);
=======
        compute_cutoff_coords(rho0_old.dataPtr());
        ComputeCutoffCoords(rho0_old);
        BaseState<Real> rho0_state(rho0_old, base_geom.max_radial_level+1, base_geom.nr_fine);
        base_geom.ComputeCutoffCoords(rho0_state.array());
    }
>>>>>>> 847051d6

    if (spherical) {
        MakeNormal();
        MakeCCtoRadii();
    }

    if (do_sponge) {
        SpongeInit(rho0_old);
    }

    // make gravity
    MakeGravCell(grav_cell_old, rho0_old);

    if (restart_file == "") {

        // compute gamma1bar
        MakeGamma1bar(sold, gamma1bar_old, p0_old);

        // compute beta0
        MakeBeta0(beta0_old, rho0_old, p0_old, gamma1bar_old, 
                  grav_cell_old, use_exact_base_state);     

        // set beta0^{-1} = beta0_old
        beta0_nm1.copy(beta0_old);

        // initial projection
        if (do_initial_projection) {
            Print() << "Doing initial projection" << std::endl;
            InitProj();

            if (plot_int > 0 || plot_deltat > 0) {
                Print() << "\nWriting plotfile " << plot_base_name << "after_InitProj after InitProj" << std::endl;

                WritePlotFile(plotInitProj, t_old, 0, rho0_old,
                    rhoh0_old, p0_old, gamma1bar_old, uold,
                    sold, S_cc_old);

            } else if (small_plot_int > 0 || small_plot_deltat > 0) {
                Print() << "\nWriting small plotfile " << small_plot_base_name << "after_InitProj after InitProj" << std::endl;

                WriteSmallPlotFile(plotInitProj, t_old, 0,
                    rho0_old, rhoh0_old, p0_old,
                    gamma1bar_old, uold, sold, S_cc_old);
            }
        }

        // compute initial time step
        FirstDt();

        // divu iters - also update dt at end of each divu_iter
        if (init_divu_iter > 0) {
            for (int i=1; i<=init_divu_iter; ++i) {
                Print() << "Doing initial divu iteration #" << i << std::endl;
#ifdef SDC
                DivuIterSDC(i);
#else
                DivuIter(i);
#endif
            }

            if (plot_int > 0 || plot_deltat > 0) {
                Print() << "\nWriting plotfile " << plot_base_name << "after_DivuIter after final DivuIter" << std::endl;
                WritePlotFile(plotDivuIter, t_old, dt, 
                    rho0_old, rhoh0_old, p0_old,
                    gamma1bar_old, uold, sold, S_cc_old);
            } else if (small_plot_int > 0 || small_plot_deltat > 0) {
                Print() << "\nWriting small plotfile " << small_plot_base_name << "after_DivuIter after final DivuIter" << std::endl;
                WriteSmallPlotFile(plotDivuIter, t_old, dt,
                    rho0_old, rhoh0_old, p0_old, 
                    gamma1bar_old,uold, sold, S_cc_old);
            }
        }

        if (stop_time >= 0. && t_old+dt > stop_time) {
            dt = std::min(dt,stop_time-t_old);
            Print() << "Stop time limits dt = " << dt << std::endl;
        }

        dtold = dt;
        t_new = t_old + dt;

        // copy S_cc_old into S_cc_new for the pressure iterations
        for (int lev=0; lev<=finest_level; ++lev) {
            MultiFab::Copy(S_cc_new[lev],S_cc_old[lev],0,0,1,0);
        }

        // initial (pressure) iters
        for (int i=1; i<= init_iter; ++i) {
            Print() << "Doing initial pressure iteration #" << i << std::endl;
            InitIter();
        }

        if (plot_int > 0 || plot_deltat > 0) {
            Print() << "\nWriting plotfile 0 after all initialization" << std::endl;
            WritePlotFile(0, t_old, dt, rho0_old, rhoh0_old,
                p0_old, gamma1bar_old, uold, sold, S_cc_old);
        } else if (small_plot_int > 0 || small_plot_deltat > 0) {
            Print() << "\nWriting small plotfile 0 after all initialization" << std::endl;
            WriteSmallPlotFile(0, t_old, dt, rho0_old,
                rhoh0_old, p0_old, gamma1bar_old, uold, sold,
                S_cc_old);
        }

        if (chk_int > 0 || chk_deltat > 0) {
            Print() << "\nWriting checkpoint 0 after all initialization" << std::endl;
            WriteCheckPoint(0);
        }
                
        if (sum_interval > 0  || sum_per > 0) {
            int index_dummy = 0;
            Print() << "\nWriting diagnosis file after all initialization" << std::endl;
            DiagFile(0, t_old, rho0_old, p0_old, uold, sold, index_dummy);
        }
    }
}

// fill in multifab and base state data
void
Maestro::InitData ()
{
    // timer for profiling
    BL_PROFILE_VAR("Maestro::InitData()",InitData);

    Print() << "Calling InitData()" << std::endl;

    Print() << "initdata model_File = " << model_file << std::endl;

    // read in model file and fill in s0_init and p0_init for all levels
    for (auto lev = 0; lev <= base_geom.max_radial_level; ++lev) {
        InitBaseState(rho0_old, rhoh0_old, 
                      p0_old, lev);
    }

    if (use_exact_base_state) {
        psi.setVal(0.0);
    }

    // calls AmrCore::InitFromScratch(), which calls a MakeNewGrids() function
    // that repeatedly calls Maestro::MakeNewLevelFromScratch() to build and initialize
    InitFromScratch(t_old);

    if (!spherical) {
        // reset tagging array to include buffer zones
        TagArray();
    }

    // set finest_radial_level in fortran
    // compute numdisjointchunks, r_start_coord, r_end_coord
    init_multilevel(tag_array.dataPtr(),&finest_level);
    // InitMultilevel(finest_level);
    BaseState<int> tag_array_b(tag_array, base_geom.max_radial_level+1, base_geom.nr_fine);
    base_geom.InitMultiLevel(finest_level, tag_array_b.array());

    // average down data and fill ghost cells
    AverageDown(sold, 0, Nscal);
    FillPatch(t_old,sold,sold,sold,0,0,Nscal,0,bcs_s);
    AverageDown(uold, 0, AMREX_SPACEDIM);
    FillPatch(t_old,uold,uold,uold,0,0,AMREX_SPACEDIM,0,bcs_u,1);

    // free memory in s0_init and p0_init by swapping it
    // with an empty vector that will go out of scope
    RealVector s0_swap;
    std::swap(s0_swap, s0_init);

    if (fix_base_state) {
        // compute cutoff coordinates
        ComputeCutoffCoords(rho0_old);
        BaseState<Real> rho0_state(rho0_old, base_geom.max_radial_level+1, base_geom.nr_fine);
        base_geom.ComputeCutoffCoords(rho0_state.array());
        MakeGravCell(grav_cell_old, rho0_old);
    } else {

        // first compute cutoff coordinates using initial density profile
        ComputeCutoffCoords(rho0_old);
        BaseState<Real> rho0_state(rho0_old, base_geom.max_radial_level+1, base_geom.nr_fine);
        base_geom.ComputeCutoffCoords(rho0_state.array());

        if (do_smallscale) {
            // set rho0_old = rhoh0_old = 0.
            rho0_old.setVal(0.0);
            rhoh0_old.setVal(0.0);
        } else {
            // set rho0 to be the average
            Average(sold, rho0_old, Rho);
            ComputeCutoffCoords(rho0_old);
            BaseState<Real> rho0_state(rho0_old, base_geom.max_radial_level+1, base_geom.nr_fine);
            base_geom.ComputeCutoffCoords(rho0_state.array());

            // compute gravity
            MakeGravCell(grav_cell_old, rho0_old);

            // compute p0 with HSE
            EnforceHSE(rho0_old, p0_old, grav_cell_old);

            // call eos with r,p as input to recompute T,h
            TfromRhoP(sold, p0_old, 1);

            // set rhoh0 to be the average
            Average(sold, rhoh0_old, RhoH);
        }

        // set tempbar to be the average
        Average(sold, tempbar, Temp);
        tempbar_init.copy(tempbar);
    }

    // set p0^{-1} = p0_old
    p0_nm1.copy(p0_old);
}

// During initialization of a simulation, Maestro::InitData() calls
// AmrCore::InitFromScratch(), which calls
// a MakeNewGrids() function that repeatedly calls this function to build
// and initialize finer levels.  This function creates a new fine
// level that did not exist before by interpolating from the coarser level
// overrides the pure virtual function in AmrCore
void Maestro::MakeNewLevelFromScratch (int lev, Real time, const BoxArray& ba,
                                       const DistributionMapping& dm)
{
    // timer for profiling
    BL_PROFILE_VAR("Maestro::MakeNewLevelFromScratch()",MakeNewLevelFromScratch);

    sold              [lev].define(ba, dm,          Nscal, ng_s);
    snew              [lev].define(ba, dm,          Nscal, ng_s);
    uold              [lev].define(ba, dm, AMREX_SPACEDIM, ng_s);
    unew              [lev].define(ba, dm, AMREX_SPACEDIM, ng_s);
    S_cc_old          [lev].define(ba, dm,              1,    0);
    S_cc_new          [lev].define(ba, dm,              1,    0);
    gpi               [lev].define(ba, dm, AMREX_SPACEDIM,    0);
    dSdt              [lev].define(ba, dm,              1,    0);
    w0_cart           [lev].define(ba, dm, AMREX_SPACEDIM,    2);
    rhcc_for_nodalproj[lev].define(ba, dm,              1,    1);

    pi[lev].define(convert(ba,nodal_flag), dm, 1, 0); // nodal
    intra[lev].define(ba, dm, Nscal, 0); // for sdc

    sold              [lev].setVal(0.);
    snew              [lev].setVal(0.);
    uold              [lev].setVal(0.);
    unew              [lev].setVal(0.);
    S_cc_old          [lev].setVal(0.);
    S_cc_new          [lev].setVal(0.);
    gpi               [lev].setVal(0.);
    dSdt              [lev].setVal(0.);
    w0_cart           [lev].setVal(0.);
    rhcc_for_nodalproj[lev].setVal(0.);
    pi                [lev].setVal(0.);
    intra             [lev].setVal(0.);

    if (spherical) {
        normal      [lev].define(ba, dm, 3, 1);
        cell_cc_to_r[lev].define(ba, dm, 1, 0);
    }

    const Real* dx = geom[lev].CellSize();
    const Real* dx_fine = geom[max_level].CellSize();

    MultiFab& scal = sold[lev];
    MultiFab& vel = uold[lev];
    MultiFab& cc_to_r = cell_cc_to_r[lev];

    if (!spherical) {

        // Loop over boxes (make sure mfi takes a cell-centered multifab as an argument)
#ifdef _OPENMP
#pragma omp parallel
#endif
        for (MFIter mfi(scal, TilingIfNotGPU()); mfi.isValid(); ++mfi)
        {
            const Box& tilebox = mfi.tilebox();
            const int* lo  = tilebox.loVect();
            const int* hi  = tilebox.hiVect();

            const Array4<Real> scal_arr = scal.array(mfi);
            const Array4<Real> vel_arr = vel.array(mfi);

            InitLevelData(lev, t_old, mfi, scal_arr, vel_arr);
        }
    } else {
#if (AMREX_SPACEDIM == 3)
        const auto dx_fine_vec = geom[max_level].CellSizeArray();
        const auto dx_lev = geom[lev].CellSizeArray();
#ifdef _OPENMP
#pragma omp parallel
#endif
        for (MFIter mfi(scal, TilingIfNotGPU()); mfi.isValid(); ++mfi)
        {
            const Box& tilebox = mfi.tilebox();
            const int* lo  = tilebox.loVect();
            const int* hi  = tilebox.hiVect();
            init_base_state_map_sphr(ARLIM_3D(lo), ARLIM_3D(hi), 
                                     BL_TO_FORTRAN_3D(cc_to_r[mfi]),
                                     ZFILL(dx_fine),
                                     ZFILL(dx));

            InitBaseStateMapSphr(lev, mfi, dx_fine_vec, dx_lev);
        }

        InitLevelDataSphr(lev, t_old, scal, vel);
#endif        
    }

    if (lev > 0 && reflux_type == 2) {
        flux_reg_s[lev].reset(new FluxRegister(ba, dm, refRatio(lev-1), lev, Nscal));
    }
}


void Maestro::InitProj ()
{
    // timer for profiling
    BL_PROFILE_VAR("Maestro::InitProj()",InitProj);

    Vector<MultiFab>       rho_omegadot(finest_level+1);
    Vector<MultiFab>            thermal(finest_level+1);
    Vector<MultiFab>           rho_Hnuc(finest_level+1);
    Vector<MultiFab>           rho_Hext(finest_level+1);
    Vector<MultiFab>            rhohalf(finest_level+1);
    Vector<MultiFab>             Tcoeff(finest_level+1);
    Vector<MultiFab>             hcoeff(finest_level+1);
    Vector<MultiFab>            Xkcoeff(finest_level+1);
    Vector<MultiFab>             pcoeff(finest_level+1);
    Vector<MultiFab>       delta_gamma1(finest_level+1);
    Vector<MultiFab>  delta_gamma1_term(finest_level+1);

<<<<<<< HEAD
    BaseState<Real> Sbar (max_radial_level+1, nr_fine);
    RealVector delta_gamma1_termbar( (max_radial_level+1)*nr_fine );
=======
    RealVector Sbar( (base_geom.max_radial_level+1)*base_geom.nr_fine );
    RealVector delta_gamma1_termbar( (base_geom.max_radial_level+1)*base_geom.nr_fine );
    Sbar.shrink_to_fit();
>>>>>>> 847051d6
    delta_gamma1_termbar.shrink_to_fit();

    for (int lev=0; lev<=finest_level; ++lev) {
        rho_omegadot      [lev].define(grids[lev], dmap[lev], NumSpec, 0);
        thermal           [lev].define(grids[lev], dmap[lev],       1, 0);
        rho_Hnuc          [lev].define(grids[lev], dmap[lev],       1, 0);
        rho_Hext          [lev].define(grids[lev], dmap[lev],       1, 0);
        rhohalf           [lev].define(grids[lev], dmap[lev],       1, 1);
        Tcoeff            [lev].define(grids[lev], dmap[lev],       1,    1);
        hcoeff            [lev].define(grids[lev], dmap[lev],       1,    1);
        Xkcoeff           [lev].define(grids[lev], dmap[lev], NumSpec,    1);
        pcoeff            [lev].define(grids[lev], dmap[lev],       1,    1);
        delta_gamma1      [lev].define(grids[lev], dmap[lev],       1,    1);
        delta_gamma1_term [lev].define(grids[lev], dmap[lev],       1,    1);

        // we don't have a legit timestep yet, so we set rho_omegadot,
        // rho_Hnuc, and rho_Hext to 0
        rho_omegadot[lev].setVal(0.);
        rho_Hnuc[lev].setVal(0.);
        rho_Hext[lev].setVal(0.);
        delta_gamma1[lev].setVal(0.);
        delta_gamma1_term[lev].setVal(0.);

        // initial projection does not use density weighting
        rhohalf[lev].setVal(1.);
    }

    // compute thermal diffusion
    if (use_thermal_diffusion) {
        MakeThermalCoeffs(sold, Tcoeff, hcoeff, Xkcoeff, pcoeff);

        MakeExplicitThermal(thermal, sold, Tcoeff, hcoeff,Xkcoeff, pcoeff, p0_old,
                            temp_diffusion_formulation);
    } else {
        for (int lev=0; lev<=finest_level; ++lev) {
            thermal[lev].setVal(0.);
        }
    }

    // compute S at cell-centers
    Make_S_cc(S_cc_old,delta_gamma1_term,delta_gamma1,sold,uold,rho_omegadot,rho_Hnuc,
              rho_Hext,thermal,p0_old,gamma1bar_old,delta_gamma1_termbar);

    // NOTE: not sure if valid for use_exact_base_state
    if (evolve_base_state && (use_exact_base_state == 0 && average_base_state == 0)) {
        // average S into Sbar
        Average(S_cc_old, Sbar, 0);
    } else {
        Sbar.setVal(0.);
    }

    // make the nodal rhs for projection beta0*(S_cc-Sbar) + beta0*delta_chi
    MakeRHCCforNodalProj(rhcc_for_nodalproj, S_cc_old, Sbar,
        beta0_old, delta_gamma1_term);

    // perform a nodal projection
#ifndef SDC
    NodalProj(initial_projection_comp,rhcc_for_nodalproj);
#else
    NodalProj(initial_projection_comp,rhcc_for_nodalproj,false);
#endif
    
}


void Maestro::DivuIter (int istep_divu_iter)
{
    // timer for profiling
    BL_PROFILE_VAR("Maestro::DivuIter()", DivuIter);

    Vector<MultiFab> stemp             (finest_level+1);
    Vector<MultiFab> rho_Hext          (finest_level+1);
    Vector<MultiFab> rho_omegadot      (finest_level+1);
    Vector<MultiFab> rho_Hnuc          (finest_level+1);
    Vector<MultiFab> thermal           (finest_level+1);
    Vector<MultiFab> rhohalf           (finest_level+1);
    Vector<MultiFab> Tcoeff            (finest_level+1);
    Vector<MultiFab> hcoeff            (finest_level+1);
    Vector<MultiFab> Xkcoeff           (finest_level+1);
    Vector<MultiFab> pcoeff            (finest_level+1);
    Vector<MultiFab> delta_gamma1      (finest_level+1);
    Vector<MultiFab> delta_gamma1_term (finest_level+1);

<<<<<<< HEAD
    BaseState<Real> Sbar (max_radial_level+1, nr_fine);
    RealVector w0_force              ( (max_radial_level+1)*nr_fine );
    BaseState<Real> p0_minus_peosbar      (max_radial_level+1, nr_fine);
    RealVector delta_chi_w0          ( (max_radial_level+1)*nr_fine );
    RealVector delta_gamma1_termbar  ( (max_radial_level+1)*nr_fine );
=======
    RealVector Sbar                  ( (base_geom.max_radial_level+1)*base_geom.nr_fine );
    RealVector w0_force              ( (base_geom.max_radial_level+1)*base_geom.nr_fine );
    BaseState<Real> p0_minus_peosbar  (base_geom.max_radial_level+1, base_geom.nr_fine);
    RealVector delta_chi_w0          ( (base_geom.max_radial_level+1)*base_geom.nr_fine );
    RealVector delta_gamma1_termbar  ( (base_geom.max_radial_level+1)*base_geom.nr_fine );
>>>>>>> 847051d6

    w0_force.shrink_to_fit();
    delta_chi_w0.shrink_to_fit();
    delta_gamma1_termbar.shrink_to_fit();

    Sbar.setVal(0.);
    etarho_ec.setVal(0.0);
    std::fill(w0_force.begin(),             w0_force.end(),             0.);
    psi.setVal(0.0);
    etarho_cc.setVal(0.0);
    p0_minus_peosbar.setVal(0.);
    std::fill(delta_gamma1_termbar.begin(), delta_gamma1_termbar.end(), 0.);

    for (int lev=0; lev<=finest_level; ++lev) {
        stemp             [lev].define(grids[lev], dmap[lev],   Nscal, 0);
        rho_Hext          [lev].define(grids[lev], dmap[lev],       1, 0);
        rho_omegadot      [lev].define(grids[lev], dmap[lev], NumSpec, 0);
        rho_Hnuc          [lev].define(grids[lev], dmap[lev],       1, 0);
        thermal           [lev].define(grids[lev], dmap[lev],       1, 0);
        rhohalf           [lev].define(grids[lev], dmap[lev],       1, 1);
        Tcoeff            [lev].define(grids[lev], dmap[lev],       1, 1);
        hcoeff            [lev].define(grids[lev], dmap[lev],       1, 1);
        Xkcoeff           [lev].define(grids[lev], dmap[lev], NumSpec, 1);
        pcoeff            [lev].define(grids[lev], dmap[lev],       1, 1);
        delta_gamma1      [lev].define(grids[lev], dmap[lev],       1, 1);
        delta_gamma1_term [lev].define(grids[lev], dmap[lev],       1, 1);

        // divu_iters do not use density weighting
        rhohalf[lev].setVal(1.);
    }

    React(sold, stemp, rho_Hext, rho_omegadot, rho_Hnuc, 
          p0_old, 0.5*dt, t_old);

    // WriteMF(sold,"a_sold_2levs");
    // Abort();
    
    if (use_thermal_diffusion) {
        MakeThermalCoeffs(sold,Tcoeff,hcoeff,Xkcoeff,pcoeff);

        MakeExplicitThermal(thermal, sold, Tcoeff, hcoeff,Xkcoeff, pcoeff, p0_old,
                            temp_diffusion_formulation);
    } else {
        for (int lev=0; lev<=finest_level; ++lev) {
            thermal[lev].setVal(0.);
        }
    }

    // compute S at cell-centers
    Make_S_cc(S_cc_old, delta_gamma1_term, delta_gamma1, sold,uold, rho_omegadot, rho_Hnuc,
              rho_Hext, thermal, p0_old, gamma1bar_old,delta_gamma1_termbar);

    // NOTE: not sure if valid for use_exact_base_state
    if (evolve_base_state) {
        if ((use_exact_base_state || average_base_state) && use_delta_gamma1_term) {
            for (auto l = 0; l <= max_radial_level; ++l) {
                for (auto r = 0; r < nr_fine; ++r) {
                    Sbar(l,r) += delta_gamma1_termbar[l+(max_radial_level+1)*r];
                }
            }
        } else {
            Average(S_cc_old, Sbar, 0);

            // compute Sbar = Sbar + delta_gamma1_termbar
            if (use_delta_gamma1_term) {
                for (auto l = 0; l <= max_radial_level; ++l) {
                    for (auto r = 0; r < nr_fine; ++r) {
                        Sbar(l,r) += delta_gamma1_termbar[l+(max_radial_level+1)*r];
                    }
                }
            }

            int is_predictor = 1;
            Makew0(w0, w0_force, Sbar, rho0_old, rho0_old, 
                   p0_old, p0_old, gamma1bar_old, gamma1bar_old, 
                   p0_minus_peosbar, delta_chi_w0, dt, dt, is_predictor);

            // put w0 on Cartesian cell-centers
            Put1dArrayOnCart(w0, w0_cart, 1, 1, bcs_u, 0, 1);
        }
    }

    // make the nodal rhs for projection beta0*(S_cc-Sbar) + beta0*delta_chi
    MakeRHCCforNodalProj(rhcc_for_nodalproj, S_cc_old, Sbar,
        beta0_old, delta_gamma1_term);

    // perform a nodal projection
    NodalProj(divu_iters_comp, rhcc_for_nodalproj,istep_divu_iter);

    Real dt_hold = dt;

    // compute new time step
    EstDt();

    if (maestro_verbose > 0) {
        Print() << "Call to estdt at end of istep_divu_iter = " << istep_divu_iter
                << " gives dt = " << dt << std::endl;
    }

    dt *= init_shrink;
    if (maestro_verbose > 0) {
        Print() << "Multiplying dt by init_shrink; dt = " << dt << std::endl;
    }

    if (dt > dt_hold) {
        if (maestro_verbose > 0) {
            Print() << "Ignoring this new dt since it's larger than the previous dt = "
                    << dt_hold << std::endl;
        }
        dt = std::min(dt_hold,dt);
    }

    if (fixed_dt != -1.0) {
        // fixed dt
        dt = fixed_dt;
        if (maestro_verbose > 0) {
            Print() << "Setting fixed dt = " << dt << std::endl;
        }
    }
}

// SDC
void Maestro::DivuIterSDC (int istep_divu_iter)
{
    // timer for profiling
    BL_PROFILE_VAR("Maestro::DivuIterSDC()",DivuIterSDC);
    
    Vector<MultiFab> stemp             (finest_level+1);
    Vector<MultiFab> rho_Hext          (finest_level+1);
    Vector<MultiFab> rho_omegadot      (finest_level+1);
    Vector<MultiFab> rho_Hnuc          (finest_level+1);
    Vector<MultiFab> thermal           (finest_level+1);
    Vector<MultiFab> rhohalf           (finest_level+1);
    Vector<MultiFab> Tcoeff            (finest_level+1);
    Vector<MultiFab> hcoeff            (finest_level+1);
    Vector<MultiFab> Xkcoeff           (finest_level+1);
    Vector<MultiFab> pcoeff            (finest_level+1);
    Vector<MultiFab> delta_gamma1      (finest_level+1);
    Vector<MultiFab> delta_gamma1_term (finest_level+1);
    Vector<MultiFab> sdc_source        (finest_level+1);
    
<<<<<<< HEAD
    BaseState<Real> Sbar (max_radial_level+1, nr_fine);
    RealVector w0_force              ( (max_radial_level+1)*nr_fine );
    BaseState<Real> p0_minus_pthermbar  (max_radial_level+1, nr_fine);
    RealVector delta_gamma1_termbar  ( (max_radial_level+1)*nr_fine );
    RealVector delta_chi_w0          ( (max_radial_level+1)*nr_fine );
=======
    RealVector Sbar                  ( (base_geom.max_radial_level+1)*base_geom.nr_fine );
    RealVector w0_force              ( (base_geom.max_radial_level+1)*base_geom.nr_fine );
    BaseState<Real> p0_minus_pthermbar    (base_geom.max_radial_level+1, base_geom.nr_fine);
    RealVector delta_gamma1_termbar  ( (base_geom.max_radial_level+1)*base_geom.nr_fine );
    RealVector delta_chi_w0          ( (base_geom.max_radial_level+1)*base_geom.nr_fine );
>>>>>>> 847051d6
    
    w0_force.shrink_to_fit();
    delta_gamma1_termbar.shrink_to_fit();
    delta_chi_w0.shrink_to_fit();
    
    Sbar.setVal(0.);
    etarho_ec.setVal(0.0);
    std::fill(w0_force.begin(),             w0_force.end(),             0.);
    psi.setVal(0.0);
    etarho_cc.setVal(0.0);
    p0_minus_pthermbar.setVal(0.);
    std::fill(delta_gamma1_termbar.begin(), delta_gamma1_termbar.end(), 0.);
    std::fill(delta_chi_w0.begin(),         delta_chi_w0.end(),         0.);
    
    for (int lev=0; lev<=finest_level; ++lev) {
        stemp             [lev].define(grids[lev], dmap[lev],   Nscal, 0);
        rho_Hext          [lev].define(grids[lev], dmap[lev],       1, 0);
        rho_omegadot      [lev].define(grids[lev], dmap[lev], NumSpec, 0);
        rho_Hnuc          [lev].define(grids[lev], dmap[lev],       1, 0);
        thermal           [lev].define(grids[lev], dmap[lev],       1, 0);
        rhohalf           [lev].define(grids[lev], dmap[lev],       1, 1);
        Tcoeff            [lev].define(grids[lev], dmap[lev],       1, 1);
        hcoeff            [lev].define(grids[lev], dmap[lev],       1, 1);
        Xkcoeff           [lev].define(grids[lev], dmap[lev], NumSpec, 1);
        pcoeff            [lev].define(grids[lev], dmap[lev],       1, 1);
        delta_gamma1      [lev].define(grids[lev], dmap[lev],       1, 1);
        delta_gamma1_term [lev].define(grids[lev], dmap[lev],       1, 1);
        sdc_source        [lev].define(grids[lev], dmap[lev],   Nscal, 0);
        
        // divu_iters do not use density weighting
        rhohalf[lev].setVal(1.);
        sdc_source[lev].setVal(0.);
    }
    
    ReactSDC(sold, stemp, rho_Hext, p0_old, 0.5*dt, t_old, sdc_source);
    
    if (use_thermal_diffusion) {
        MakeThermalCoeffs(sold,Tcoeff,hcoeff,Xkcoeff,pcoeff);
        
        MakeExplicitThermal(thermal, sold, Tcoeff, hcoeff, Xkcoeff, pcoeff, p0_old,
                            temp_diffusion_formulation);
    } else {
        for (int lev=0; lev<=finest_level; ++lev) {
            thermal[lev].setVal(0.);
        }
    }
    
    MakeReactionRates(rho_omegadot, rho_Hnuc, sold);
    
    // compute S at cell-centers
    Make_S_cc(S_cc_old, delta_gamma1_term, delta_gamma1,sold,uold, rho_omegadot, rho_Hnuc,
              rho_Hext, thermal, p0_old, gamma1bar_old,delta_gamma1_termbar);

    // NOTE: not sure if valid for use_exact_base_state
    if (evolve_base_state) {
        if ((use_exact_base_state || average_base_state) && use_delta_gamma1_term) {
            for (auto l = 0; l <= max_radial_level; ++l) {
                for (auto r = 0; r < nr_fine; ++r) {
                    Sbar(l,r) += delta_gamma1_termbar[l+(max_radial_level+1)*r];
                }
            }
        } else {
            Average(S_cc_old, Sbar, 0);
            
            // compute Sbar = Sbar + delta_gamma1_termbar
            if (use_delta_gamma1_term) {
                for (auto l = 0; l <= max_radial_level; ++l) {
                    for (auto r = 0; r < nr_fine; ++r) {
                        Sbar(l,r) += delta_gamma1_termbar[l+(max_radial_level+1)*r];
                    }
                }
            }
            
            int is_predictor = 1;
            Makew0(w0, w0_force, Sbar, rho0_old, rho0_old, 
                   p0_old, p0_old, gamma1bar_old, gamma1bar_old, 
                   p0_minus_pthermbar, delta_chi_w0, dt, dt, is_predictor);
        }
    }

    // make the nodal rhs for projection beta0*(S_cc-Sbar) + beta0*delta_chi
    MakeRHCCforNodalProj(rhcc_for_nodalproj, S_cc_old, Sbar,
        beta0_old, delta_gamma1_term);
    
    // perform a nodal projection
    NodalProj(divu_iters_comp,rhcc_for_nodalproj,istep_divu_iter,false);
    
    Real dt_hold = dt;
    
    // compute new time step
    EstDt();
    
    if (maestro_verbose > 0) {
        Print() << "Call to estdt at end of istep_divu_iter = " << istep_divu_iter
                << " gives dt = " << dt << std::endl;
    }
    
    dt *= init_shrink;
    if (maestro_verbose > 0) {
        Print() << "Multiplying dt by init_shrink; dt = " << dt << std::endl;
    }
    
    if (dt > dt_hold) {
        if (maestro_verbose > 0) {
            Print() << "Ignoring this new dt since it's larger than the previous dt = "
                    << dt_hold << std::endl;
        }
        dt = std::min(dt_hold,dt);
    }
    
    if (fixed_dt != -1.0) {
        // fixed dt
        dt = fixed_dt;
        if (maestro_verbose > 0) {
            Print() << "Setting fixed dt = " << dt << std::endl;
        }
    }
}

void Maestro::InitIter ()
{
    // timer for profiling
    BL_PROFILE_VAR("Maestro::InitIter()",InitIter);

    // wallclock time
    Real start_total = ParallelDescriptor::second();

    // advance the solution by dt
#ifndef SDC
    if (use_exact_base_state) {
        AdvanceTimeStepIrreg(true);
    } else if (average_base_state) {
        AdvanceTimeStepAverage(true);
    } else {
        AdvanceTimeStep(true);
    }
#else
    AdvanceTimeStepSDC(true);
#endif

    // wallclock time
    Real end_total = ParallelDescriptor::second() - start_total;
    ParallelDescriptor::ReduceRealMax(end_total,ParallelDescriptor::IOProcessorNumber());

    Print() << "Time to advance time step: " << end_total << '\n';

    // copy pi from snew to sold
    for (int lev=0; lev<=finest_level; ++lev) {
        MultiFab::Copy(sold[lev],snew[lev],Pi,Pi,1,ng_s);
    }
}<|MERGE_RESOLUTION|>--- conflicted
+++ resolved
@@ -108,15 +108,11 @@
         BaseState<int> tag_array_b(tag_array, base_geom.max_radial_level+1, base_geom.nr_fine);
         base_geom.InitMultiLevel(finest_level, tag_array_b.array());
 
-<<<<<<< HEAD
-    ComputeCutoffCoords(rho0_old);
-=======
         compute_cutoff_coords(rho0_old.dataPtr());
         ComputeCutoffCoords(rho0_old);
         BaseState<Real> rho0_state(rho0_old, base_geom.max_radial_level+1, base_geom.nr_fine);
         base_geom.ComputeCutoffCoords(rho0_state.array());
     }
->>>>>>> 847051d6
 
     if (spherical) {
         MakeNormal();
@@ -442,14 +438,8 @@
     Vector<MultiFab>       delta_gamma1(finest_level+1);
     Vector<MultiFab>  delta_gamma1_term(finest_level+1);
 
-<<<<<<< HEAD
-    BaseState<Real> Sbar (max_radial_level+1, nr_fine);
-    RealVector delta_gamma1_termbar( (max_radial_level+1)*nr_fine );
-=======
-    RealVector Sbar( (base_geom.max_radial_level+1)*base_geom.nr_fine );
+    BaseState<Real> Sbar (base_geom.max_radial_level+1, base_geom.nr_fine);
     RealVector delta_gamma1_termbar( (base_geom.max_radial_level+1)*base_geom.nr_fine );
-    Sbar.shrink_to_fit();
->>>>>>> 847051d6
     delta_gamma1_termbar.shrink_to_fit();
 
     for (int lev=0; lev<=finest_level; ++lev) {
@@ -533,19 +523,11 @@
     Vector<MultiFab> delta_gamma1      (finest_level+1);
     Vector<MultiFab> delta_gamma1_term (finest_level+1);
 
-<<<<<<< HEAD
-    BaseState<Real> Sbar (max_radial_level+1, nr_fine);
-    RealVector w0_force              ( (max_radial_level+1)*nr_fine );
-    BaseState<Real> p0_minus_peosbar      (max_radial_level+1, nr_fine);
-    RealVector delta_chi_w0          ( (max_radial_level+1)*nr_fine );
-    RealVector delta_gamma1_termbar  ( (max_radial_level+1)*nr_fine );
-=======
-    RealVector Sbar                  ( (base_geom.max_radial_level+1)*base_geom.nr_fine );
+    BaseState<Real> Sbar (base_geom.max_radial_level+1, base_geom.nr_fine);
     RealVector w0_force              ( (base_geom.max_radial_level+1)*base_geom.nr_fine );
     BaseState<Real> p0_minus_peosbar  (base_geom.max_radial_level+1, base_geom.nr_fine);
     RealVector delta_chi_w0          ( (base_geom.max_radial_level+1)*base_geom.nr_fine );
     RealVector delta_gamma1_termbar  ( (base_geom.max_radial_level+1)*base_geom.nr_fine );
->>>>>>> 847051d6
 
     w0_force.shrink_to_fit();
     delta_chi_w0.shrink_to_fit();
@@ -687,19 +669,11 @@
     Vector<MultiFab> delta_gamma1_term (finest_level+1);
     Vector<MultiFab> sdc_source        (finest_level+1);
     
-<<<<<<< HEAD
-    BaseState<Real> Sbar (max_radial_level+1, nr_fine);
-    RealVector w0_force              ( (max_radial_level+1)*nr_fine );
-    BaseState<Real> p0_minus_pthermbar  (max_radial_level+1, nr_fine);
-    RealVector delta_gamma1_termbar  ( (max_radial_level+1)*nr_fine );
-    RealVector delta_chi_w0          ( (max_radial_level+1)*nr_fine );
-=======
-    RealVector Sbar                  ( (base_geom.max_radial_level+1)*base_geom.nr_fine );
+    BaseState<Real> Sbar (base_geom.max_radial_level+1, base_geom.nr_fine);
     RealVector w0_force              ( (base_geom.max_radial_level+1)*base_geom.nr_fine );
     BaseState<Real> p0_minus_pthermbar    (base_geom.max_radial_level+1, base_geom.nr_fine);
     RealVector delta_gamma1_termbar  ( (base_geom.max_radial_level+1)*base_geom.nr_fine );
     RealVector delta_chi_w0          ( (base_geom.max_radial_level+1)*base_geom.nr_fine );
->>>>>>> 847051d6
     
     w0_force.shrink_to_fit();
     delta_gamma1_termbar.shrink_to_fit();
