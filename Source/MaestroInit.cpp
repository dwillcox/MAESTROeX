--- conflicted
+++ resolved
@@ -86,23 +86,6 @@
         MakeGamma1bar(sold,gamma1bar_old,p0_old);
 
         // compute beta0
-<<<<<<< HEAD
-	if (use_exact_base_state) {
-	    make_beta0_irreg(beta0_old.dataPtr(),
-			     rho0_old.dataPtr(),
-			     p0_old.dataPtr(),
-			     gamma1bar_old.dataPtr(),
-			     grav_cell_old.dataPtr(),
-			     r_cc_loc.dataPtr(),
-			     r_edge_loc.dataPtr());
-	} else {
-	    make_beta0(beta0_old.dataPtr(),
-		       rho0_old.dataPtr(),
-		       p0_old.dataPtr(),
-		       gamma1bar_old.dataPtr(),
-		       grav_cell_old.dataPtr());
-	}
-=======
         if (use_exact_base_state) {
             make_beta0_irreg(beta0_old.dataPtr(),
                              rho0_old.dataPtr(),
@@ -118,7 +101,6 @@
                        gamma1bar_old.dataPtr(),
                        grav_cell_old.dataPtr());
         }
->>>>>>> 5a6ff77f
 
         // initial projection
         if (do_initial_projection) {
@@ -193,21 +175,6 @@
 
     // read in model file and fill in s0_init and p0_init for all levels
     if (use_exact_base_state) {
-<<<<<<< HEAD
-	init_base_state_irreg(s0_init.dataPtr(),p0_init.dataPtr(),rho0_old.dataPtr(),
-			      rhoh0_old.dataPtr(),p0_old.dataPtr(),tempbar.dataPtr(),
-			      tempbar_init.dataPtr(),
-			      r_cc_loc.dataPtr(), r_edge_loc.dataPtr());
-    } else {
-	init_base_state(s0_init.dataPtr(),p0_init.dataPtr(),rho0_old.dataPtr(),
-			rhoh0_old.dataPtr(),p0_old.dataPtr(),tempbar.dataPtr(),
-			tempbar_init.dataPtr());
-    }
-
-    // initialize the rotation
-    init_rotation();
-
-=======
         init_base_state_irreg(s0_init.dataPtr(),p0_init.dataPtr(),rho0_old.dataPtr(),
                               rhoh0_old.dataPtr(),p0_old.dataPtr(),tempbar.dataPtr(),
                               tempbar_init.dataPtr(),
@@ -218,7 +185,6 @@
                         tempbar_init.dataPtr());
     }
 
->>>>>>> 5a6ff77f
     // calls AmrCore::InitFromScratch(), which calls a MakeNewGrids() function
     // that repeatedly calls Maestro::MakeNewLevelFromScratch() to build and initialize
     InitFromScratch(t_old);
@@ -346,31 +312,6 @@
 #endif
     for (MFIter mfi(scal, true); mfi.isValid(); ++mfi)
     {
-<<<<<<< HEAD
-        const Box& box = mfi.validbox();
-        const int* lo  = box.loVect();
-        const int* hi  = box.hiVect();
-
-	if (spherical == 0) {
-	    initdata(&lev, &t_old, ARLIM_3D(lo), ARLIM_3D(hi),
-		     BL_TO_FORTRAN_FAB(scal[mfi]),
-		     BL_TO_FORTRAN_FAB(vel[mfi]),
-		     s0_init.dataPtr(), p0_init.dataPtr(),
-		     ZFILL(dx));
-	} else {
-	    init_base_state_map_sphr(BL_TO_FORTRAN_3D(cc_to_r[mfi]),
-				    ZFILL(dx_fine),
-				    ZFILL(dx));
-
-	    initdata_sphr(&t_old, ARLIM_3D(lo), ARLIM_3D(hi),
-	    		  BL_TO_FORTRAN_FAB(scal[mfi]),
-	    		  BL_TO_FORTRAN_FAB(vel[mfi]),
-	    		  s0_init.dataPtr(), p0_init.dataPtr(),
-	    		  ZFILL(dx),
-	    		  r_cc_loc.dataPtr(), r_edge_loc.dataPtr(),
-			  BL_TO_FORTRAN_3D(cc_to_r[mfi]));
-	}
-=======
         const Box& tilebox = mfi.tilebox();
         const int* lo  = tilebox.loVect();
         const int* hi  = tilebox.hiVect();
@@ -394,7 +335,6 @@
                           r_cc_loc.dataPtr(), r_edge_loc.dataPtr(),
                           BL_TO_FORTRAN_3D(cc_to_r[mfi]));
         }
->>>>>>> 5a6ff77f
     }
 
     if (lev > 0 && do_reflux) {
@@ -541,17 +481,10 @@
     React(sold,stemp,rho_Hext,rho_omegadot,rho_Hnuc,p0_old,0.5*dt);
 
     if (use_thermal_diffusion) {
-<<<<<<< HEAD
-	MakeThermalCoeffs(sold,Tcoeff,hcoeff,Xkcoeff,pcoeff);
-
-	MakeExplicitThermal(thermal,sold,Tcoeff,hcoeff,Xkcoeff,pcoeff,p0_old,
-	                    temp_diffusion_formulation);
-=======
         MakeThermalCoeffs(sold,Tcoeff,hcoeff,Xkcoeff,pcoeff);
 
         MakeExplicitThermal(thermal,sold,Tcoeff,hcoeff,Xkcoeff,pcoeff,p0_old,
                             temp_diffusion_formulation);
->>>>>>> 5a6ff77f
     }
     else {
         for (int lev=0; lev<=finest_level; ++lev) {
@@ -575,11 +508,7 @@
         }
 
         int is_predictor = 1;
-<<<<<<< HEAD
-        make_w0(w0.dataPtr(), w0.dataPtr(), w0_force.dataPtr() ,Sbar.dataPtr(),
-=======
         make_w0(w0.dataPtr(), w0.dataPtr(), w0_force.dataPtr(),Sbar.dataPtr(),
->>>>>>> 5a6ff77f
                 rho0_old.dataPtr(), rho0_old.dataPtr(), p0_old.dataPtr(),
                 p0_old.dataPtr(), gamma1bar_old.dataPtr(), gamma1bar_old.dataPtr(),
                 p0_minus_peosbar.dataPtr(), psi.dataPtr(), etarho_ec.dataPtr(),
