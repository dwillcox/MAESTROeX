--- conflicted
+++ resolved
@@ -63,48 +63,21 @@
 
     // vectors store the multilevel 1D states as one very long array
     // these are cell-centered
-<<<<<<< HEAD
-    BaseState<Real> grav_cell_nph (max_radial_level+1, nr_fine);
-    BaseState<Real> rho0_nph (max_radial_level+1, nr_fine);
-    BaseState<Real> p0_nph (max_radial_level+1, nr_fine);
-    BaseState<Real> p0_minus_peosbar (max_radial_level+1, nr_fine);
-    BaseState<Real> peosbar (max_radial_level+1, nr_fine);
-    BaseState<Real> w0_force_dummy (max_radial_level+1, nr_fine);
-    BaseState<Real> Sbar (max_radial_level+1, nr_fine);
-    BaseState<Real> beta0_nph (max_radial_level+1, nr_fine);
-    BaseState<Real> gamma1bar_nph (max_radial_level+1, nr_fine);
-    BaseState<Real> delta_gamma1_termbar (max_radial_level+1, nr_fine);
-
-    // vectors store the multilevel 1D states as one very long array
-    // these are edge-centered
-    BaseState<Real> w0_old (max_radial_level+1, nr_fine+1);
-    BaseState<Real> rho0_pred_edge_dummy (max_radial_level+1, nr_fine+1);
-=======
     BaseState<Real> grav_cell_nph (base_geom.max_radial_level+1, base_geom.nr_fine);
     BaseState<Real> rho0_nph (base_geom.max_radial_level+1, base_geom.nr_fine);
     BaseState<Real> p0_nph (base_geom.max_radial_level+1, base_geom.nr_fine);
-    BaseState<Real> p0_minus_peosbar(base_geom.max_radial_level+1, base_geom.nr_fine);
+    BaseState<Real> p0_minus_peosbar (base_geom.max_radial_level+1, base_geom.nr_fine);
     BaseState<Real> peosbar (base_geom.max_radial_level+1, base_geom.nr_fine);
-    RealVector w0_force_dummy( (base_geom.max_radial_level+1)*base_geom.nr_fine );
+    BaseState<Real> w0_force_dummy (base_geom.max_radial_level+1, base_geom.nr_fine); 
     BaseState<Real> Sbar (base_geom.max_radial_level+1, base_geom.nr_fine);
     BaseState<Real> beta0_nph (base_geom.max_radial_level+1, base_geom.nr_fine);
     BaseState<Real> gamma1bar_nph (base_geom.max_radial_level+1, base_geom.nr_fine);
-    RealVector delta_gamma1_termbar ((base_geom.max_radial_level+1)*base_geom.nr_fine);
-    RealVector delta_chi_w0_dummy   ((base_geom.max_radial_level+1)*base_geom.nr_fine);
+    BaseState<Real> delta_gamma1_termbar (base_geom.max_radial_level+1, base_geom.nr_fine);
 
     // vectors store the multilevel 1D states as one very long array
     // these are edge-centered
-    RealVector   w0_old             ( (base_geom.max_radial_level+1)*(base_geom.nr_fine+1) );
+    BaseState<Real> w0_old (base_geom.max_radial_level+1, base_geom.nr_fine+1);
     BaseState<Real> rho0_pred_edge_dummy (base_geom.max_radial_level+1, base_geom.nr_fine+1);
-
-    // make sure C++ is as efficient as possible with memory usage
-    w0_force_dummy.shrink_to_fit();
-    delta_gamma1_termbar.shrink_to_fit();
-    w0_old.shrink_to_fit();
-    delta_chi_w0_dummy.shrink_to_fit();
-
-    int is_predictor;
->>>>>>> 2a69452f
 
     bool is_predictor;
     bool split_projection = true;
@@ -598,16 +571,7 @@
 
             // compute Sbar = Sbar + delta_gamma1_termbar
             if (use_delta_gamma1_term) {
-<<<<<<< HEAD
                 Sbar += delta_gamma1_termbar;
-=======
-                auto Sbar_arr = Sbar.array();
-                for (auto l = 0; l <= base_geom.max_radial_level; ++l) {
-                    for (auto r = 0; r < base_geom.nr_fine; ++r) {
-                        Sbar_arr(l,r) += delta_gamma1_termbar[l+(base_geom.max_radial_level+1)*r];
-                    }
-                }
->>>>>>> 2a69452f
             }
 
             // compute w0, w0_force
@@ -832,16 +796,7 @@
 
             // compute Sbar = Sbar + delta_gamma1_termbar
             if (use_delta_gamma1_term) {
-<<<<<<< HEAD
                 Sbar += delta_gamma1_termbar;
-=======
-                auto Sbar_arr = Sbar.array();
-                for (auto l = 0; l <= base_geom.max_radial_level; ++l) {
-                    for (auto r = 0; r < base_geom.nr_fine; ++r) {
-                        Sbar_arr(l,r) += delta_gamma1_termbar[l+(base_geom.max_radial_level+1)*r];
-                    }
-                }
->>>>>>> 2a69452f
             }
 
             // compute w0, w0_force
