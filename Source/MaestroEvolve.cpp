--- conflicted
+++ resolved
@@ -112,13 +112,8 @@
 
         if ( (plot_int > 0 && istep % plot_int == 0) ||
              (plot_deltat > 0 && std::fmod(t_new, plot_deltat) < dt) ||
-<<<<<<< HEAD
-             (istep == max_step) || (t_old >= stop_time) )
-        {
-=======
              (plot_int > 0 || plot_deltat > 0) && ((istep == max_step) || (t_old >= stop_time)) )
 		{
->>>>>>> 8b214db3
             // write a plotfile
             Print() << "\nWriting plotfile " << istep << std::endl;
             WritePlotFile(istep,t_new,dt,rho0_new,rhoh0_new,p0_new,
@@ -127,56 +122,14 @@
 
         if ( (small_plot_int > 0 && istep % small_plot_int == 0) ||
              (small_plot_deltat > 0 && std::fmod(t_new, small_plot_deltat) < dt) ||
-<<<<<<< HEAD
-             (istep == max_step)  || (t_old >= stop_time) )
-        {
-=======
              (small_plot_int > 0 || small_plot_deltat > 0) && ((istep == max_step)  || (t_old >= stop_time)) )
 		{
->>>>>>> 8b214db3
             // write a small plotfile
             Print() << "\nWriting small plotfile " << istep << std::endl;
             WriteSmallPlotFile(istep,t_new,dt,rho0_new,rhoh0_new,p0_new,
                                gamma1bar_new,unew,snew,S_cc_new);
         }
 
-<<<<<<< HEAD
-        if ( (chk_int > 0 && istep % chk_int == 0) ||
-             (istep == max_step) || (t_new >= stop_time) )
-        {
-            // write a checkpoint file
-            Print() << "\nWriting checkpoint " << istep << std::endl;
-            WriteCheckPoint(istep);
-        }
-
-        if (diag_index == diag_buf_size || istep == max_step) {
-            // write out any buffered diagnostic information
-            WriteDiagFile(diag_index);
-        }
-
-        // move new state into old state by swapping pointers
-        for (int lev=0; lev<=finest_level; ++lev) {
-            std::swap(    sold[lev],     snew[lev]);
-            std::swap(    uold[lev],     unew[lev]);
-            std::swap(S_cc_old[lev], S_cc_new[lev]);
-        }
-
-        std::swap( rho0_old, rho0_new);
-        std::swap(rhoh0_old,rhoh0_new);
-        std::swap(   p0_nm1,   p0_old);
-        std::swap(   p0_old,   p0_new);
-
-        std::swap(    beta0_old,    beta0_new);
-        std::swap(gamma1bar_old,gamma1bar_new);
-        std::swap(grav_cell_old,grav_cell_new);
-
-#ifdef DO_PROBLEM_POST_TIMESTEP
-        if (ParallelDescriptor::IOProcessor()) {
-            problem_post_timestep();
-        }
-#endif
-    }
-=======
 		if ( (chk_int > 0 && istep % chk_int == 0) ||
              (chk_int > 0) && ((istep == max_step) || (t_new >= stop_time) ))
 		{
@@ -205,6 +158,11 @@
 		std::swap(    beta0_old,    beta0_new);
 		std::swap(gamma1bar_old,gamma1bar_new);
 		std::swap(grav_cell_old,grav_cell_new);
+
+#ifdef DO_PROBLEM_POST_TIMESTEP
+        if (ParallelDescriptor::IOProcessor()) {
+            problem_post_timestep();
+        }
+#endif
 	}
->>>>>>> 8b214db3
 }