
! This file is automatically created by parse_maestro_params.py.  To update
! or add runtime parameters, please edit _cpp_parameters and then run
! mk_params.sh

! This module stores the runtime parameters and integer names for
! indexing arrays.
!
! The Fortran-specific parameters are initialized in set_method_params(),
! and the ones that we are mirroring from C++ and obtaining through the
! ParmParse module are initialized in read_method_params().

module meth_params_module

  use amrex_fort_module, only : rt => amrex_real
  use state_sizes_module, only: nscal
  implicit none

  ! variables in the module

  integer, allocatable, save :: rho_comp, rhoh_comp, spec_comp, temp_comp, pi_comp
  double precision, allocatable, save :: prob_lo(:), prob_hi(:)
  double precision, allocatable, save :: rel_eps

#ifdef AMREX_USE_CUDA
    attributes(managed) :: rho_comp
    attributes(managed) :: rhoh_comp
    attributes(managed) :: spec_comp
    attributes(managed) :: temp_comp
    attributes(managed) :: pi_comp
    attributes(managed) :: prob_lo
    attributes(managed) :: prob_hi
    attributes(managed) :: rel_eps
#endif


  ! Begin the declarations of the ParmParse parameters

  integer          , allocatable, save :: maestro_verbose
  character (len=:), allocatable, save :: model_file
<<<<<<< HEAD
  logical                       , save :: perturb_model
  logical                       , save :: print_init_hse_diag
  double precision              , save :: cfl
  logical                       , save :: use_soundspeed_firstdt
  logical                       , save :: use_divu_firstdt
  integer                       , save :: spherical
  logical                       , save :: octant
  integer                       , save :: do_2d_planar_octant
  integer                       , save :: drdxfac
  logical                       , save :: use_tpert_in_tagging
  logical                       , save :: do_sponge
  double precision              , save :: sponge_kappa
  double precision              , save :: sponge_center_density
  double precision              , save :: sponge_start_factor
  double precision              , save :: anelastic_cutoff_density
  double precision              , save :: base_cutoff_density
  double precision              , save :: burning_cutoff_density
  double precision              , save :: buoyancy_cutoff_factor
  double precision              , save :: dpdt_factor
  logical                       , save :: do_planar_invsq_grav
  double precision              , save :: planar_invsq_mass
  logical                       , save :: evolve_base_state
  logical                       , save :: use_exact_base_state
  logical                       , save :: average_base_state
  logical                       , save :: do_smallscale
  logical                       , save :: do_eos_h_above_cutoff
  integer                       , save :: enthalpy_pred_type
  integer                       , save :: species_pred_type
  logical                       , save :: use_delta_gamma1_term
  integer                       , save :: slope_order
  double precision              , save :: grav_const
  integer                       , save :: ppm_type
  integer                       , save :: ppm_trace_forces
  integer                       , save :: beta0_type
  logical                       , save :: use_linear_grav_in_beta0
  double precision              , save :: rotational_frequency
  double precision              , save :: rotation_radius
  double precision              , save :: co_latitude
  logical                       , save :: drive_initial_convection
  logical                       , save :: use_alt_energy_fix
  integer                       , save :: temp_diffusion_formulation
  integer                       , save :: thermal_diffusion_type
  logical                       , save :: limit_conductivity
=======
  logical          , allocatable, save :: perturb_model
  logical          , allocatable, save :: print_init_hse_diag
  double precision , allocatable, save :: cfl
  logical          , allocatable, save :: use_soundspeed_firstdt
  logical          , allocatable, save :: use_divu_firstdt
  integer          , allocatable, save :: spherical
  logical          , allocatable, save :: octant
  integer          , allocatable, save :: do_2d_planar_octant
  integer          , allocatable, save :: drdxfac
  logical          , allocatable, save :: use_tpert_in_tagging
  logical          , allocatable, save :: do_sponge
  double precision , allocatable, save :: sponge_kappa
  double precision , allocatable, save :: sponge_center_density
  double precision , allocatable, save :: sponge_start_factor
  double precision , allocatable, save :: anelastic_cutoff_density
  double precision , allocatable, save :: base_cutoff_density
  double precision , allocatable, save :: burning_cutoff_density
  double precision , allocatable, save :: buoyancy_cutoff_factor
  double precision , allocatable, save :: dpdt_factor
  logical          , allocatable, save :: do_planar_invsq_grav
  double precision , allocatable, save :: planar_invsq_mass
  logical          , allocatable, save :: evolve_base_state
  logical          , allocatable, save :: use_exact_base_state
  logical          , allocatable, save :: average_base_state
  logical          , allocatable, save :: do_smallscale
  logical          , allocatable, save :: do_eos_h_above_cutoff
  integer          , allocatable, save :: enthalpy_pred_type
  integer          , allocatable, save :: species_pred_type
  logical          , allocatable, save :: use_delta_gamma1_term
  integer          , allocatable, save :: slope_order
  double precision , allocatable, save :: grav_const
  integer          , allocatable, save :: ppm_type
  integer          , allocatable, save :: ppm_trace_forces
  integer          , allocatable, save :: beta0_type
  logical          , allocatable, save :: use_linear_grav_in_beta0
  double precision , allocatable, save :: rotational_frequency
  double precision , allocatable, save :: co_latitude
  logical          , allocatable, save :: drive_initial_convection
  logical          , allocatable, save :: use_alt_energy_fix
  integer          , allocatable, save :: temp_diffusion_formulation
  integer          , allocatable, save :: thermal_diffusion_type
  logical          , allocatable, save :: limit_conductivity
>>>>>>> 8b214db3
  character (len=:), allocatable, save :: burner_threshold_species
  double precision , allocatable, save :: burner_threshold_cutoff
  double precision , allocatable, save :: reaction_sum_tol
  double precision , allocatable, save :: small_temp
  double precision , allocatable, save :: small_dens
  logical          , allocatable, save :: use_eos_e_instead_of_h
  logical          , allocatable, save :: use_pprime_in_tfromp
  integer          , allocatable, save :: s0_interp_type
  integer          , allocatable, save :: w0_interp_type
  integer          , allocatable, save :: s0mac_interp_type
  integer          , allocatable, save :: w0mac_interp_type
  integer          , allocatable, save :: track_grid_losses

#ifdef AMREX_USE_CUDA
  attributes(managed) :: maestro_verbose

  attributes(managed) :: perturb_model
  attributes(managed) :: print_init_hse_diag
  attributes(managed) :: cfl
  attributes(managed) :: use_soundspeed_firstdt
  attributes(managed) :: use_divu_firstdt
  attributes(managed) :: spherical
  attributes(managed) :: octant
  attributes(managed) :: do_2d_planar_octant
  attributes(managed) :: drdxfac
  attributes(managed) :: use_tpert_in_tagging
  attributes(managed) :: do_sponge
  attributes(managed) :: sponge_kappa
  attributes(managed) :: sponge_center_density
  attributes(managed) :: sponge_start_factor
  attributes(managed) :: anelastic_cutoff_density
  attributes(managed) :: base_cutoff_density
  attributes(managed) :: burning_cutoff_density
  attributes(managed) :: buoyancy_cutoff_factor
  attributes(managed) :: dpdt_factor
  attributes(managed) :: do_planar_invsq_grav
  attributes(managed) :: planar_invsq_mass
  attributes(managed) :: evolve_base_state
  attributes(managed) :: use_exact_base_state
  attributes(managed) :: average_base_state
  attributes(managed) :: do_smallscale
  attributes(managed) :: do_eos_h_above_cutoff
  attributes(managed) :: enthalpy_pred_type
  attributes(managed) :: species_pred_type
  attributes(managed) :: use_delta_gamma1_term
  attributes(managed) :: slope_order
  attributes(managed) :: grav_const
  attributes(managed) :: ppm_type
  attributes(managed) :: ppm_trace_forces
  attributes(managed) :: beta0_type
  attributes(managed) :: use_linear_grav_in_beta0
  attributes(managed) :: rotational_frequency
  attributes(managed) :: co_latitude
  attributes(managed) :: drive_initial_convection
  attributes(managed) :: use_alt_energy_fix
  attributes(managed) :: temp_diffusion_formulation
  attributes(managed) :: thermal_diffusion_type
  attributes(managed) :: limit_conductivity

  attributes(managed) :: burner_threshold_cutoff
  attributes(managed) :: reaction_sum_tol
  attributes(managed) :: small_temp
  attributes(managed) :: small_dens
  attributes(managed) :: use_eos_e_instead_of_h
  attributes(managed) :: use_pprime_in_tfromp
  attributes(managed) :: s0_interp_type
  attributes(managed) :: w0_interp_type
  attributes(managed) :: s0mac_interp_type
  attributes(managed) :: w0mac_interp_type
  attributes(managed) :: track_grid_losses
#endif

  ! End the declarations of the ParmParse parameters

contains

  subroutine read_method_params() bind(C, name="read_method_params")

    use amrex_parmparse_module, only: amrex_parmparse_build, amrex_parmparse_destroy, amrex_parmparse
    use amrex_paralleldescriptor_module, only: parallel_IOProcessor => amrex_pd_ioprocessor
    use amrex_error_module

    use amrex_fort_module, only : rt => amrex_real
    implicit none

    type (amrex_parmparse) :: pp

    allocate(rho_comp, rhoh_comp, spec_comp, temp_comp, pi_comp)
    allocate(prob_lo(3))
    allocate(prob_hi(3))
    allocate(rel_eps)

    allocate(maestro_verbose)
    maestro_verbose = 1;
    allocate(character(len=1)::model_file)
    model_file = "";
    allocate(perturb_model)
    perturb_model = .false.;
    allocate(print_init_hse_diag)
    print_init_hse_diag = .false.;
    allocate(cfl)
    cfl = 0.5d0;
    allocate(use_soundspeed_firstdt)
    use_soundspeed_firstdt = .false.;
    allocate(use_divu_firstdt)
    use_divu_firstdt = .false.;
    allocate(spherical)
    spherical = 0;
    allocate(octant)
    octant = .false.;
    allocate(do_2d_planar_octant)
    do_2d_planar_octant = 0;
    allocate(drdxfac)
    drdxfac = 1;
    allocate(use_tpert_in_tagging)
    use_tpert_in_tagging = .false.;
    allocate(do_sponge)
    do_sponge = .false.;
    allocate(sponge_kappa)
    sponge_kappa = 10.d0;
    allocate(sponge_center_density)
    sponge_center_density = 3.d6;
    allocate(sponge_start_factor)
    sponge_start_factor = 3.333d0;
    allocate(anelastic_cutoff_density)
    anelastic_cutoff_density = -1.0d0;
    allocate(base_cutoff_density)
    base_cutoff_density = -1.0d0;
    allocate(burning_cutoff_density)
    burning_cutoff_density = -1.0d0;
    allocate(buoyancy_cutoff_factor)
    buoyancy_cutoff_factor = 5.0d0;
    allocate(dpdt_factor)
    dpdt_factor = 0.0d0;
    allocate(do_planar_invsq_grav)
    do_planar_invsq_grav = .false.;
    allocate(planar_invsq_mass)
    planar_invsq_mass = 0.0d0;
    allocate(evolve_base_state)
    evolve_base_state = .true.;
    allocate(use_exact_base_state)
    use_exact_base_state = .false.;
    allocate(average_base_state)
    average_base_state = .false.;
    allocate(do_smallscale)
    do_smallscale = .false.;
    allocate(do_eos_h_above_cutoff)
    do_eos_h_above_cutoff = .true.;
    allocate(enthalpy_pred_type)
    enthalpy_pred_type = 1;
    allocate(species_pred_type)
    species_pred_type = 1;
    allocate(use_delta_gamma1_term)
    use_delta_gamma1_term = .false.;
    allocate(slope_order)
    slope_order = 4;
    allocate(grav_const)
    grav_const = -1.5d10;
    allocate(ppm_type)
    ppm_type = 1;
    allocate(ppm_trace_forces)
    ppm_trace_forces = 0;
    allocate(beta0_type)
    beta0_type = 1;
    allocate(use_linear_grav_in_beta0)
    use_linear_grav_in_beta0 = .false.;
<<<<<<< HEAD
    rotation_radius = 1.0d6;
=======
    allocate(rotational_frequency)
>>>>>>> 8b214db3
    rotational_frequency = 0.0d0;
    allocate(co_latitude)
    co_latitude = 0.0d0;
    allocate(drive_initial_convection)
    drive_initial_convection = .false.;
    allocate(use_alt_energy_fix)
    use_alt_energy_fix = .true.;
    allocate(temp_diffusion_formulation)
    temp_diffusion_formulation = 2;
    allocate(thermal_diffusion_type)
    thermal_diffusion_type = 1;
    allocate(limit_conductivity)
    limit_conductivity = .false.;
    allocate(character(len=1)::burner_threshold_species)
    burner_threshold_species = "";
    allocate(burner_threshold_cutoff)
    burner_threshold_cutoff = 1.d-10;
    allocate(reaction_sum_tol)
    reaction_sum_tol = 1.d-10;
    allocate(small_temp)
    small_temp = 5.d6;
    allocate(small_dens)
    small_dens = 1.d-5;
    allocate(use_eos_e_instead_of_h)
    use_eos_e_instead_of_h = .false.;
    allocate(use_pprime_in_tfromp)
    use_pprime_in_tfromp = .false.;
    allocate(s0_interp_type)
    s0_interp_type = 3;
    allocate(w0_interp_type)
    w0_interp_type = 2;
    allocate(s0mac_interp_type)
    s0mac_interp_type = 1;
    allocate(w0mac_interp_type)
    w0mac_interp_type = 1;
    allocate(track_grid_losses)
    track_grid_losses = 0;

    call amrex_parmparse_build(pp, "maestro")
    call pp%query("maestro_verbose", maestro_verbose)
    call pp%query("model_file", model_file)
    call pp%query("perturb_model", perturb_model)
    call pp%query("print_init_hse_diag", print_init_hse_diag)
    call pp%query("cfl", cfl)
    call pp%query("use_soundspeed_firstdt", use_soundspeed_firstdt)
    call pp%query("use_divu_firstdt", use_divu_firstdt)
    call pp%query("spherical", spherical)
    call pp%query("octant", octant)
    call pp%query("do_2d_planar_octant", do_2d_planar_octant)
    call pp%query("drdxfac", drdxfac)
    call pp%query("use_tpert_in_tagging", use_tpert_in_tagging)
    call pp%query("do_sponge", do_sponge)
    call pp%query("sponge_kappa", sponge_kappa)
    call pp%query("sponge_center_density", sponge_center_density)
    call pp%query("sponge_start_factor", sponge_start_factor)
    call pp%query("anelastic_cutoff_density", anelastic_cutoff_density)
    call pp%query("base_cutoff_density", base_cutoff_density)
    call pp%query("burning_cutoff_density", burning_cutoff_density)
    call pp%query("buoyancy_cutoff_factor", buoyancy_cutoff_factor)
    call pp%query("dpdt_factor", dpdt_factor)
    call pp%query("do_planar_invsq_grav", do_planar_invsq_grav)
    call pp%query("planar_invsq_mass", planar_invsq_mass)
    call pp%query("evolve_base_state", evolve_base_state)
    call pp%query("use_exact_base_state", use_exact_base_state)
    call pp%query("average_base_state", average_base_state)
    call pp%query("do_smallscale", do_smallscale)
    call pp%query("do_eos_h_above_cutoff", do_eos_h_above_cutoff)
    call pp%query("enthalpy_pred_type", enthalpy_pred_type)
    call pp%query("species_pred_type", species_pred_type)
    call pp%query("use_delta_gamma1_term", use_delta_gamma1_term)
    call pp%query("slope_order", slope_order)
    call pp%query("grav_const", grav_const)
    call pp%query("ppm_type", ppm_type)
    call pp%query("ppm_trace_forces", ppm_trace_forces)
    call pp%query("beta0_type", beta0_type)
    call pp%query("use_linear_grav_in_beta0", use_linear_grav_in_beta0)
    call pp%query("rotation_radius", rotation_radius)
    call pp%query("rotational_frequency", rotational_frequency)
    call pp%query("co_latitude", co_latitude)
    call pp%query("drive_initial_convection", drive_initial_convection)
    call pp%query("use_alt_energy_fix", use_alt_energy_fix)
    call pp%query("temp_diffusion_formulation", temp_diffusion_formulation)
    call pp%query("thermal_diffusion_type", thermal_diffusion_type)
    call pp%query("limit_conductivity", limit_conductivity)
    call pp%query("burner_threshold_species", burner_threshold_species)
    call pp%query("burner_threshold_cutoff", burner_threshold_cutoff)
    call pp%query("reaction_sum_tol", reaction_sum_tol)
    call pp%query("small_temp", small_temp)
    call pp%query("small_dens", small_dens)
    call pp%query("use_eos_e_instead_of_h", use_eos_e_instead_of_h)
    call pp%query("use_pprime_in_tfromp", use_pprime_in_tfromp)
    call pp%query("s0_interp_type", s0_interp_type)
    call pp%query("w0_interp_type", w0_interp_type)
    call pp%query("s0mac_interp_type", s0mac_interp_type)
    call pp%query("w0mac_interp_type", w0mac_interp_type)
    call pp%query("track_grid_losses", track_grid_losses)
    call amrex_parmparse_destroy(pp)



    if (base_cutoff_density .eq. -1.d0) then
       call amrex_error("must supply base_cutoff_density")
    end if

    if (anelastic_cutoff_density .eq. -1.d0) then
       call amrex_error("must supply anelastic_cutoff_density")
    end if

    if (burning_cutoff_density .eq. -1.d0) then
       if (parallel_IOProcessor()) then
          print*,'WARNING: burning_cutoff_density not supplied in the inputs file'
          print*,'WARNING: setting burning_cutoff_density = base_cutoff_density'
       end if
       burning_cutoff_density = base_cutoff_density
    end if


  end subroutine read_method_params


  subroutine finalize_meth_params() bind(C, name="finalize_meth_params")
    implicit none

    deallocate(rho_comp, rhoh_comp, spec_comp, temp_comp, pi_comp)
    deallocate(prob_lo, prob_hi)
    deallocate(rel_eps)

    if (allocated(maestro_verbose)) then
        deallocate(maestro_verbose)
    end if
    if (allocated(model_file)) then
        deallocate(model_file)
    end if
    if (allocated(perturb_model)) then
        deallocate(perturb_model)
    end if
    if (allocated(print_init_hse_diag)) then
        deallocate(print_init_hse_diag)
    end if
    if (allocated(cfl)) then
        deallocate(cfl)
    end if
    if (allocated(use_soundspeed_firstdt)) then
        deallocate(use_soundspeed_firstdt)
    end if
    if (allocated(use_divu_firstdt)) then
        deallocate(use_divu_firstdt)
    end if
    if (allocated(spherical)) then
        deallocate(spherical)
    end if
    if (allocated(octant)) then
        deallocate(octant)
    end if
    if (allocated(do_2d_planar_octant)) then
        deallocate(do_2d_planar_octant)
    end if
    if (allocated(drdxfac)) then
        deallocate(drdxfac)
    end if
    if (allocated(use_tpert_in_tagging)) then
        deallocate(use_tpert_in_tagging)
    end if
    if (allocated(do_sponge)) then
        deallocate(do_sponge)
    end if
    if (allocated(sponge_kappa)) then
        deallocate(sponge_kappa)
    end if
    if (allocated(sponge_center_density)) then
        deallocate(sponge_center_density)
    end if
    if (allocated(sponge_start_factor)) then
        deallocate(sponge_start_factor)
    end if
    if (allocated(anelastic_cutoff_density)) then
        deallocate(anelastic_cutoff_density)
    end if
    if (allocated(base_cutoff_density)) then
        deallocate(base_cutoff_density)
    end if
    if (allocated(burning_cutoff_density)) then
        deallocate(burning_cutoff_density)
    end if
    if (allocated(buoyancy_cutoff_factor)) then
        deallocate(buoyancy_cutoff_factor)
    end if
    if (allocated(dpdt_factor)) then
        deallocate(dpdt_factor)
    end if
    if (allocated(do_planar_invsq_grav)) then
        deallocate(do_planar_invsq_grav)
    end if
    if (allocated(planar_invsq_mass)) then
        deallocate(planar_invsq_mass)
    end if
    if (allocated(evolve_base_state)) then
        deallocate(evolve_base_state)
    end if
    if (allocated(use_exact_base_state)) then
        deallocate(use_exact_base_state)
    end if
    if (allocated(average_base_state)) then
        deallocate(average_base_state)
    end if
    if (allocated(do_smallscale)) then
        deallocate(do_smallscale)
    end if
    if (allocated(do_eos_h_above_cutoff)) then
        deallocate(do_eos_h_above_cutoff)
    end if
    if (allocated(enthalpy_pred_type)) then
        deallocate(enthalpy_pred_type)
    end if
    if (allocated(species_pred_type)) then
        deallocate(species_pred_type)
    end if
    if (allocated(use_delta_gamma1_term)) then
        deallocate(use_delta_gamma1_term)
    end if
    if (allocated(slope_order)) then
        deallocate(slope_order)
    end if
    if (allocated(grav_const)) then
        deallocate(grav_const)
    end if
    if (allocated(ppm_type)) then
        deallocate(ppm_type)
    end if
    if (allocated(ppm_trace_forces)) then
        deallocate(ppm_trace_forces)
    end if
    if (allocated(beta0_type)) then
        deallocate(beta0_type)
    end if
    if (allocated(use_linear_grav_in_beta0)) then
        deallocate(use_linear_grav_in_beta0)
    end if
    if (allocated(rotational_frequency)) then
        deallocate(rotational_frequency)
    end if
    if (allocated(co_latitude)) then
        deallocate(co_latitude)
    end if
    if (allocated(drive_initial_convection)) then
        deallocate(drive_initial_convection)
    end if
    if (allocated(use_alt_energy_fix)) then
        deallocate(use_alt_energy_fix)
    end if
    if (allocated(temp_diffusion_formulation)) then
        deallocate(temp_diffusion_formulation)
    end if
    if (allocated(thermal_diffusion_type)) then
        deallocate(thermal_diffusion_type)
    end if
    if (allocated(limit_conductivity)) then
        deallocate(limit_conductivity)
    end if
    if (allocated(burner_threshold_species)) then
        deallocate(burner_threshold_species)
    end if
    if (allocated(burner_threshold_cutoff)) then
        deallocate(burner_threshold_cutoff)
    end if
    if (allocated(reaction_sum_tol)) then
        deallocate(reaction_sum_tol)
    end if
    if (allocated(small_temp)) then
        deallocate(small_temp)
    end if
    if (allocated(small_dens)) then
        deallocate(small_dens)
    end if
    if (allocated(use_eos_e_instead_of_h)) then
        deallocate(use_eos_e_instead_of_h)
    end if
    if (allocated(use_pprime_in_tfromp)) then
        deallocate(use_pprime_in_tfromp)
    end if
    if (allocated(s0_interp_type)) then
        deallocate(s0_interp_type)
    end if
    if (allocated(w0_interp_type)) then
        deallocate(w0_interp_type)
    end if
    if (allocated(s0mac_interp_type)) then
        deallocate(s0mac_interp_type)
    end if
    if (allocated(w0mac_interp_type)) then
        deallocate(w0mac_interp_type)
    end if
    if (allocated(track_grid_losses)) then
        deallocate(track_grid_losses)
    end if



<<<<<<< HEAD

=======
>>>>>>> 8b214db3
  end subroutine finalize_meth_params

end module meth_params_module<|MERGE_RESOLUTION|>--- conflicted
+++ resolved
@@ -38,51 +38,6 @@
 
   integer          , allocatable, save :: maestro_verbose
   character (len=:), allocatable, save :: model_file
-<<<<<<< HEAD
-  logical                       , save :: perturb_model
-  logical                       , save :: print_init_hse_diag
-  double precision              , save :: cfl
-  logical                       , save :: use_soundspeed_firstdt
-  logical                       , save :: use_divu_firstdt
-  integer                       , save :: spherical
-  logical                       , save :: octant
-  integer                       , save :: do_2d_planar_octant
-  integer                       , save :: drdxfac
-  logical                       , save :: use_tpert_in_tagging
-  logical                       , save :: do_sponge
-  double precision              , save :: sponge_kappa
-  double precision              , save :: sponge_center_density
-  double precision              , save :: sponge_start_factor
-  double precision              , save :: anelastic_cutoff_density
-  double precision              , save :: base_cutoff_density
-  double precision              , save :: burning_cutoff_density
-  double precision              , save :: buoyancy_cutoff_factor
-  double precision              , save :: dpdt_factor
-  logical                       , save :: do_planar_invsq_grav
-  double precision              , save :: planar_invsq_mass
-  logical                       , save :: evolve_base_state
-  logical                       , save :: use_exact_base_state
-  logical                       , save :: average_base_state
-  logical                       , save :: do_smallscale
-  logical                       , save :: do_eos_h_above_cutoff
-  integer                       , save :: enthalpy_pred_type
-  integer                       , save :: species_pred_type
-  logical                       , save :: use_delta_gamma1_term
-  integer                       , save :: slope_order
-  double precision              , save :: grav_const
-  integer                       , save :: ppm_type
-  integer                       , save :: ppm_trace_forces
-  integer                       , save :: beta0_type
-  logical                       , save :: use_linear_grav_in_beta0
-  double precision              , save :: rotational_frequency
-  double precision              , save :: rotation_radius
-  double precision              , save :: co_latitude
-  logical                       , save :: drive_initial_convection
-  logical                       , save :: use_alt_energy_fix
-  integer                       , save :: temp_diffusion_formulation
-  integer                       , save :: thermal_diffusion_type
-  logical                       , save :: limit_conductivity
-=======
   logical          , allocatable, save :: perturb_model
   logical          , allocatable, save :: print_init_hse_diag
   double precision , allocatable, save :: cfl
@@ -125,7 +80,6 @@
   integer          , allocatable, save :: temp_diffusion_formulation
   integer          , allocatable, save :: thermal_diffusion_type
   logical          , allocatable, save :: limit_conductivity
->>>>>>> 8b214db3
   character (len=:), allocatable, save :: burner_threshold_species
   double precision , allocatable, save :: burner_threshold_cutoff
   double precision , allocatable, save :: reaction_sum_tol
@@ -292,11 +246,7 @@
     beta0_type = 1;
     allocate(use_linear_grav_in_beta0)
     use_linear_grav_in_beta0 = .false.;
-<<<<<<< HEAD
-    rotation_radius = 1.0d6;
-=======
     allocate(rotational_frequency)
->>>>>>> 8b214db3
     rotational_frequency = 0.0d0;
     allocate(co_latitude)
     co_latitude = 0.0d0;
@@ -373,7 +323,6 @@
     call pp%query("ppm_trace_forces", ppm_trace_forces)
     call pp%query("beta0_type", beta0_type)
     call pp%query("use_linear_grav_in_beta0", use_linear_grav_in_beta0)
-    call pp%query("rotation_radius", rotation_radius)
     call pp%query("rotational_frequency", rotational_frequency)
     call pp%query("co_latitude", co_latitude)
     call pp%query("drive_initial_convection", drive_initial_convection)
@@ -595,10 +544,6 @@
 
 
 
-<<<<<<< HEAD
-
-=======
->>>>>>> 8b214db3
   end subroutine finalize_meth_params
 
 end module meth_params_module