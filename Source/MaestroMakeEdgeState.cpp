--- conflicted
+++ resolved
@@ -31,13 +31,8 @@
     const int lim = 1;
     const int flag = 2;
     const int fromm = 3;
-<<<<<<< HEAD
-    const Real dr_loc = dr_fine * pow(2.0, max_radial_level);
-    const Real dtdr = dt / dr_loc;
-=======
     const Real dr0 = dr[0];
     const Real dtdr = dt / dr0;
->>>>>>> 8426a5ce
 
     const int max_lev = max_radial_level+1;
     const int slope_order_loc = slope_order;
@@ -111,11 +106,7 @@
 
             // compute sedgel and sedger
             Real u = 0.5*(w0_p[r]+w0_p[r+1]);
-<<<<<<< HEAD
-            Real ubardth = dth*u/dr_loc;  // NOTE: ubardth=0 for use_exact_base_state case
-=======
             Real ubardth = dth*u/dr0;  // NOTE: ubardth=0 for use_exact_base_state case
->>>>>>> 8426a5ce
             sedgel[r+1]= s[r] + (0.5-ubardth)*slope + dth*force_p[r];
             sedger[r] = s[r] - (0.5+ubardth)*slope + dth*force_p[r];
         });
@@ -375,13 +366,8 @@
         Real * AMREX_RESTRICT sedgel = sedgel_vec[n].dataPtr();
         Real * AMREX_RESTRICT sedger = sedger_vec[n].dataPtr();   
 
-<<<<<<< HEAD
-        const int nr_lev = nr_fine / pow(2, max_radial_level-n);
-        const Real dr_lev = dr_fine * pow(2.0, max_radial_level-n);
-=======
         const int nr_lev = nr[n];
         const Real dr_lev = dr[n];
->>>>>>> 8426a5ce
         const Real dtdr = dt / dr_lev;
 
         for (int i = 1; i <= numdisjointchunks[n]; ++i) {
@@ -853,11 +839,7 @@
         Real * AMREX_RESTRICT sedgel = sedgel_vec[n].dataPtr();
         Real * AMREX_RESTRICT sedger = sedger_vec[n].dataPtr(); 
 
-<<<<<<< HEAD
-        const int nr_lev = nr_fine / pow(2, max_radial_level-n);
-=======
         const int nr_lev = nr[n];
->>>>>>> 8426a5ce
 
         for (int i = 1; i <= numdisjointchunks[n]; ++i) {
 
