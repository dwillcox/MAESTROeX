#include <Maestro.H>
#include <Maestro_F.H>

using namespace amrex;

void Maestro::MakeEdgeState1d(BaseState<Real>& s, BaseState<Real>& sedge, 
                              BaseState<Real>& force)
{
    // timer for profiling
    BL_PROFILE_VAR("Maestro::MakeEdgeState1d()",MakeEdgeState1d);   

    if (spherical) {
        MakeEdgeState1dSphr(s, sedge, force);
    } else {
        MakeEdgeState1dPlanar(s, sedge, force);
    }
}

void Maestro::MakeEdgeState1dSphr(BaseState<Real>& s_state, BaseState<Real>& sedge_state, 
                                  BaseState<Real>& force_state)
{
    // timer for profiling
    BL_PROFILE_VAR("Maestro::MakeEdgeState1dSphr()", MakeEdgeState1dSphr);

    const auto rel_eps_local = rel_eps;

    const Real dth = 0.5 * dt;
    const Real C = 1.25;
    const int cen = 0;
    const int lim = 1;
    const int flag = 2;
    const int fromm = 3;
    const Real dr0 = base_geom.dr(0);
    const Real dtdr = dt / dr0;
    const auto nr_fine = base_geom.nr_fine;

    const int slope_order_loc = slope_order;
    auto s = s_state.array();
    auto sedge = sedge_state.array();
    auto force = force_state.array();

    BaseState<Real> sedgel_state(nr_fine+1);
    BaseState<Real> sedger_state(nr_fine+1);
    auto sedgel = sedgel_state.array();
    auto sedger = sedger_state.array();

    // copy valid data into array with ghost cells
    const int ng = 3; // number of ghost cells
    BaseState<Real> s_ghost_state(nr_fine+2*ng);
    auto s_ghost = s_ghost_state.array();
    for (int i = 0; i < nr_fine; ++i) {
        s_ghost(i+ng) = s(0,i);
    }

    for (int i = 0; i < ng; i++) {
        // symmetry boundary condition at center 
        s_ghost(ng-1-i) = s(0,i);
        // first-order extrapolation at top of star
        s_ghost(ng+nr_fine+i) = s(0,nr_fine-1);
    }

    const auto w0_arr = w0.const_array();

    if (ppm_type == 0) {

        ParallelFor(nr_fine,
        [=] AMREX_GPU_DEVICE (long r)
        {
            Real slope = 0.0;

            // this will hold values at r-1, r and r+1
            Real dsscr[4*3];

            if (slope_order_loc == 0) {
                slope = 0.0;
            } else if (slope_order_loc == 2) {
                // index of ghost array offset by ng
                int g = r + ng;

                Real del = 0.5 * (s_ghost(g+1) - s_ghost(g-1));
                Real dpls = 2.0*(s_ghost(g+1) - s_ghost(g));
                Real dmin = 2.0*(s_ghost(g) - s_ghost(g-1));
                Real slim = min(fabs(dpls), fabs(dmin));
                slim = dpls*dmin > 0.0 ? slim : 0.0;
                Real sflag = copysign(1.0,del);
                slope = sflag*min(slim,fabs(del));
            } else if (slope_order_loc == 4) {
                for (int i = 0; i < 3; ++i) {
                    // index of ghost array offset by ng
                    int g = r + ng - 1 + i;
                    // do standard limiting to compute temporary slopes
                    dsscr[i*4+cen] = 0.5*(s_ghost(g+1)-s_ghost(g-1));
                    Real dpls = 2.0*(s_ghost(g+1)-s_ghost(g));
                    Real dmin = 2.0*(s_ghost(g)-s_ghost(g-1));
                    dsscr[i*4+lim] = min(fabs(dmin),fabs(dpls));
                    dsscr[i*4+lim] = dpls*dmin > 0.0 ? dsscr[i*4+lim] : 0.0;
                    dsscr[i*4+flag] = copysign(1.0,dsscr[i*4+cen]);
                    dsscr[i*4+fromm] = dsscr[i*4+flag]*min(dsscr[i*4+lim],fabs(dsscr[i*4+cen]));
                }

                // fourth-order limited slopes
                Real ds = 4.0/3.0*dsscr[1*4+cen] - (dsscr[2*4+fromm]+dsscr[fromm]) / 6.0;
                slope = dsscr[1*4+flag]*min(fabs(ds),dsscr[1*4+lim]);
            }

            // compute sedgel and sedger
            Real u = 0.5*(w0_arr(0,r)+w0_arr(0,r+1));
            Real ubardth = dth*u/dr0;  // NOTE: ubardth=0 for use_exact_base_state case
            sedgel(r+1)= s(0,r) + (0.5-ubardth)*slope + dth*force(0,r);
            sedger(r) = s(0,r) - (0.5+ubardth)*slope + dth*force(0,r);
        });
        Gpu::synchronize();

    } else if (ppm_type == 1) {

<<<<<<< HEAD
        ParallelFor(nr_fine,
        [=] AMREX_GPU_DEVICE (long r)
        {
=======
        AMREX_PARALLEL_FOR_1D(nr_fine, r, {

>>>>>>> 7cfdbe59
            // interpolate s to radial edges

            // sm

            // right side
            int g = r + ng; 
            // compute van Leer slopes
            Real del  = 0.5 * (s_ghost(g+1) - s_ghost(g-1));
            Real dmin = 2.0  * (s_ghost(g) - s_ghost(g-1));
            Real dpls = 2.0  * (s_ghost(g+1) - s_ghost(g));
            Real dsscrr = dmin*dpls  >  0.0 ? copysign(1.0,del)*min(fabs(del),fabs(dmin),fabs(dpls)) : 0.0;

            // left side 
            g = r + ng - 1;
            // compute van Leer slopes
            del  = 0.5 * (s_ghost(g+1) - s_ghost(g-1));
            dmin = 2.0  * (s_ghost(g) - s_ghost(g-1));
            dpls = 2.0  * (s_ghost(g+1) - s_ghost(g));
            Real dsscrl = dmin*dpls  >  0.0 ? copysign(1.0,del)*min(fabs(del),fabs(dmin),fabs(dpls)) : 0.0;

            // sm
            g = r + ng;
            // 4th order interpolation of s to radial faces
            Real sm = 0.5*(s_ghost(g)+s_ghost(g-1))-(dsscrr-dsscrl) / 6.0;
            // make sure sm lies in between adjacent cell-centered values
            sm = max(sm,min(s_ghost(g),s_ghost(g-1)));
            sm = min(sm,max(s_ghost(g),s_ghost(g-1)));

            // sp

            // left side
            dsscrl = dsscrr;

            // right side
            g = r + ng + 1; 
            // compute van Leer slopes
            del  = 0.5 * (s_ghost(g+1) - s_ghost(g-1));
            dmin = 2.0  * (s_ghost(g) - s_ghost(g-1));
            dpls = 2.0  * (s_ghost(g+1) - s_ghost(g));
            dsscrr = dmin*dpls  >  0.0 ? copysign(1.0,del)*min(fabs(del),fabs(dmin),fabs(dpls)) : 0.0;

            // sp
            // g = i + ng + 1;
            // 4th order interpolation of s to radial faces
            Real sp = 0.5*(s_ghost(g)+s_ghost(g-1))-(dsscrr-dsscrl) / 6.0;
            // make sure sp lies in between adjacent cell-centered values
            sp = max(sp,min(s_ghost(g),s_ghost(g-1)));
            sp = min(sp,max(s_ghost(g),s_ghost(g-1)));

            // modify using quadratic limiters
            if ((sp-s(0,r))*(s(0,r)-sm) <= 0.0) {
                sp = s(0,r);
                sm = s(0,r);
            } else if (fabs(sp-s(0,r)) >= 2.0*fabs(sm-s(0,r))) {
                sp = 3.0*s(0,r) - 2.0*sm;
            } else if (fabs(sm-s(0,r)) >= 2.0*fabs(sp-s(0,r))) {
                sm = 3.0*s(0,r) - 2.0*sp;
            }

            // compute Ip and Im
            Real sigmap = fabs(w0_arr(0,r+1))*dtdr;  // NOTE: sigmap=0 for use_exact_base_state case
            Real sigmam = fabs(w0_arr(0,r))*dtdr;  // NOTE: sigmam=0 for use_exact_base_state case
            Real s6 = 6.0*s(0,r) - 3.0*(sm+sp);
            
            Real Ip = w0_arr(0,r+1) > rel_eps_local ? sp - 0.5*sigmap*(sp-sm-(1.0-2.0/3.0*sigmap)*s6) : s(0,r);

            Real Im = w0_arr(0,r) < -rel_eps_local ? sm + 0.5*sigmam*(sp-sm+(1.0-2.0/3.0*sigmam)*s6) : s(0,r);

            // // compute sedgel and sedger
            sedgel(r+1) = Ip + dth*force(0,r);
            sedger(r) = Im + dth*force(0,r);
        });
        Gpu::synchronize();
    } else if (ppm_type == 2) {

<<<<<<< HEAD
        ParallelFor(nr_fine,
        [=] AMREX_GPU_DEVICE (long r)
        {
=======
        AMREX_PARALLEL_FOR_1D(nr_fine, r, {
>>>>>>> 7cfdbe59
            // interpolate s to radial edges, store these temporary values into sedgel

            // this will hold values at r-1, r, r+1 and r+2
            Real sedget[4];

            for (int j = 0; j < 4; j++) {
                int g = r + ng - 1 + j;

                sedget[j] = (7.0/12.0)*(s_ghost(g-1)+s_ghost(g)) 
                        - (1.0/12.0)*(s_ghost(g-2)+s_ghost(g+1));

                // limit sedge
                if ((sedget[j]-s_ghost(g-1))*(s_ghost(g)-sedget[j]) < 0.0) {
                    Real D2  = 3.0*(s_ghost(g-1)-2.0*sedget[j]+s_ghost(g));
                    Real D2L = s_ghost(g-2)-2.0*s_ghost(g-1)+s_ghost(g);
                    Real D2R = s_ghost(g-1)-2.0*s_ghost(g)+s_ghost(g+1);
                    Real sgn = copysign(1.0,D2);
                    Real D2LIM = sgn*max(min(C*sgn*D2L,min(C*sgn*D2R,sgn*D2)),0.0);
                    sedget[j] = 0.5*(s_ghost(g-1)+s_ghost(g)) - D2LIM/6.0;
                }
            }

            int g = r + ng;

            // use Colella 2008 limiters
            // This is a new version of the algorithm
            // to eliminate sensitivity to roundoff.
            Real alphap = sedget[2]-s_ghost(g);
            Real alpham = sedget[1]-s_ghost(g);
            bool bigp = fabs(alphap) > 2.0*fabs(alpham);
            bool bigm = fabs(alpham) > 2.0*fabs(alphap);
            bool extremum = false;

            if (alpham*alphap >= 0.0) {
                extremum = true;
            } else if (bigp || bigm) {
                // Possible extremum. We look at cell centered values and face
                // centered values for a change in copysign in the differences adjacent to
                // the cell. We use the pair of differences whose minimum magnitude is
                // the largest, and thus least susceptible to sensitivity to roundoff.
                Real dafacem = sedget[1] - sedget[0];
                Real dafacep = sedget[3] - sedget[2];
                Real dabarm = s_ghost(g) - s_ghost(g-1);
                Real dabarp = s_ghost(g+1) - s_ghost(g);
                Real dafacemin = min(fabs(dafacem),fabs(dafacep));
                Real dabarmin = min(fabs(dabarm),fabs(dabarp));
                Real dachkm = 0.0;
                Real dachkp = 0.0;
                if (dafacemin >= dabarmin) {
                    dachkm = dafacem;
                    dachkp = dafacep;
                } else {
                    dachkm = dabarm;
                    dachkp = dabarp;
                }
                extremum = (dachkm*dachkp <= 0.0);
            }

            if (extremum) {
                Real D2  = 6.0*(alpham + alphap);
                Real D2L = s_ghost(g-2)-2.0*s_ghost(g-1)+s_ghost(g);
                Real D2R = s_ghost(g)-2.0*s_ghost(g+1)+s_ghost(g+2);
                Real D2C = s_ghost(g-1)-2.0*s_ghost(g)+s_ghost(g+1);
                Real sgn = copysign(1.0,D2);
                Real D2LIM = max(min(sgn*D2,min(C*sgn*D2L,min(C*sgn*D2R,C*sgn*D2C))),0.0);
                Real D2ABS = max(fabs(D2),1.e-10);
                alpham = alpham*D2LIM/D2ABS;
                alphap = alphap*D2LIM/D2ABS;
            } else {
                if (bigp) {
                    Real sgn = copysign(1.0,alpham);
                    Real amax = -alphap*alphap / (4.0*(alpham + alphap));
                    Real delam = s_ghost(g-1) - s_ghost(g);
                    if (sgn*amax >= sgn*delam) {
                        if (sgn*(delam - alpham) >= 1.e-10) {
                            alphap = (-2.0*delam - 2.0*sgn*sqrt(delam*delam - delam*alpham));
                        } else {
                            alphap = -2.0*alpham;
                        }
                    }
                }
                if (bigm) {
                    Real sgn = copysign(1.0,alphap);
                    Real amax = -alpham*alpham / (4.0*(alpham + alphap));
                    Real delap = s_ghost(g+1) - s_ghost(g);
                    if (sgn*amax >= sgn*delap) {
                        if (sgn*(delap - alphap)>=1.e-10) {
                            alpham = (-2.0*delap - 2.0*sgn*sqrt(delap*delap - delap*alphap));
                        } else {
                            alpham = -2.0*alphap;
                        }
                    }
                }
            }

            Real sm = s_ghost(g) + alpham;
            Real sp = s_ghost(g) + alphap;

            // compute Ip and Im
            Real sigmap = fabs(w0_arr(0,r+1))*dtdr;  // NOTE: sigmap=0 for use_exact_base_state case
            Real sigmam = fabs(w0_arr(0,r))*dtdr;  // NOTE: sigmam=0 for use_exact_base_state case
            Real s6 = 6.0*s(0,r) - 3.0*(sm+sp);
            
            Real Ip = w0_arr(0,r+1) > rel_eps_local ? sp - 0.5*sigmap*(sp-sm-(1.0-2.0/3.0*sigmap)*s6) : s(0,r);

            Real Im = w0_arr(0,r) < -rel_eps_local ? sm + 0.5*sigmam*(sp-sm+(1.0-2.0/3.0*sigmam)*s6) : s(0,r);

            // // compute sedgel and sedger
            sedgel(r+1) = Ip + dth*force(0,r);
            sedger(r) = Im + dth*force(0,r);
        });
        Gpu::synchronize();
    }

<<<<<<< HEAD
    ParallelFor(nr_fine+1,
    [=] AMREX_GPU_DEVICE (long r)
    {
=======
    AMREX_PARALLEL_FOR_1D(nr_fine+1, r, {

>>>>>>> 7cfdbe59
        // Fix center and edge of star by reflecting the extrapolated state.
        // An alternate way would be to compute these values using the entire algorithm,
        // but that would require more ghost cells at several stages.
        // By symmetry arguments, this would make no difference at the center of the star
        // and the accuracy at the edge of the star is not important here
        if (r == 0) {
            sedgel(r) = sedger(r);
        } else if (r == nr_fine) {
            sedger(r) = sedgel(r);
        }

        // solve Riemann problem to get final edge state
        sedge(0,r) = w0_arr(0,r) > 0.0 ? sedgel(r) : sedger(r);
        sedge(0,r) = fabs(w0_arr(0,r))<rel_eps_local ? 0.5*(sedger(r)+sedgel(r)) : sedge(0,r);
    });
    Gpu::synchronize();
}

void Maestro::MakeEdgeState1dPlanar(BaseState<Real>& s_state, BaseState<Real>& sedge_state, 
                                    BaseState<Real>& force_state)
{
    // timer for profiling
    BL_PROFILE_VAR("Maestro::MakeEdgeState1dPlanar()",MakeEdgeState1dPlanar);

    const auto rel_eps_local = rel_eps;

    const Real dth = 0.5 * dt;
    const Real C = 1.25;
    const int cen = 0;
    const int lim = 1;
    const int flag = 2;
    
    const int slope_order_loc = slope_order;
    auto s = s_state.array();
    auto sedge = sedge_state.array();
    auto force = force_state.array();

    BaseState<Real> sedgel_state(base_geom.max_radial_level+1,base_geom.nr_fine+1);
    BaseState<Real> sedger_state(base_geom.max_radial_level+1,base_geom.nr_fine+1);
    auto sedgel = sedgel_state.array();
    auto sedger = sedger_state.array();

    const auto w0_arr = w0.const_array();

    for (int n = 0; n <= base_geom.finest_radial_level; ++n) {

        const int nr_lev = base_geom.nr(n);
        const Real dr_lev = base_geom.dr(n);
        const Real dtdr = dt / dr_lev;

        for (int i = 1; i <= base_geom.numdisjointchunks(n); ++i) {

            const int lo = base_geom.r_start_coord(n,i);
            const int hi = base_geom.r_end_coord(n,i); 

            // error checking to make sure that there is a 2 cell buffer at the top and bottom
            // of the domain for finer levels in planar geometry.  This can be removed if
            // blocking_factor is implemented at set > 1.
            if (ppm_type == 1 || ppm_type == 2) {
                
                if (base_geom.r_start_coord(n,i) == 2) {
                    Abort("make_edge_state assumes blocking_factor > 1 at lo boundary");
                } else if (base_geom.r_end_coord(n,i) == nr_lev-3) {
                    Abort("make_edge_state assumes blocking_factor > 1 at hi boundary");
                }
            }

            if (ppm_type == 0) {

                // compute slopes
                ParallelFor(hi-lo+1,
                [=] AMREX_GPU_DEVICE (long j)
                {
                    Real slope = 0.0;
                    int r = j + lo;

                    Real dxscr[3];
<<<<<<< HEAD
=======
                    for (Real & d : dxscr) { d = 0.0; }
>>>>>>> 7cfdbe59

                    if (slope_order_loc == 0) {
                        slope = 0.0;
                    } else if (slope_order_loc == 2) {
                        if (r == 0) {
                            // one-sided difference
                            slope = s(n,r+1)-s(n,r);
                        } else if (r == nr_lev-1) {
                            // one-sided difference
                            slope = s(n,r)-s(n,r-1);
                        } else {
                            // do standard limiting on interior cells
                            Real del = 0.5*(s(n,r+1) - s(n,r-1));
                            Real dpls = 2.0*(s(n,r+1) - s(n,r));
                            Real dmin = 2.0*(s(n,r) - s(n,r-1));
                            Real slim = min(fabs(dpls), fabs(dmin));
                            slim = dpls*dmin>0.0 ? slim : 0.0;
                            Real sflag = copysign(1.0,del);
                            slope = sflag*min(slim,fabs(del));
                        }

                    } else if (slope_order_loc == 4) {

                        // we need to calculate dxscr(fromm) for r-1 and r+1
                        Real dxscrm = 0.0;
                        Real dxscrp = 0.0;
                        // r-1
                        int rm = r-1;

                        if (rm == 0) {
                            // one-sided difference
                            dxscrm = s(n,rm+1) - s(n,rm);
                        } else if (rm == nr_lev-1) {
                            // one-sided difference
                            dxscrm = s(n,rm) - s(n,rm-1);
                        } else if (rm > 0 && rm < nr_lev-1) {
                            // do standard limiting to compute temporary slopes
                            dxscr[cen] = 0.5*(s(n,rm+1) - s(n,rm-1));
                            Real dpls = 2.0*(s(n,rm+1) - s(n,rm));
                            Real dmin = 2.0*(s(n,rm) - s(n,rm-1));
                            dxscr[lim]= min(fabs(dmin),fabs(dpls));
                            dxscr[lim] = dpls*dmin>0.0 ? dxscr[lim] : 0.0;
                            dxscr[flag] = copysign(1.0,dxscr[cen]);
                            dxscrm = dxscr[flag] * min(dxscr[lim],fabs(dxscr[cen]));
                        }

                        int rp = r+1;

                        if (rp == 0) {
                            // one-sided difference
                            dxscrp = s(n,rp+1)-s(n,rp);
                        } else if (rp == nr_lev-1) {
                            // one-sided difference
                            dxscrp = s(n,rp)-s(n,rp-1);
                        } else if (rp > 0 && rp < nr_lev-1) {
                            // do standard limiting to compute temporary slopes
                            dxscr[cen] = 0.5*(s(n,rp+1) - s(n,rp-1));
                            Real dpls = 2.0*(s(n,rp+1) - s(n,rp));
                            Real dmin = 2.0*(s(n,rp) - s(n,rp-1));
                            dxscr[lim]= min(fabs(dmin),fabs(dpls));
                            dxscr[lim] = dpls*dmin>0.0 ? dxscr[lim] : 0.0;
                            dxscr[flag] = copysign(1.0,dxscr[cen]);
                            dxscrp = dxscr[flag] * min(dxscr[lim],fabs(dxscr[cen]));
                        }

                        // now find dxscr for r
                        if (r > 0 && r < nr_lev-1) {
                            // do standard limiting to compute temporary slopes
                            dxscr[cen] = 0.5*(s(n,r+1) - s(n,r-1));
                            Real dpls = 2.0*(s(n,r+1) - s(n,r));
                            Real dmin = 2.0*(s(n,r) - s(n,r-1));
                            dxscr[lim]= min(fabs(dmin),fabs(dpls));
                            dxscr[lim] = dpls*dmin>0.0 ? dxscr[lim] : 0.0;
                            dxscr[flag] = copysign(1.0,dxscr[cen]);
                        } 

                        if (r == 0) {
                            // one-sided difference
                            slope = s(n,r+1) - s(n,r);
                        } else if (r == nr_lev-1) {
                            // one-sided difference
                            slope = s(n,r) - s(n,r-1);
                        } else {
                            // fourth-order limited slopes on interior
                            Real ds = 4.0/3.0*dxscr[cen] - (dxscrp + dxscrm)/6.0;
                            slope = dxscr[flag]*min(fabs(ds),dxscr[lim]);
                        }
                    } // which slope order

                    // compute sedgel and sedger
                    Real u = 0.5*(w0_arr(n,r)+w0_arr(n,r+1));
                    Real ubardth = dth*u/dr_lev;
                    sedgel(n,r+1) = s(n,r) + (0.5-ubardth)*slope + dth * force(n,r);
                    sedger(n,r) = s(n,r) - (0.5+ubardth)*slope + dth * force(n,r);
                });
                Gpu::synchronize();

            } else if (ppm_type == 1) {

                // interpolate s to radial edges, store these temporary values into sedgel

                ParallelFor(hi-lo+1,
                [=] AMREX_GPU_DEVICE (long j)
                {
                    int r = j + lo;

                    // calculate sm

                    // compute van Leer slopes
                    // r - 1
                    Real dsvlm = 0.0;
                    int rm = r - 1;
                    if (rm == 0) {
                        // one-sided difference
                        dsvlm = s(n,rm+1) - s(n,rm);
                    } else if (rm == nr_lev-1) {
                        // one-sided difference
                        dsvlm = s(n,rm) - s(n,rm-1);
                    } else if (rm > 0 && rm < nr_lev-1) {
                        Real del  = 0.5 * (s(n,rm+1) - s(n,rm-1));
                        Real dmin = 2.0 * (s(n,rm) - s(n,rm-1));
                        Real dpls = 2.0 * (s(n,rm+1) - s(n,rm));
                        dsvlm = dmin*dpls > 0.0 ? 
                            copysign(1.0,del)*min(fabs(del),min(fabs(dmin),fabs(dpls))) : 0.0;
                    }

                    // r
                    Real dsvl = 0.0;
                    if (r == 0) {
                        // one-sided difference
                        dsvl = s(n,r+1) - s(n,r);
                    } else if (r == nr_lev-1) {
                        // one-sided difference
                        dsvl = s(n,r) - s(n,r-1);
                    } else if (r > 0 && r < nr_lev-1) {
                        Real del  = 0.5 * (s(n,r+1) - s(n,r-1));
                        Real dmin = 2.0 * (s(n,r) - s(n,r-1));
                        Real dpls = 2.0 * (s(n,r+1) - s(n,r));
                        dsvl = dmin*dpls > 0.0 ? 
                            copysign(1.0,del)*min(fabs(del),min(fabs(dmin),fabs(dpls))) : 0.0;
                    }

                    Real sm = 0.0;
                    if (r == 0) {
                        // 2nd order interpolation to boundary face
                        sm = s(n,r) - 0.5*dsvl;
                    } else if (r == nr_lev) {
                        // 2nd order interpolation to boundary face
                        sm = s(n,r-1) + 0.5*dsvl;
                    } else {
                        // 4th order interpolation of s to radial faces
                        sm = 0.5*(s(n,r)+s(n,r-1)) - (dsvl-dsvlm)/6.0;
                        // make sure sm lies in between adjacent cell-centered values
                        sm = max(sm, min(s(n,r), s(n,r-1)));
                        sm = min(sm, max(s(n,r), s(n,r-1)));
                    }

                    // calculate sp
                    // compute van Leer slopes
                    // r + 1 - 1
                    dsvlm = dsvl;

                    // r + 1
                    int rp = r + 1;
                    dsvl = 0.0;
                    if (rp == 0) {
                        // one-sided difference
                        dsvl = s(n,rp+1)-s(n,rp);
                    } else if (rp == nr_lev-1) {
                        // one-sided difference
                        dsvl = s(n,rp)-s(n,rp-1);
                    } else if (rp > 0 && rp < nr_lev-1) {
                        Real del  = 0.5 * (s(n,rp+1) - s(n,rp-1));
                        Real dmin = 2.0 * (s(n,rp) - s(n,rp-1));
                        Real dpls = 2.0 * (s(n,rp+1) - s(n,rp));
                        dsvl = dmin*dpls > 0.0 ? 
                            copysign(1.0,del)*min(fabs(del),min(fabs(dmin),fabs(dpls))) : 0.0;
                    }

                    Real sp = 0.0;
                    if (rp == 0) {
                        // 2nd order interpolation to boundary face
                        sp = s(n,rp) - 0.5*dsvl;
                    } else if (rp == nr_lev) {
                        // 2nd order interpolation to boundary face
                        sp = s(n,rp-1) + 0.5*dsvl;
                    } else {
                        // 4th order interpolation of s to radial faces
                        sp = 0.5*(s(n,rp)+s(n,rp-1)) - (dsvl-dsvlm)/6.0;
                        // make sure sedgel lies in between adjacent cell-centered values
                        sp = max(sp,min(s(n,rp),s(n,rp-1)));
                        sp = min(sp,max(s(n,rp),s(n,rp-1)));
                    }

                    // modify using quadratic limiters
                    if ((sp-s(n,r))*(s(n,r)-sm) <= 0.0) {
                        sp = s(n,r);
                        sm = s(n,r);
                    } else if (fabs(sp-s(n,r)) >= 2.0*fabs(sm-s(n,r))) {
                        sp = 3.0*s(n,r) - 2.0*sm;
                    } else if (fabs(sm-s(n,r)) >= 2.0*fabs(sp-s(n,r))) {
                        sm = 3.0*s(n,r) - 2.0*sp;
                    }

                    // compute Ip and Im
                    Real sigmap = fabs(w0_arr(n,r+1)) * dtdr;
                    Real sigmam = fabs(w0_arr(n,r)) * dtdr;
                    Real s6 = 6.0*s(n,r) - 3.0*(sm+sp);
                    Real Ip = 0.0;
                    Real Im = 0.0;
                    if (w0_arr(n,r+1) > rel_eps_local) {
                        Ip = sp - (sigmap/2.0)*(sp-sm-(1.0-2.0/3.0*sigmap)*s6);
                    } else {
                        Ip = s(n,r);
                    }
                    if (w0_arr(n,r) < -rel_eps_local) {
                        Im = sm + (sigmam/2.0)*(sp-sm+(1.0-2.0/3.0*sigmam)*s6);
                    } else {
                        Im = s(n,r);
                    }

                    // compute sedgel and sedger
                    sedgel(n,r+1) = Ip + dth * force(n,r);
                    sedger(n,r) = Im + dth * force(n,r);
                });
                Gpu::synchronize();

            } else if (ppm_type == 2) {

                // interpolate s to radial edges

                // need a vector to store intermediate values
                BaseState<Real> sedget_s(base_geom.nr_fine+1);
                auto sedget = sedget_s.array();

                ParallelFor(hi-lo+2,
                [=] AMREX_GPU_DEVICE (long j)
                {
                    int r = j + lo;

                    // left side 
                    Real dsvl = 0.0;
                    if (r-1 == 0) {
                        // one-sided difference
                        dsvl = s(n,r) - s(n,r-1);
                    } else if (r-1 == nr_lev-1) {
                        // one-sided difference
                        dsvl = s(n,r-1) - s(n,r-2);
                    } else if (r-1 > 0 && r-1 < nr_lev-1) {
                        // centered difference
                        dsvl = 0.5 * (s(n,r) - s(n,r-2));
                    }

                    // right side 
                    Real dsvr = 0.0;
                    if (r == 0) {
                        // one-sided difference
                        dsvr = s(n,r+1) - s(n,r);
                    } else if (r == nr_lev-1) {
                        // one-sided difference
                        dsvr = s(n,r) - s(n,r-1);
                    } else if (r > 0 && r < nr_lev-1) {
                        // centered difference
                        dsvr = 0.5 * (s(n,r+1) - s(n,r-1));
                    }

                    if (r == 0) {
                        // 2nd order interpolation to boundary face
                        sedget(r) = s(n,r) - 0.5*dsvr;
                    } else if (r == nr_lev) {
                        // 2nd order interpolation to boundary face
                        sedget(r) = s(n,r-1) + 0.5*dsvr;
                    } else if (r > 0 && r < nr_lev) {
                        // 4th order interpolation of s to radial faces
                        sedget(r) = 0.5*(s(n,r)+s(n,r-1)) - (dsvr-dsvl)/6.0;
                        if (r >= 2 && r <= nr_lev-2) {
                            // limit sedge
                            if ((sedget(r)-s(n,r-1))*(s(n,r)-sedget(r)) < 0.0) {
                                Real D2  = 3.0*(s(n,r-1)-2.0*sedget(r)+s(n,r));
                                Real D2L = s(n,r-2) - 2.0*s(n,r-1) + s(n,r);
                                Real D2R = s(n,r-1) - 2.0*s(n,r) + s(n,r+1);
                                Real sgn = copysign(1.0,D2);
                                Real D2LIM = sgn*max(min(C*sgn*D2L,min(C*sgn*D2R,sgn*D2)),0.0);
                                sedget(r) = 0.5*(s(n,r-1)+s(n,r)) - D2LIM/6.0;
                            }
                        }
                    }
                });
                Gpu::synchronize();

                ParallelFor(hi-lo+1,
                [=] AMREX_GPU_DEVICE (long j)
                {
                    int r = j + lo;
        
                    // use Colella 2008 limiters
                    // This is a new version of the algorithm
                    // to eliminate sensitivity to roundoff.
                    Real sm = 0.0;
                    Real sp = 0.0;

                    if (r >= 2 && r <= nr_lev-3) {

                        Real alphap = sedget(r+1) - s(n,r);
                        Real alpham = sedget(r) - s(n,r);
                        bool bigp = fabs(alphap) > 2.0*fabs(alpham);
                        bool bigm = fabs(alpham) > 2.0*fabs(alphap);
                        bool extremum = false;

                        if (alpham*alphap >= 0.0) {
                            extremum = true;
                        } else if (bigp || bigm) {
                            // Possible extremum. We look at cell centered values and face
                            // centered values for a change in copysign in the differences adjacent to
                            // the cell. We use the pair of differences whose minimum magnitude is
                            // the largest, and thus least susceptible to sensitivity to roundoff.
                            Real dafacem = sedget(r) - sedget(r-1);
                            Real dafacep = sedget(r+2) - sedget(r+1);
                            Real dabarm = s(n,r) - s(n,r-1);
                            Real dabarp = s(n,r+1) - s(n,r);
                            Real dafacemin = min(fabs(dafacem), fabs(dafacep));
                            Real dabarmin= min(fabs(dabarm), fabs(dabarp));
                            Real dachkm = 0.0;
                            Real dachkp = 0.0;
                            if (dafacemin >= dabarmin) {
                                dachkm = dafacem;
                                dachkp = dafacep;
                            } else {
                                dachkm = dabarm;
                                dachkp = dabarp;
                            }
                            extremum = (dachkm*dachkp <= 0.0);
                        }

                        if (extremum) {
                            Real D2  = 6.0*(alpham + alphap);
                            Real D2L = s(n,r-2) - 2.0*s(n,r-1) + s(n,r);
                            Real D2R = s(n,r) - 2.0*s(n,r+1) + s(n,r+2);
                            Real D2C = s(n,r-1) - 2.0*s(n,r) + s(n,r+1);
                            Real sgn = copysign(1.0, D2);
                            Real D2LIM = max(min(sgn*D2,min(C*sgn*D2L,min(C*sgn*D2R,C*sgn*D2C))),0.0);
                            Real D2ABS = max(fabs(D2),1.e-10);
                            alpham = alpham*D2LIM/D2ABS;
                            alphap = alphap*D2LIM/D2ABS;
                        } else {
                            if (bigp) {
                                Real sgn = copysign(1.0, alpham);
                                Real amax = -alphap*alphap / (4.0*(alpham + alphap));
                                Real delam = s(n,r-1) - s(n,r);
                                if (sgn*amax >= sgn*delam) {
                                    if (sgn*(delam - alpham) >= 1.e-10) {
                                        alphap = (-2.0*delam - 2.0*sgn*sqrt(delam*delam - delam*alpham));
                                    } else {
                                        alphap = -2.0*alpham;
                                    }
                                }
                            }
                            if (bigm) {
                                Real sgn = copysign(1.0, alphap);
                                Real amax = -alpham*alpham / (4.0*(alpham + alphap));
                                Real delap = s(n,r+1) - s(n,r);
                                if (sgn*amax >= sgn*delap) {
                                    if (sgn*(delap - alphap) >= 1.e-10) {
                                        alpham = (-2.0*delap - 2.0*sgn*sqrt(delap*delap - delap*alphap));
                                    } else {
                                        alpham = -2.0*alphap;
                                    }
                                }
                            }
                        }

                        sm = s(n,r) + alpham;
                        sp = s(n,r) + alphap;

                    } else {
                        sp = sedget(r+1);
                        sm = sedget(r);
                    } // test (r >= 2 && r <= nr-3)

                    // compute Ip and Im
                    Real sigmap = fabs(w0_arr(n,r+1)) * dtdr;
                    Real sigmam = fabs(w0_arr(n,r)) * dtdr;
                    Real s6 = 6.0*s(n,r) - 3.0*(sm+sp);
                    Real Ip = 0.0;
                    Real Im = 0.0;
                    if (w0_arr(n,r+1) > rel_eps_local) {
                        Ip = sp - 0.5*sigmap*(sp-sm-(1.0-2.0/3.0*sigmap)*s6);
                    } else {
                        Ip = s(n,r);
                    }
                    if (w0_arr(n,r) < -rel_eps_local) {
                        Im = sm + 0.5*sigmam*(sp-sm+(1.0-2.0/3.0*sigmam)*s6);
                    } else {
                        Im = s(n,r);
                    }

                    // compute sedgel and sedger
                    sedgel(n,r+1) = Ip + dth * force(n,r);
                    sedger(n,r) = Im + dth * force(n,r);
                }); 
                Gpu::synchronize();
            }
        }
    }

    for (int n = 0; n <= base_geom.finest_radial_level; ++n) {
        for (int i = 1; i <= base_geom.numdisjointchunks(n); ++i) {

            const int lo = base_geom.r_start_coord(n,i);
            const int hi = base_geom.r_end_coord(n,i); 

            // sync up edge states at coarse-fine interface

            // if we are not at the finest level, copy in the sedger and sedgel states
            // from the next finer level at the c-f interface
            if (n < base_geom.finest_radial_level) {
                sedger(n,base_geom.r_start_coord(n+1,i)/2) = sedger(n+1,base_geom.r_start_coord(n+1,i));
                sedgel(n,(base_geom.r_end_coord(n+1,i)+1)/2) = sedgel(n+1,base_geom.r_end_coord(n+1,i)+1);
            }

            // if we are not at the coarsest level, copy in the sedgel and sedger states
            // from the next coarser level at the c-f interface
            if (n > 0) {
                sedgel(n,lo) = sedgel(n-1,lo/2);
                sedger(n,hi+1) = sedger(n-1,(hi+1)/2);
            }
        }
    }

    for (int n = 0; n <= base_geom.finest_radial_level; ++n) {
        const auto nr_lev = base_geom.nr(n);

        for (int i = 1; i <= base_geom.numdisjointchunks(n); ++i) {

            const int lo = base_geom.r_start_coord(n,i);
            const int hi = base_geom.r_end_coord(n,i); 

            // solve Riemann problem to get final edge state
<<<<<<< HEAD
=======
            // AMREX_PARALLEL_FOR_1D(hi-lo+2, j, {
>>>>>>> 7cfdbe59
            ParallelFor(hi-lo+2, 
            [=] AMREX_GPU_DEVICE (long j)
            {
                int r = j + lo;

                if (r == 0) {
                    // pick interior state at lo domain boundary
                    sedge(n,r) = sedger(n,r);
                } else if (r == nr_lev) {
                    // pick interior state at hi domain boundary
                    sedge(n,r) = sedgel(n,r);
                } else {
                    // upwind
                    sedge(n,r) = w0_arr(n,r) > 0.0 ? sedgel(n,r) : sedger(n,r);
                    sedge(n,r) = fabs(w0_arr(n,r)) < rel_eps_local ? 0.5*(sedger(n,r) + sedgel(n,r)) : sedge(n,r);
                }
            });
            Gpu::synchronize();
        }  // loop over disjointchunks
    } // loop over levels
}<|MERGE_RESOLUTION|>--- conflicted
+++ resolved
@@ -113,14 +113,9 @@
 
     } else if (ppm_type == 1) {
 
-<<<<<<< HEAD
         ParallelFor(nr_fine,
         [=] AMREX_GPU_DEVICE (long r)
         {
-=======
-        AMREX_PARALLEL_FOR_1D(nr_fine, r, {
-
->>>>>>> 7cfdbe59
             // interpolate s to radial edges
 
             // sm
@@ -196,13 +191,9 @@
         Gpu::synchronize();
     } else if (ppm_type == 2) {
 
-<<<<<<< HEAD
         ParallelFor(nr_fine,
         [=] AMREX_GPU_DEVICE (long r)
         {
-=======
-        AMREX_PARALLEL_FOR_1D(nr_fine, r, {
->>>>>>> 7cfdbe59
             // interpolate s to radial edges, store these temporary values into sedgel
 
             // this will hold values at r-1, r, r+1 and r+2
@@ -317,14 +308,9 @@
         Gpu::synchronize();
     }
 
-<<<<<<< HEAD
     ParallelFor(nr_fine+1,
     [=] AMREX_GPU_DEVICE (long r)
     {
-=======
-    AMREX_PARALLEL_FOR_1D(nr_fine+1, r, {
-
->>>>>>> 7cfdbe59
         // Fix center and edge of star by reflecting the extrapolated state.
         // An alternate way would be to compute these values using the entire algorithm,
         // but that would require more ghost cells at several stages.
@@ -402,10 +388,7 @@
                     int r = j + lo;
 
                     Real dxscr[3];
-<<<<<<< HEAD
-=======
                     for (Real & d : dxscr) { d = 0.0; }
->>>>>>> 7cfdbe59
 
                     if (slope_order_loc == 0) {
                         slope = 0.0;
@@ -844,10 +827,6 @@
             const int hi = base_geom.r_end_coord(n,i); 
 
             // solve Riemann problem to get final edge state
-<<<<<<< HEAD
-=======
-            // AMREX_PARALLEL_FOR_1D(hi-lo+2, j, {
->>>>>>> 7cfdbe59
             ParallelFor(hi-lo+2, 
             [=] AMREX_GPU_DEVICE (long j)
             {
