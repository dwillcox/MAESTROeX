
#include <Maestro.H>
#include <Maestro_F.H>

#include <AMReX_MLMG.H>
#include <AMReX_MLNodeLaplacian.H>

using namespace amrex;

// Perform a nodal projection.
// Given a cell-centered velocity field Vproj (assembled in CreateUvecForProj),
// Vproj can decomposed into Vproj = Utilde + sig grad phi,
// where Utilde satisfies the constraint div(beta0*Utilde) = beta0*(S-Sbar)
// Depending on proj_type we use different values of Vproj, sig, and beta0
// to solve for phi we use div sigma grad phi = div(beta*Vproj) - beta0*(S-Sbar)
// where sigma = beta0 or beta0/rho depending on proj_type
// then solve for Utilde, pi, and grad(pi) based on proj_type.
// rhcc should enter as beta0*(S-Sbar) so we need to multiply by -1 in this routine
// the projection (done below)
void Maestro::NodalProj(int proj_type, Vector<MultiFab>& rhcc,
                        int istep_divu_iter, bool sdc_off) {
    // timer for profiling
    BL_PROFILE_VAR("Maestro::NodalProj()", NodalProj);

    AMREX_ASSERT(rhcc[0].nGrow() == 1);

    if (!(proj_type == initial_projection_comp ||
          proj_type == divu_iters_comp || proj_type == pressure_iters_comp ||
          proj_type == regular_timestep_comp)) {
        amrex::Abort("Maestro::NodalProj - invalid proj_type");
    }

    // build a multifab sig with 1 ghost cell
    Vector<MultiFab> sig(finest_level + 1);
    for (int lev = 0; lev <= finest_level; ++lev) {
        sig[lev].define(grids[lev], dmap[lev], 1, 1);
        // needed to avoid NaNs in filling corner ghost cells with 2 physical boundaries
        sig[lev].setVal(0.);
    }

    // fill in sig
    // initial_projection_comp: 1
    // divu_iters_comp:         1
    // pressure_iters_comp:     rho^1/2   -- (rhoold+rhonew)/2
    // regular_timestep_comp:   rho^n+1/2 -- (rhoold+rhonew)/2
    if (proj_type == initial_projection_comp || proj_type == divu_iters_comp) {
        for (int lev = 0; lev <= finest_level; ++lev) {
            sig[lev].setVal(1.);
        }
    } else if (proj_type == pressure_iters_comp ||
               proj_type == regular_timestep_comp) {
        FillPatch(0.5 * (t_old + t_new), sig, sold, snew, Rho, 0, 1, Rho,
                  bcs_s);
    }

    // build a multifab Vproj (the quantity that will be projected) with 1 ghost cell
    Vector<MultiFab> Vproj(finest_level + 1);
    for (int lev = 0; lev <= finest_level; ++lev) {
        Vproj[lev].define(grids[lev], dmap[lev], AMREX_SPACEDIM, 1);
        // needed to avoid NaNs in filling corner ghost cells with 2 physical boundaries
        Vproj[lev].setVal(0.);
    }

    // fill in Vproj
    // initial_projection_comp: Utilde^0                        -- uold
    // divu_iters_comp:         Utilde^0                        -- uold
    // pressure_iters_comp:     (Utilde^n+1,* - Utilde^n)/dt    -- (unew-uold)/dt
    // regular_timestep_comp:   (Utilde^n+1,* + dt*gpi/rhohalf) -- unew + dt*gpi/rhohalf
    // note sig is only used for regular_timestep_comp, and currently holds rhohalf
    CreateUvecForProj(proj_type, Vproj, sig);

    bool using_alt_energy_fix = false;
    if (use_alt_energy_fix && proj_type != initial_projection_comp &&
        proj_type != divu_iters_comp) {
        using_alt_energy_fix = true;
    }

    // build a multifab to store a Cartesian version of beta0 with 1 ghost cell
    Vector<MultiFab> beta0_cart(finest_level + 1);
    for (int lev = 0; lev <= finest_level; ++lev) {
        beta0_cart[lev].define(grids[lev], dmap[lev], 1, 1);
    }

    // convert beta0 to multi-D MultiFab
    // initial_projection_comp: beta0_old
    // divu_iters_comp:         beta0_old
    // pressure_iters_comp:     (beta0_old+beta0_new)/2
    // regular_timestep_comp:   (beta0_old+beta0_new)/2
    if (proj_type == initial_projection_comp || proj_type == divu_iters_comp) {
<<<<<<< HEAD
        Put1dArrayOnCart(beta0_old, beta0_cart, 0, 0, bcs_f, 0);
=======
        Put1dArrayOnCart(beta0_old, beta0_cart, false, false, bcs_f,0);
>>>>>>> 4883f178
    } else {
        auto beta0_nph = 0.5 * (beta0_old + beta0_new);
        Put1dArrayOnCart(beta0_nph, beta0_cart, false, false, bcs_f, 0);
    }

    // convert Vproj to beta0*Vproj
    for (int lev = 0; lev <= finest_level; ++lev) {
        for (int dir = 0; dir < AMREX_SPACEDIM; ++dir) {
            MultiFab::Multiply(Vproj[lev], beta0_cart[lev], 0, dir, 1, 1);
        }
    }

    // invert sig then multiply by beta0 (or beta0^2 if alt_energy_fix)
    // so sig now holds:
    // initial_projection_comp: beta0
    // divu_iters_comp:         beta0
    // pressure_iters_comp:     beta0/rho
    // regular_timestep_comp:   beta0/rho

    for (int lev = 0; lev <= finest_level; ++lev) {
        sig[lev].invert(1.0, 1);
        MultiFab::Multiply(sig[lev], beta0_cart[lev], 0, 0, 1, 1);
        // if using_alt_energy_fix, multiply sig by beta0 again
        if (using_alt_energy_fix) {
            MultiFab::Multiply(sig[lev], beta0_cart[lev], 0, 0, 1, 1);
        }
    }

    /*
   set_outflow_bcs() was used in IAMR/Projection.cpp
   This routine modifies boundary conditions on phi at outflow.
   Typically these are homogeneous Dirichlet but in some cases you need
   to modify this.  First, if div(u) is "large enough" at outflow you need
   to modify the boundary conditions.  This often happens in combustion
   flame systems (PeleLM),  Second if you have hydrostatic effects
   due to gravity you need to modify the boundary conditions.  This happens
   in IAMR_type runs with strong gravity.  MAESTRO
   requires neither of these since we do not run problems with strong
   div(u) at outflow, and our pi (pressure) does not need to capture
   stratification since we have put this pressure in perturbational form
   by adding (rho-rho0)*g to the RHS of the velocity equation.
 */
    /*
    set_outflow_bcs()
 */

    /*
   SetBoundaryVelocity() is a simplified version of the function
   set_boundary_velocity() in IAMR/Projection.cpp
   basically this sets velocity in ghost cells to zero except at inflow
   right now, the nodal solver expects ghost cells to be filled this way
   in slightly more detail
   1) At non-inflow faces, the normal component of velocity will be completely zero'd
   2) If a face is an inflow face, then the normal velocity at corners just outside inflow faces
     will be zero'd outside of Neumann boundaries (slipWall, noSlipWall, Symmetry)
     BUT will retain non-zero values at periodic corners
 */
    SetBoundaryVelocity(Vproj);

    std::array<LinOpBCType, AMREX_SPACEDIM> mlmg_lobc;
    std::array<LinOpBCType, AMREX_SPACEDIM> mlmg_hibc;
    for (int idim = 0; idim < AMREX_SPACEDIM; ++idim) {
        if (Geom(0).isPeriodic(idim)) {
            mlmg_lobc[idim] = mlmg_hibc[idim] = LinOpBCType::Periodic;
        } else {
            if (phys_bc[idim] == Outflow) {
                mlmg_lobc[idim] = LinOpBCType::Dirichlet;
            } else {
                mlmg_lobc[idim] = LinOpBCType::Neumann;
            }

            if (phys_bc[AMREX_SPACEDIM + idim] == Outflow) {
                mlmg_hibc[idim] = LinOpBCType::Dirichlet;
            } else {
                mlmg_hibc[idim] = LinOpBCType::Neumann;
            }
        }
    }

    LPInfo info;
    info.setAgglomeration(true);
    info.setConsolidation(true);
    info.setMetricTerm(false);

    MLNodeLaplacian mlndlap(geom, grids, dmap, info);
    mlndlap.setGaussSeidel(true);
    mlndlap.setHarmonicAverage(false);

    mlndlap.setDomainBC(mlmg_lobc, mlmg_hibc);

    // set sig in the MLNodeLaplacian object
    for (int ilev = 0; ilev <= finest_level; ++ilev) {
        mlndlap.setSigma(ilev, sig[ilev]);
    }

    // rhstotal is nodal and will contain the complete right-hand-side
    // rhtotal = div(Vproj) + rhcc (rhcc is averaged to nodes)
    Vector<MultiFab> rhstotal(finest_level + 1);
    for (int lev = 0; lev <= finest_level; ++lev) {
        rhstotal[lev].define(convert(grids[lev], nodal_flag), dmap[lev], 1, 0);
    }

    // phi is nodal and will contain the solution (need 1 ghost cell)
    Vector<MultiFab> phi(finest_level + 1);
    for (int lev = 0; lev <= finest_level; ++lev) {
        phi[lev].define(convert(grids[lev], nodal_flag), dmap[lev], 1, 1);
        phi[lev].setVal(0.);
    }

    // multiply rhcc = beta0*(S-Sbar) by -1 since we want
    // rhstotal to contain div(beta*Vproj) - beta0*(S-Sbar)
    for (int lev = 0; lev <= finest_level; ++lev) {
        rhcc[lev].mult(-1.0, 0, 1, 1);
    }

#ifdef AMREX_USE_CUDA
    // compRHS is non-deterministic on the GPU. If this flag is true, run
    // on the CPU instead
    bool launched;
    if (deterministic_nodal_solve) {
        launched = !Gpu::notInLaunchRegion();
        // turn off GPU
        if (launched) Gpu::setLaunchRegion(false);
    }
#endif
    // Assemble the nodal RHS as the sum of the cell-centered RHS averaged to nodes
    // plus div (beta0*Vproj) on nodes
    // so rhstotal = div(beta*Vproj) - beta0*(S-Sbar)
    mlndlap.compRHS(amrex::GetVecOfPtrs(rhstotal), amrex::GetVecOfPtrs(Vproj),
                    {},  // pass in null rhnd
                    amrex::GetVecOfPtrs(rhcc));
#ifdef AMREX_USE_CUDA
    if (deterministic_nodal_solve) {
        // turn GPU back on
        if (launched) Gpu::setLaunchRegion(true);
    }
#endif

    // restore rhcc
    for (int lev = 0; lev <= finest_level; ++lev) {
        rhcc[lev].mult(-1.0, 0, 1, 1);
    }

    MLMG mlmg(mlndlap);
    mlmg.setVerbose(mg_verbose);
    mlmg.setCGVerbose(cg_verbose);

    Real abs_tol = -1.;  // disable absolute tolerance
    Real rel_tol = 1.e-3;

    // logic for choosing multigrid tolerance
    // parameters are defined in Maestro.cpp
    // we change the tolerance depending on what part of the algorithm we
    // are in, and other factors including planar vs. spherical, the number
    // of AMR levels, etc.
    if (proj_type == initial_projection_comp) {
<<<<<<< HEAD
        rel_tol = (spherical == 1) ? eps_init_proj_sph : eps_init_proj_cart;
=======
        rel_tol = (spherical) ? eps_init_proj_sph : eps_init_proj_cart;
>>>>>>> 4883f178
    } else if (proj_type == divu_iters_comp) {
        if (spherical) {
            if (istep_divu_iter == init_divu_iter) {
                rel_tol = eps_divu_sph;
            } else if (istep_divu_iter == init_divu_iter - 1) {
                rel_tol = eps_divu_sph * divu_iter_factor;
            } else if (istep_divu_iter <= init_divu_iter - 2) {
                rel_tol = eps_divu_sph * pow(divu_iter_factor, 2);
            }
        } else {
            if (istep_divu_iter == init_divu_iter) {
                rel_tol = std::min(
                    eps_divu_cart * pow(divu_level_factor, finest_level),
                    eps_divu_cart * pow(divu_level_factor, 2));
            } else if (istep_divu_iter == init_divu_iter - 1) {
                rel_tol = std::min(eps_divu_cart * divu_iter_factor *
                                       pow(divu_level_factor, finest_level),
                                   eps_divu_cart * divu_iter_factor *
                                       pow(divu_level_factor, 2));
            } else if (istep_divu_iter <= init_divu_iter - 2) {
                rel_tol = std::min(eps_divu_cart * pow(divu_iter_factor, 2) *
                                       pow(divu_level_factor, finest_level),
                                   eps_divu_cart * pow(divu_iter_factor, 2) *
                                       pow(divu_level_factor, 2));
            }
        }
    } else if (proj_type == pressure_iters_comp ||
               proj_type == regular_timestep_comp) {
        rel_tol =
            std::min(eps_hg_max, eps_hg * pow(hg_level_factor, finest_level));
    }

    // solve for phi
    Print() << "Calling nodal solver" << std::endl;
#ifdef AMREX_USE_CUDA
    if (deterministic_nodal_solve) {
        launched = !Gpu::notInLaunchRegion();
        // turn off GPU
        if (launched) Gpu::setLaunchRegion(false);
    }
#endif
    mlmg.solve(amrex::GetVecOfPtrs(phi), amrex::GetVecOfConstPtrs(rhstotal),
               rel_tol, abs_tol);
#ifdef AMREX_USE_CUDA
    if (deterministic_nodal_solve) {
        // turn GPU back on
        if (launched) Gpu::setLaunchRegion(true);
    }
#endif
    Print() << "Done calling nodal solver" << std::endl;

    // convert beta0*Vproj back to Vproj
    for (int lev = 0; lev <= finest_level; ++lev) {
        for (int dir = 0; dir < AMREX_SPACEDIM; ++dir) {
            MultiFab::Divide(Vproj[lev], beta0_cart[lev], 0, dir, 1, 1);
        }
    }

    // divide sig by beta0 (or beta0^2 if alt_energy_fix)
    // so it now holds
    // initial_projection_comp: 1
    // divu_iters_comp:         1
    // pressure_iters_comp:     1/rho
    // regular_timestep_comp:   1/rho
    for (int lev = 0; lev <= finest_level; ++lev) {
        MultiFab::Divide(sig[lev], beta0_cart[lev], 0, 0, 1, 1);
        // if using_alt_energy_fix, divide sig by beta0 again
        if (using_alt_energy_fix) {
            MultiFab::Divide(sig[lev], beta0_cart[lev], 0, 0, 1, 1);
        }
    }

    // reset sig in the MLNodeLaplacian object so the call to updateVelocity
    // works properly
    for (int ilev = 0; ilev <= finest_level; ++ilev) {
        mlndlap.setSigma(ilev, sig[ilev]);
    }

    // compute a cell-centered grad(phi) from nodal phi
    Vector<MultiFab> gphi(finest_level + 1);
    for (int lev = 0; lev <= finest_level; ++lev) {
        gphi[lev].define(grids[lev], dmap[lev], AMREX_SPACEDIM, 0);
    }
    ComputeGradPhi(phi, gphi);

    // if using_alt_energy_fix, convert grad(phi) to beta0*grad(phi)
    if (using_alt_energy_fix) {
        for (int lev = 0; lev <= finest_level; ++lev) {
            for (int dir = 0; dir < AMREX_SPACEDIM; ++dir) {
                MultiFab::Multiply(gphi[lev], beta0_cart[lev], 0, dir, 1, 0);
            }
        }
    }

    // update pi and grad(pi)
    // initial_projection_comp: pi = 0         grad(pi) = 0
    // divu_iters_comp:         pi = 0         grad(pi) = 0
    // pressure_iters_comp:     pi = pi + phi  grad(pi) = grad(pi) + grad(phi)
    // regular_timestep_comp:   pi = phi/dt    grad(pi) = grad(phi)/dt
    if (proj_type == initial_projection_comp || proj_type == divu_iters_comp) {
        for (int lev = 0; lev <= finest_level; ++lev) {
            pi[lev].setVal(0.);
            gpi[lev].setVal(0.);
        }
    } else if (proj_type == pressure_iters_comp) {
        for (int lev = 0; lev <= finest_level; ++lev) {
            MultiFab::Add(pi[lev], phi[lev], 0, 0, 1, 0);
            MultiFab::Add(gpi[lev], gphi[lev], 0, 0, AMREX_SPACEDIM, 0);
        }
    } else if (proj_type == regular_timestep_comp) {
        for (int lev = 0; lev <= finest_level; ++lev) {
            MultiFab::Copy(pi[lev], phi[lev], 0, 0, 1, 0);
            MultiFab::Copy(gpi[lev], gphi[lev], 0, 0, AMREX_SPACEDIM, 0);
            pi[lev].mult(1. / dt);
            gpi[lev].mult(1. / dt);
        }
    }

    // update velocity
    // initial_projection_comp: Utilde^0   = Vproj - sig*grad(phi)
    // divu_iters_comp:         Utilde^0   = Vproj - sig*grad(phi)
    // pressure_iters_comp:     Utilde^n+1 = Utilde^n + dt(Vproj-sig*grad(phi))
    // regular_timestep_comp:   Utilde^n+1 = Vproj - sig*grad(phi)
    if (proj_type == initial_projection_comp || proj_type == divu_iters_comp) {
        // Vproj = Vproj - sig*grad(phi)
        mlndlap.updateVelocity(amrex::GetVecOfPtrs(Vproj),
                               amrex::GetVecOfConstPtrs(phi));
        // Utilde^0   = Vproj - sig*grad(phi)
        for (int lev = 0; lev <= finest_level; ++lev) {
            MultiFab::Copy(uold[lev], Vproj[lev], 0, 0, AMREX_SPACEDIM, 0);
        }
    } else if (proj_type == pressure_iters_comp) {
        // Vproj = Vproj - sig*grad(phi)
        // we do this manually instead of using mlndlap.updateVelocity() because
        // for alt_energy_fix we neet beta0*grad(phi)
        for (int lev = 0; lev <= finest_level; ++lev) {
            for (int dir = 0; dir < AMREX_SPACEDIM; ++dir) {
                MultiFab::Multiply(gphi[lev], sig[lev], 0, dir, 1, 0);
            }
            MultiFab::Subtract(Vproj[lev], gphi[lev], 0, 0, AMREX_SPACEDIM, 0);
        }
        // Utilde^n+1 = Utilde^n + dt(Vproj-sig*grad(phi))
        for (int lev = 0; lev <= finest_level; ++lev) {
            MultiFab::Copy(unew[lev], Vproj[lev], 0, 0, AMREX_SPACEDIM, 0);
            unew[lev].mult(dt);
            MultiFab::Add(unew[lev], uold[lev], 0, 0, AMREX_SPACEDIM, 0);
        }
    } else if (proj_type == regular_timestep_comp) {
        // Vproj = Vproj - sig*grad(phi)
        // we do this manually instead of using mlndlap.updateVelocity() because
        // for alt_energy_fix we neet beta0*grad(phi)
        for (int lev = 0; lev <= finest_level; ++lev) {
            for (int dir = 0; dir < AMREX_SPACEDIM; ++dir) {
                MultiFab::Multiply(gphi[lev], sig[lev], 0, dir, 1, 0);
            }
            MultiFab::Subtract(Vproj[lev], gphi[lev], 0, 0, AMREX_SPACEDIM, 0);
        }
        // Utilde^n+1 = Vproj - sig*grad(phi)
        for (int lev = 0; lev <= finest_level; ++lev) {
            MultiFab::Copy(unew[lev], Vproj[lev], 0, 0, AMREX_SPACEDIM, 0);
        }
    }

    // average fine data onto coarser cells
    AverageDown(uold, 0, AMREX_SPACEDIM);
    AverageDown(unew, 0, AMREX_SPACEDIM);
    AverageDown(gpi, 0, AMREX_SPACEDIM);

    // fill ghost cells
    FillPatch(t_new, unew, unew, unew, 0, 0, AMREX_SPACEDIM, 0, bcs_u, 1);
    FillPatch(t_new, uold, uold, uold, 0, 0, AMREX_SPACEDIM, 0, bcs_u, 1);

    if (proj_type == pressure_iters_comp ||
        proj_type == regular_timestep_comp) {
        // average pi from nodes to cell-centers and store in the Pi component of snew
        MakePiCC(beta0_cart);
    }
}

// fill in Vproj
// initial_projection_comp: Utilde^0                        -- uold
// divu_iters_comp:         Utilde^0                        -- uold
// pressure_iters_comp:     (Utilde^n+1,* - Utilde^n)/dt    -- (unew-uold)/dt
// regular_timestep_comp:   (Utilde^n+1,* + dt*gpi/rhohalf) -- unew + dt*gpi/rhohalf
// note sig is only used for regular_timestep_comp, and currently holds rhohalf
void Maestro::CreateUvecForProj(int proj_type, Vector<MultiFab>& Vproj,
                                const Vector<MultiFab>& sig) {
    // timer for profiling
    BL_PROFILE_VAR("Maestro::CreateUvecForProj()", CreateUvecForProj);

    if (proj_type == initial_projection_comp || proj_type == divu_iters_comp) {
        // Vproj = uold
        for (int lev = 0; lev <= finest_level; ++lev) {
            MultiFab::Copy(Vproj[lev], uold[lev], 0, 0, AMREX_SPACEDIM, 0);
        }
    } else if (proj_type == pressure_iters_comp) {
        // Vproj = (unew-uold)/dt
        for (int lev = 0; lev <= finest_level; ++lev) {
            MultiFab::Copy(Vproj[lev], unew[lev], 0, 0, AMREX_SPACEDIM, 0);
            MultiFab::Saxpy(Vproj[lev], -1.0, uold[lev], 0, 0, AMREX_SPACEDIM,
                            0);
            Vproj[lev].mult(1 / dt);
        }

    } else if (proj_type == regular_timestep_comp) {
        // Vproj = unew + dt*gpi/rhohalf
        for (int lev = 0; lev <= finest_level; ++lev) {
            // Vproj = unew
            MultiFab::Copy(Vproj[lev], unew[lev], 0, 0, AMREX_SPACEDIM, 0);
            // convert gpi to gpi/rhohalf
            for (int dir = 0; dir < AMREX_SPACEDIM; ++dir) {
                MultiFab::Divide(gpi[lev], sig[lev], 0, dir, 1, 0);
            }
            // Vproj = unew + dt*gpi/rhohalf
            MultiFab::Saxpy(Vproj[lev], dt, gpi[lev], 0, 0, AMREX_SPACEDIM, 0);
            // revert gpi/rhohalf back to gpi
            for (int dir = 0; dir < AMREX_SPACEDIM; ++dir) {
                MultiFab::Multiply(gpi[lev], sig[lev], 0, dir, 1, 0);
            }
        }
    } else {
        amrex::Abort("MaestroNodalProj: invalid proj_type");
    }

    Real time;
    if (proj_type == initial_projection_comp || proj_type == divu_iters_comp) {
        time = t_old;
    } else {
        time = t_new;
    }

    // fill ghost cells
    AverageDown(Vproj, 0, AMREX_SPACEDIM);
    FillPatch(time, Vproj, Vproj, Vproj, 0, 0, AMREX_SPACEDIM, 0, bcs_u, 1);
}

void Maestro::SetBoundaryVelocity(Vector<MultiFab>& vel) {
    // timer for profiling
    BL_PROFILE_VAR("Maestro::SetBoundaryVelocity()", SetBoundaryVelocity);

    // 1) At non-inflow faces, the normal component of velocity will be completely zero'd
    // 2) If a face is an inflow face, then the normal velocity at corners just outside inflow faces
    //                                will be zero'd outside of Neumann boundaries
    //                                (slipWall, noSlipWall, Symmetry)
    //                                BUT will retain non-zero values at periodic corners

    for (int lev = 0; lev <= finest_level; lev++) {
        const BoxArray& grids_lev = grids[lev];
        const Box& domainBox = geom[lev].Domain();

        for (int idir = 0; idir < BL_SPACEDIM; idir++) {
            if (phys_bc[idir] != Inflow &&
                phys_bc[AMREX_SPACEDIM + idir] != Inflow) {
                vel[lev].setBndry(0.0, idir, 1);
            } else {
#ifdef _OPENMP
#pragma omp parallel
#endif
                for (MFIter mfi(vel[lev]); mfi.isValid(); ++mfi) {
                    int i = mfi.index();
                    FArrayBox& v_fab = (vel[lev])[mfi];

                    const Box& reg = grids_lev[i];
                    const Box& bxg1 = amrex::grow(reg, 1);

                    BoxList bxlist(reg);

                    if (phys_bc[idir] == Inflow &&
                        reg.smallEnd(idir) == domainBox.smallEnd(idir)) {
                        Box bx;  // bx is the region we *protect* from zero'ing

                        bx = amrex::adjCellLo(reg, idir);

                        for (int odir = 0; odir < BL_SPACEDIM; odir++) {
                            if (odir != idir) {
<<<<<<< HEAD
                                if (geom[lev].isPeriodic(odir))
                                    bx.grow(odir, 1);
                                if (reg.bigEnd(odir) != domainBox.bigEnd(odir))
                                    bx.growHi(odir, 1);
                                if (reg.smallEnd(odir) !=
                                    domainBox.smallEnd(odir))
                                    bx.growLo(odir, 1);
=======
                                if (geom[lev].isPeriodic(odir)) { bx.grow(odir,1); }
                                if (reg.bigEnd  (odir) != domainBox.bigEnd  (odir) ) { bx.growHi(odir,1); }
                                if (reg.smallEnd(odir) != domainBox.smallEnd(odir) ) { bx.growLo(odir,1); }
>>>>>>> 4883f178
                            }
                        }
                        bxlist.push_back(bx);
                    }

<<<<<<< HEAD
                    if (phys_bc[AMREX_SPACEDIM + idir] == Inflow &&
                        reg.bigEnd(idir) == domainBox.bigEnd(idir)) {
                        Box bx;  // bx is the region we *protect* from zero'ing
=======
                    if (phys_bc[AMREX_SPACEDIM+idir] == Inflow && reg.bigEnd(idir) == domainBox.bigEnd(idir)) {
                        Box bx; // bx is the region we *protect* from zero'ing
>>>>>>> 4883f178

                        bx = amrex::adjCellHi(reg, idir);

                        for (int odir = 0; odir < BL_SPACEDIM; odir++) {
                            if (odir != idir) {
<<<<<<< HEAD
                                if (geom[lev].isPeriodic(odir))
                                    bx.grow(odir, 1);
                                if (reg.bigEnd(odir) != domainBox.bigEnd(odir))
                                    bx.growHi(odir, 1);
                                if (reg.smallEnd(odir) !=
                                    domainBox.smallEnd(odir))
                                    bx.growLo(odir, 1);
=======
                                if (geom[lev].isPeriodic(odir)) { bx.grow(odir,1); }
                                if (reg.bigEnd  (odir) != domainBox.bigEnd  (odir) ) { bx.growHi(odir,1); }
                                if (reg.smallEnd(odir) != domainBox.smallEnd(odir) ) { bx.growLo(odir,1); }
>>>>>>> 4883f178
                            }
                        }
                        bxlist.push_back(bx);
                    }

                    BoxList bxlist2 = amrex::complementIn(bxg1, bxlist);

                    for (auto it : bxlist2) {
                        Box ovlp = it & v_fab.box();
                        if (ovlp.ok()) {
                            v_fab.setVal<RunOn::Device>(0.0, ovlp, idir, 1);
                        }
                    }
<<<<<<< HEAD

                }  // end loop over grids
            }      // end if/else logic for inflow
        }          // end loop over direction
    }              // end loop over levels
=======
                } // end loop over grids
            } // end if/else logic for inflow
        } // end loop over direction
    } // end loop over levels
>>>>>>> 4883f178
}

// given a nodal phi, compute grad(phi) at cell centers
void Maestro::ComputeGradPhi(Vector<MultiFab>& phi, Vector<MultiFab>& gphi) {
    // timer for profiling
    BL_PROFILE_VAR("Maestro::ComputeGradPhi()", ComputeGradPhi);

    for (int lev = 0; lev <= finest_level; ++lev) {
        MultiFab& gphi_mf = gphi[lev];

        const auto dx = geom[lev].CellSizeArray();

#ifdef _OPENMP
#pragma omp parallel
#endif
        for (MFIter mfi(gphi_mf, TilingIfNotGPU()); mfi.isValid(); ++mfi) {
            // Get the index space of the tile's valid region
            const Box& tilebox = mfi.tilebox();

            const Array4<const Real> phi_arr = phi[lev].array(mfi);
            const Array4<Real> gphi_arr = gphi[lev].array(mfi);

#if (AMREX_SPACEDIM == 2)
            AMREX_PARALLEL_FOR_3D(tilebox, i, j, k, {
                gphi_arr(i, j, k, 0) =
                    0.5 *
                    (phi_arr(i + 1, j, k) + phi_arr(i + 1, j + 1, k) -
                     phi_arr(i, j, k) - phi_arr(i, j + 1, k)) /
                    dx[0];
                gphi_arr(i, j, k, 1) =
                    0.5 *
                    (phi_arr(i, j + 1, k) + phi_arr(i + 1, j + 1, k) -
                     phi_arr(i, j, k) - phi_arr(i + 1, j, k)) /
                    dx[1];
            });
#else
            AMREX_PARALLEL_FOR_3D(tilebox, i, j, k, {
                gphi_arr(i, j, k, 0) =
                    0.25 *
                    (phi_arr(i + 1, j, k) + phi_arr(i + 1, j + 1, k) +
                     phi_arr(i + 1, j, k + 1) + phi_arr(i + 1, j + 1, k + 1) -
                     phi_arr(i, j, k) - phi_arr(i, j + 1, k) -
                     phi_arr(i, j, k + 1) - phi_arr(i, j + 1, k + 1)) /
                    dx[0];
                gphi_arr(i, j, k, 1) =
                    0.25 *
                    (phi_arr(i, j + 1, k) + phi_arr(i + 1, j + 1, k) +
                     phi_arr(i, j + 1, k + 1) + phi_arr(i + 1, j + 1, k + 1) -
                     phi_arr(i, j, k) - phi_arr(i + 1, j, k) -
                     phi_arr(i, j, k + 1) - phi_arr(i + 1, j, k + 1)) /
                    dx[1];
                gphi_arr(i, j, k, 2) =
                    0.25 *
                    (phi_arr(i, j, k + 1) + phi_arr(i + 1, j, k + 1) +
                     phi_arr(i, j + 1, k + 1) + phi_arr(i + 1, j + 1, k + 1) -
                     phi_arr(i, j, k) - phi_arr(i + 1, j, k) -
                     phi_arr(i, j + 1, k) - phi_arr(i + 1, j + 1, k)) /
                    dx[2];
            });
#endif
        }
    }
}

// average nodal pi to cell-centers and put in the Pi component of snew
void Maestro::MakePiCC(const Vector<MultiFab>& beta0_cart) {
    // timer for profiling
    BL_PROFILE_VAR("Maestro::MakePiCC()", MakePiCC);

    const bool use_alt_energy_fix_loc = use_alt_energy_fix;

    for (int lev = 0; lev <= finest_level; ++lev) {
        MultiFab& snew_mf = snew[lev];

#ifdef _OPENMP
#pragma omp parallel
#endif
        for (MFIter mfi(snew_mf, TilingIfNotGPU()); mfi.isValid(); ++mfi) {
            // Get the index space of the tile's valid region
            const Box& tileBox = mfi.tilebox();

            const Array4<const Real> pi_arr = pi[lev].array(mfi);
            const Array4<Real> pi_cc = snew[lev].array(mfi, Pi);
            const Array4<const Real> beta0_cart_arr =
                beta0_cart[lev].array(mfi);

            AMREX_PARALLEL_FOR_3D(tileBox, i, j, k, {
#if (AMREX_SPACEDIM == 2)
                pi_cc(i, j, k) =
                    0.25 * (pi_arr(i, j, k) + pi_arr(i + 1, j, k) +
                            pi_arr(i, j + 1, k) + pi_arr(i + 1, j + 1, k));
#else
                pi_cc(i,j,k) = 0.125 * (pi_arr(i,j,k) + pi_arr(i+1,j,k) 
                    + pi_arr(i,j+1,k) + pi_arr(i,j,k+1) 
                    + pi_arr(i+1,j+1,k) + pi_arr(i+1,j,k+1) 
                    + pi_arr(i,j+1,k+1) + pi_arr(i+1,j+1,k+1));
#endif
                if (use_alt_energy_fix_loc) {
                    pi_cc(i, j, k) = pi_cc(i, j, k) * beta0_cart_arr(i, j, k);
                }
            });
        }
    }
}<|MERGE_RESOLUTION|>--- conflicted
+++ resolved
@@ -87,11 +87,7 @@
     // pressure_iters_comp:     (beta0_old+beta0_new)/2
     // regular_timestep_comp:   (beta0_old+beta0_new)/2
     if (proj_type == initial_projection_comp || proj_type == divu_iters_comp) {
-<<<<<<< HEAD
-        Put1dArrayOnCart(beta0_old, beta0_cart, 0, 0, bcs_f, 0);
-=======
-        Put1dArrayOnCart(beta0_old, beta0_cart, false, false, bcs_f,0);
->>>>>>> 4883f178
+        Put1dArrayOnCart(beta0_old, beta0_cart, false, false, bcs_f, 0);
     } else {
         auto beta0_nph = 0.5 * (beta0_old + beta0_new);
         Put1dArrayOnCart(beta0_nph, beta0_cart, false, false, bcs_f, 0);
@@ -248,11 +244,7 @@
     // are in, and other factors including planar vs. spherical, the number
     // of AMR levels, etc.
     if (proj_type == initial_projection_comp) {
-<<<<<<< HEAD
-        rel_tol = (spherical == 1) ? eps_init_proj_sph : eps_init_proj_cart;
-=======
         rel_tol = (spherical) ? eps_init_proj_sph : eps_init_proj_cart;
->>>>>>> 4883f178
     } else if (proj_type == divu_iters_comp) {
         if (spherical) {
             if (istep_divu_iter == init_divu_iter) {
@@ -528,50 +520,39 @@
 
                         for (int odir = 0; odir < BL_SPACEDIM; odir++) {
                             if (odir != idir) {
-<<<<<<< HEAD
-                                if (geom[lev].isPeriodic(odir))
+				if (geom[lev].isPeriodic(odir)) {
                                     bx.grow(odir, 1);
-                                if (reg.bigEnd(odir) != domainBox.bigEnd(odir))
+				}
+                                if (reg.bigEnd(odir) != domainBox.bigEnd(odir)) {
                                     bx.growHi(odir, 1);
+				}
                                 if (reg.smallEnd(odir) !=
-                                    domainBox.smallEnd(odir))
+                                    domainBox.smallEnd(odir)) {
                                     bx.growLo(odir, 1);
-=======
-                                if (geom[lev].isPeriodic(odir)) { bx.grow(odir,1); }
-                                if (reg.bigEnd  (odir) != domainBox.bigEnd  (odir) ) { bx.growHi(odir,1); }
-                                if (reg.smallEnd(odir) != domainBox.smallEnd(odir) ) { bx.growLo(odir,1); }
->>>>>>> 4883f178
+				}
                             }
                         }
                         bxlist.push_back(bx);
                     }
 
-<<<<<<< HEAD
                     if (phys_bc[AMREX_SPACEDIM + idir] == Inflow &&
                         reg.bigEnd(idir) == domainBox.bigEnd(idir)) {
                         Box bx;  // bx is the region we *protect* from zero'ing
-=======
-                    if (phys_bc[AMREX_SPACEDIM+idir] == Inflow && reg.bigEnd(idir) == domainBox.bigEnd(idir)) {
-                        Box bx; // bx is the region we *protect* from zero'ing
->>>>>>> 4883f178
 
                         bx = amrex::adjCellHi(reg, idir);
 
                         for (int odir = 0; odir < BL_SPACEDIM; odir++) {
                             if (odir != idir) {
-<<<<<<< HEAD
-                                if (geom[lev].isPeriodic(odir))
+                                if (geom[lev].isPeriodic(odir)) {
                                     bx.grow(odir, 1);
-                                if (reg.bigEnd(odir) != domainBox.bigEnd(odir))
+				}
+                                if (reg.bigEnd(odir) != domainBox.bigEnd(odir)) {
                                     bx.growHi(odir, 1);
+				}
                                 if (reg.smallEnd(odir) !=
-                                    domainBox.smallEnd(odir))
+                                    domainBox.smallEnd(odir)) {
                                     bx.growLo(odir, 1);
-=======
-                                if (geom[lev].isPeriodic(odir)) { bx.grow(odir,1); }
-                                if (reg.bigEnd  (odir) != domainBox.bigEnd  (odir) ) { bx.growHi(odir,1); }
-                                if (reg.smallEnd(odir) != domainBox.smallEnd(odir) ) { bx.growLo(odir,1); }
->>>>>>> 4883f178
+				}
                             }
                         }
                         bxlist.push_back(bx);
@@ -585,18 +566,11 @@
                             v_fab.setVal<RunOn::Device>(0.0, ovlp, idir, 1);
                         }
                     }
-<<<<<<< HEAD
 
                 }  // end loop over grids
             }      // end if/else logic for inflow
         }          // end loop over direction
     }              // end loop over levels
-=======
-                } // end loop over grids
-            } // end if/else logic for inflow
-        } // end loop over direction
-    } // end loop over levels
->>>>>>> 4883f178
 }
 
 // given a nodal phi, compute grad(phi) at cell centers
