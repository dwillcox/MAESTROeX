--- conflicted
+++ resolved
@@ -4,24 +4,13 @@
 
 using namespace amrex;
 
-<<<<<<< HEAD
 void Maestro::MakeEdgeScal(Vector<MultiFab>& state,
                            Vector<std::array<MultiFab, AMREX_SPACEDIM> >& sedge,
                            Vector<std::array<MultiFab, AMREX_SPACEDIM> >& umac,
-                           Vector<MultiFab>& force, int is_vel,
+                           Vector<MultiFab>& force, const bool is_vel,
                            const Vector<BCRec>& bcs, int nbccomp,
                            int start_scomp, int start_bccomp, int num_comp,
-                           int is_conservative) {
-=======
-void
-Maestro::MakeEdgeScal (Vector<MultiFab>& state,
-                       Vector<std::array< MultiFab, AMREX_SPACEDIM > >& sedge,
-                       Vector<std::array< MultiFab, AMREX_SPACEDIM > >& umac,
-                       Vector<MultiFab>& force,
-                       const bool is_vel, const Vector<BCRec>& bcs, int nbccomp,
-                       int start_scomp, int start_bccomp, int num_comp, const bool is_conservative)
-{
->>>>>>> 4883f178
+                           const bool is_conservative) {
     // timer for profiling
     BL_PROFILE_VAR("Maestro::MakeEdgeScal()", MakeEdgeScal);
 
@@ -460,7 +449,6 @@
     });
 }
 
-<<<<<<< HEAD
 void Maestro::MakeEdgeScalEdges(
     const MFIter& mfi, Array4<Real> const slx, Array4<Real> const srx,
     Array4<Real> const sly, Array4<Real> const sry, Array4<Real> const s,
@@ -469,30 +457,8 @@
     Array4<Real> const Ipf, Array4<Real> const Imf, Array4<Real> const simhx,
     Array4<Real> const simhy, const Box& domainBox, const Vector<BCRec>& bcs,
     const amrex::GpuArray<Real, AMREX_SPACEDIM> dx, int comp, int bccomp,
-    bool is_vel, bool is_conservative) {
-=======
-void Maestro::MakeEdgeScalEdges(const MFIter& mfi,
-                            Array4<Real> const slx,
-                            Array4<Real> const srx,
-                            Array4<Real> const sly,
-                            Array4<Real> const sry,
-                            Array4<Real> const s,
-                            Array4<Real> const sedgex,
-                            Array4<Real> const sedgey,
-                            Array4<Real> const force,
-                            Array4<Real> const umac,
-                            Array4<Real> const vmac,
-                            Array4<Real> const Ipf,
-                            Array4<Real> const Imf,
-                            Array4<Real> const simhx,
-                            Array4<Real> const simhy,
-                            const Box& domainBox,
-                            const Vector<BCRec>& bcs,
-                            const amrex::GpuArray<Real,AMREX_SPACEDIM> dx,
-                            int comp, int bccomp, 
-                            const bool is_vel, const bool is_conservative) 
-{
->>>>>>> 4883f178
+    const bool is_vel, const bool is_conservative) {
+
     // timer for profiling
     BL_PROFILE_VAR("Maestro::MakeEdgeScalEdges()", MakeEdgeScalEdges);
 
@@ -893,7 +859,6 @@
     });
 }
 
-<<<<<<< HEAD
 void Maestro::MakeEdgeScalTransverse(
     const MFIter& mfi, Array4<Real> const slx, Array4<Real> const srx,
     Array4<Real> const sly, Array4<Real> const sry, Array4<Real> const slz,
@@ -905,36 +870,8 @@
     Array4<Real> const simhyz, Array4<Real> const simhzx,
     Array4<Real> const simhzy, const Box& domainBox, const Vector<BCRec>& bcs,
     const amrex::GpuArray<Real, AMREX_SPACEDIM> dx, int comp, int bccomp,
-    bool is_vel, bool is_conservative) {
-=======
-void Maestro::MakeEdgeScalTransverse(const MFIter& mfi,
-                                    Array4<Real> const slx,
-                                    Array4<Real> const srx,
-                                    Array4<Real> const sly,
-                                    Array4<Real> const sry,
-                                    Array4<Real> const slz,
-                                    Array4<Real> const srz,
-                                    Array4<Real> const scal,
-                                    Array4<Real> const divu,
-                                    Array4<Real> const umac,
-                                    Array4<Real> const vmac,
-                                    Array4<Real> const wmac,
-                                    Array4<Real> const simhx,
-                                    Array4<Real> const simhy,
-                                    Array4<Real> const simhz,
-                                    Array4<Real> const simhxy,
-                                    Array4<Real> const simhxz,
-                                    Array4<Real> const simhyx,
-                                    Array4<Real> const simhyz,
-                                    Array4<Real> const simhzx,
-                                    Array4<Real> const simhzy,
-                                    const Box& domainBox,
-                                    const Vector<BCRec>& bcs,
-                                    const amrex::GpuArray<Real,AMREX_SPACEDIM> dx,
-                                    int comp, int bccomp, 
-                                    const bool is_vel, const bool is_conservative)
-{
->>>>>>> 4883f178
+    const bool is_vel, const bool is_conservative) {
+
     // timer for profiling
     BL_PROFILE_VAR("Maestro::MakeEdgeScalTransverse()", MakeEdgeScalTransverse);
 
@@ -1419,7 +1356,6 @@
     });
 }
 
-<<<<<<< HEAD
 void Maestro::MakeEdgeScalEdges(
     const MFIter& mfi, Array4<Real> const slx, Array4<Real> const srx,
     Array4<Real> const sly, Array4<Real> const sry, Array4<Real> const slz,
@@ -1431,38 +1367,8 @@
     Array4<Real> const simhyx, Array4<Real> const simhyz,
     Array4<Real> const simhzx, Array4<Real> const simhzy, const Box& domainBox,
     const Vector<BCRec>& bcs, const amrex::GpuArray<Real, AMREX_SPACEDIM> dx,
-    int comp, int bccomp, bool is_vel, bool is_conservative) {
-=======
-void Maestro::MakeEdgeScalEdges(const MFIter& mfi,
-                            Array4<Real> const slx,
-                            Array4<Real> const srx,
-                            Array4<Real> const sly,
-                            Array4<Real> const sry,
-                            Array4<Real> const slz,
-                            Array4<Real> const srz,
-                            Array4<Real> const scal,
-                            Array4<Real> const sedgex,
-                            Array4<Real> const sedgey,
-                            Array4<Real> const sedgez,
-                            Array4<Real> const force,
-                            Array4<Real> const umac,
-                            Array4<Real> const vmac,
-                            Array4<Real> const wmac,
-                            Array4<Real> const Ipf,
-                            Array4<Real> const Imf,
-                            Array4<Real> const simhxy,
-                            Array4<Real> const simhxz,
-                            Array4<Real> const simhyx,
-                            Array4<Real> const simhyz,
-                            Array4<Real> const simhzx,
-                            Array4<Real> const simhzy,
-                            const Box& domainBox,
-                            const Vector<BCRec>& bcs,
-                            const amrex::GpuArray<Real,AMREX_SPACEDIM> dx,
-                            int comp, int bccomp, 
-                            const bool is_vel, const bool is_conservative) 
-{
->>>>>>> 4883f178
+    int comp, int bccomp, const bool is_vel, const bool is_conservative) {
+
     // timer for profiling
     BL_PROFILE_VAR("Maestro::MakeEdgeScalEdges()", MakeEdgeScalEdges);
 
