
#include <Maestro.H>
#include <Maestro_F.H>

using namespace amrex;

// advance a single level for a single time step, updates flux registers
void
Maestro::AdvanceTimeStepSDC (bool is_initIter) {

    // timer for profiling
    BL_PROFILE_VAR("Maestro::AdvanceTimeStepSDC()",AdvanceTimeStepSDC);

    // cell-centered MultiFabs needed within the AdvanceTimeStep routine
    Vector<MultiFab>           shat(finest_level+1);
    Vector<MultiFab>        rhohalf(finest_level+1);
    Vector<MultiFab>         cphalf(finest_level+1);
    Vector<MultiFab>         xihalf(finest_level+1);
    Vector<MultiFab>         macrhs(finest_level+1);
    Vector<MultiFab>         macphi(finest_level+1);
    Vector<MultiFab>       S_cc_nph(finest_level+1);
    Vector<MultiFab>   rho_omegadot(finest_level+1);
    Vector<MultiFab>       diff_old(finest_level+1);
    Vector<MultiFab>       diff_new(finest_level+1);
    Vector<MultiFab>       diff_hat(finest_level+1);
    Vector<MultiFab> diff_hterm_new(finest_level+1);
    Vector<MultiFab> diff_hterm_hat(finest_level+1);
    Vector<MultiFab>       rho_Hnuc(finest_level+1);
    Vector<MultiFab>       rho_Hext(finest_level+1);
    Vector<MultiFab>     sdc_source(finest_level+1);
    Vector<MultiFab>           aofs(finest_level+1);
    Vector<MultiFab>    intra_rhoh0(finest_level+1);
    
    Vector<MultiFab> delta_gamma1_term(finest_level+1);
    Vector<MultiFab>      delta_gamma1(finest_level+1);
    Vector<MultiFab>          peos_old(finest_level+1);
    Vector<MultiFab>      peosbar_cart(finest_level+1);
    Vector<MultiFab>           p0_cart(finest_level+1);
    Vector<MultiFab>      delta_p_term(finest_level+1);
    
    Vector<MultiFab>      Tcoeff1(finest_level+1);
    Vector<MultiFab>      hcoeff1(finest_level+1);
    Vector<MultiFab>     Xkcoeff1(finest_level+1);
    Vector<MultiFab>      pcoeff1(finest_level+1);
    Vector<MultiFab>      Tcoeff2(finest_level+1);
    Vector<MultiFab>      hcoeff2(finest_level+1);
    Vector<MultiFab>     Xkcoeff2(finest_level+1);
    Vector<MultiFab>      pcoeff2(finest_level+1);
    Vector<MultiFab>   scal_force(finest_level+1);
    Vector<MultiFab>    delta_chi(finest_level+1);
    Vector<MultiFab>       sponge(finest_level+1);
    Vector<MultiFab>         w0cc(finest_level+1);

    // face-centered in the dm-direction (planar only)
    Vector<MultiFab> etarhoflux_dummy(finest_level+1);

    // face-centered
    Vector<std::array< MultiFab, AMREX_SPACEDIM > >  umac(finest_level+1);
    Vector<std::array< MultiFab, AMREX_SPACEDIM > > sedge(finest_level+1);
    Vector<std::array< MultiFab, AMREX_SPACEDIM > > sflux(finest_level+1);

    ////////////////////////
    // needed for spherical routines only

    // cell-centered
    Vector<MultiFab> w0_force_cart_dummy(finest_level+1);

    // face-centered
    Vector<std::array< MultiFab, AMREX_SPACEDIM > > w0mac(finest_level+1);
    Vector<std::array< MultiFab, AMREX_SPACEDIM > > w0mac_dummy(finest_level+1);

    // end spherical-only MultiFabs
    ////////////////////////

    // vectors store the multilevel 1D states as one very long array
    // these are cell-centered
    BaseState<Real> grav_cell_nph (base_geom.max_radial_level+1, base_geom.nr_fine);
    BaseState<Real> rho0_nph (base_geom.max_radial_level+1, base_geom.nr_fine);
    BaseState<Real> p0_nph (base_geom.max_radial_level+1, base_geom.nr_fine);
    BaseState<Real> p0_minus_peosbar (base_geom.max_radial_level+1, base_geom.nr_fine);
    BaseState<Real> peosbar (base_geom.max_radial_level+1, base_geom.nr_fine);
    BaseState<Real> w0_force_dummy (base_geom.max_radial_level+1, base_geom.nr_fine);
    BaseState<Real> Sbar (base_geom.max_radial_level+1, base_geom.nr_fine);
    BaseState<Real> beta0_nph (base_geom.max_radial_level+1, base_geom.nr_fine);
    BaseState<Real> gamma1bar_nph (base_geom.max_radial_level+1, base_geom.nr_fine);
    BaseState<Real> delta_gamma1_termbar (base_geom.max_radial_level+1, base_geom.nr_fine);
    BaseState<Real> delta_rhoh0 (base_geom.max_radial_level+1, base_geom.nr_fine);

    // vectors store the multilevel 1D states as one very long array
    // these are edge-centered
    BaseState<Real> w0_old (base_geom.max_radial_level+1, base_geom.nr_fine+1);
    BaseState<Real> rho0_pred_edge_dummy (base_geom.max_radial_level+1, base_geom.nr_fine+1);

    bool is_predictor;
    bool split_projection = true;

    Print() << "\nTimestep " << istep << " starts with TIME = " << t_old
            << " DT = " << dt << std::endl << std::endl;

    if (maestro_verbose > 0) {
        Print() << "Cell Count:" << std::endl;
        for (int lev=0; lev<=finest_level; ++lev) {
            Print() << "Level " << lev << ", " << CountCells(lev) << " cells" << std::endl;
        }
    }

    for (int lev=0; lev<=finest_level; ++lev) {
        // cell-centered MultiFabs
        shat        [lev].define(grids[lev], dmap[lev],   Nscal, ng_s);
        rhohalf     [lev].define(grids[lev], dmap[lev],       1,    1);
        cphalf      [lev].define(grids[lev], dmap[lev],       1,    1);
        xihalf      [lev].define(grids[lev], dmap[lev], NumSpec,    1);
        macrhs      [lev].define(grids[lev], dmap[lev],       1,    0);
        macphi      [lev].define(grids[lev], dmap[lev],       1,    1);
        S_cc_nph    [lev].define(grids[lev], dmap[lev],       1,    0);
        rho_omegadot[lev].define(grids[lev], dmap[lev], NumSpec,    0);
        diff_old    [lev].define(grids[lev], dmap[lev],       1,    0);
        diff_new    [lev].define(grids[lev], dmap[lev],       1,    0);
        diff_hat    [lev].define(grids[lev], dmap[lev],       1,    0);
        diff_hterm_new[lev].define(grids[lev], dmap[lev],     1,    0);
        diff_hterm_hat[lev].define(grids[lev], dmap[lev],     1,    0);
        rho_Hnuc    [lev].define(grids[lev], dmap[lev],       1,    0);
        rho_Hext    [lev].define(grids[lev], dmap[lev],       1,    0);
        sdc_source  [lev].define(grids[lev], dmap[lev],   Nscal,    0);
        aofs        [lev].define(grids[lev], dmap[lev],   Nscal,    0);
        intra_rhoh0 [lev].define(grids[lev], dmap[lev],       1,    0);
        delta_gamma1_term[lev].define(grids[lev], dmap[lev],  1,    0);
        delta_gamma1[lev].define(grids[lev], dmap[lev],       1,    0);
        peos_old    [lev].define(grids[lev], dmap[lev],       1,    0);
        peosbar_cart[lev].define(grids[lev], dmap[lev],       1,    0);
        p0_cart     [lev].define(grids[lev], dmap[lev],       1,    0);
        delta_p_term[lev].define(grids[lev], dmap[lev],       1,    0);
        Tcoeff1     [lev].define(grids[lev], dmap[lev],       1,    1);
        hcoeff1     [lev].define(grids[lev], dmap[lev],       1,    1);
        Xkcoeff1    [lev].define(grids[lev], dmap[lev], NumSpec,    1);
        pcoeff1     [lev].define(grids[lev], dmap[lev],       1,    1);
        Tcoeff2     [lev].define(grids[lev], dmap[lev],       1,    1);
        hcoeff2     [lev].define(grids[lev], dmap[lev],       1,    1);
        Xkcoeff2    [lev].define(grids[lev], dmap[lev], NumSpec,    1);
        pcoeff2     [lev].define(grids[lev], dmap[lev],       1,    1);
        if (ppm_trace_forces == 0) {
            scal_force  [lev].define(grids[lev], dmap[lev],   Nscal,    1);
        } else {
            // we need more ghostcells if we are tracing the forces
            scal_force  [lev].define(grids[lev], dmap[lev],   Nscal, ng_s);
        }
        delta_chi   [lev].define(grids[lev], dmap[lev],       1,    0);
        sponge      [lev].define(grids[lev], dmap[lev],       1,    0);
        w0cc    [lev].define(grids[lev], dmap[lev], AMREX_SPACEDIM, 0);

        // face-centered in the dm-direction (planar only)
        AMREX_D_TERM(etarhoflux_dummy[lev].define(convert(grids[lev],nodal_flag_x), dmap[lev], 1, 1); ,
                     etarhoflux_dummy[lev].define(convert(grids[lev],nodal_flag_y), dmap[lev], 1, 1); ,
                     etarhoflux_dummy[lev].define(convert(grids[lev],nodal_flag_z), dmap[lev], 1, 1); );

        // face-centered arrays of MultiFabs
        AMREX_D_TERM(umac [lev][0].define(convert(grids[lev],nodal_flag_x), dmap[lev], 1,     1); ,
                     umac [lev][1].define(convert(grids[lev],nodal_flag_y), dmap[lev], 1,     1); ,
                     umac [lev][2].define(convert(grids[lev],nodal_flag_z), dmap[lev], 1,     1); );
        AMREX_D_TERM(sedge[lev][0].define(convert(grids[lev],nodal_flag_x), dmap[lev], Nscal, 0); ,
                     sedge[lev][1].define(convert(grids[lev],nodal_flag_y), dmap[lev], Nscal, 0); ,
                     sedge[lev][2].define(convert(grids[lev],nodal_flag_z), dmap[lev], Nscal, 0); );
        AMREX_D_TERM(sflux[lev][0].define(convert(grids[lev],nodal_flag_x), dmap[lev], Nscal, 0); ,
                     sflux[lev][1].define(convert(grids[lev],nodal_flag_y), dmap[lev], Nscal, 0); ,
                     sflux[lev][2].define(convert(grids[lev],nodal_flag_z), dmap[lev], Nscal, 0); );

        // initialize umac
        for (int d=0; d < AMREX_SPACEDIM; ++d)
            umac[lev][d].setVal(0.);

        // initialize intra_rhoh0
        intra_rhoh0[lev].setVal(0.);

        rho_Hext[lev].setVal(0.);
    }

#if (AMREX_SPACEDIM == 3)
    for (int lev=0; lev<=finest_level; ++lev) {
        w0mac[lev][0].define(convert(grids[lev],nodal_flag_x), dmap[lev], 1, 1);
        w0mac[lev][1].define(convert(grids[lev],nodal_flag_y), dmap[lev], 1, 1);
        w0mac[lev][2].define(convert(grids[lev],nodal_flag_z), dmap[lev], 1, 1);
        w0mac_dummy[lev][0].define(convert(grids[lev],nodal_flag_x), dmap[lev], 1, 1);
        w0mac_dummy[lev][1].define(convert(grids[lev],nodal_flag_y), dmap[lev], 1, 1);
        w0mac_dummy[lev][2].define(convert(grids[lev],nodal_flag_z), dmap[lev], 1, 1);
    }
#endif
    
    for (int lev=0; lev<=finest_level; ++lev) {
        w0_force_cart_dummy[lev].define(grids[lev], dmap[lev], AMREX_SPACEDIM, 1);
        w0_force_cart_dummy[lev].setVal(0.);
    }
    
    // set etarhoflux_dummy to zero
    for (int lev=0; lev<=finest_level; ++lev) {
        etarhoflux_dummy[lev].setVal(0.);
    }

#if (AMREX_SPACEDIM == 3)
    // initialize MultiFabs and Vectors to ZERO
    for (int lev=0; lev<=finest_level; ++lev) {
        for (int d=0; d<AMREX_SPACEDIM; ++d) {
            w0mac[lev][d].setVal(0.);
            w0mac_dummy[lev][d].setVal(0.);
        }
    }
#endif

    // initialize to zero
    Sbar.setVal(0.);
    w0.setVal(0.0);

    // set dummy variables to zero
    w0_force_dummy.setVal(0.0);
    rho0_pred_edge_dummy.setVal(0.0);

    // make the sponge for all levels
    if (do_sponge) {
        SpongeInit(rho0_old);
        MakeSponge(sponge);
    }

    //////////////////////////////////////////////////////////////////////////////
    // STEP 1 -- Compute advection velocities
    //////////////////////////////////////////////////////////////////////////////

    if (maestro_verbose >= 1) {
        Print() << "<<< STEP 1 : Compute advection velocities >>>" << std::endl;
    }

    if (t_old == 0.) {
        // this is either a pressure iteration or the first time step
        // set S_cc_nph = (1/2) (S_cc_old + S_cc_new)
        for (int lev=0; lev<=finest_level; ++lev) {
            MultiFab::LinComb(S_cc_nph[lev],0.5,S_cc_old[lev],0,0.5,S_cc_new[lev],0,0,1,0);
        }
    } else {
        // set S_cc_nph = S_cc_old + (dt/2) * dSdt
        for (int lev=0; lev<=finest_level; ++lev) {
            MultiFab::LinComb(S_cc_nph[lev],1.0,S_cc_old[lev],0,0.5*dt,dSdt[lev],0,0,1,0);
        }
    }
    // no ghost cells for S_cc_nph
    AverageDown(S_cc_nph, 0, 1);

    // compute p0_minus_peosbar = p0_old - peosbar (for making w0) and
    // compute delta_p_term = peos_old - p0_old (for RHS of projections)
    if (dpdt_factor > 0.0) {
        // peos_old (delta_p_term) now holds the thermodynamic p computed from sold(rho,h,X)
        PfromRhoH(sold,sold,peos_old);

        // compute peosbar = Avg(peos_old)
        Average(delta_p_term, peosbar, 0);

        // compute p0_minus_peosbar = p0_old - peosbar
        p0_minus_peosbar.copy(p0_old - peosbar);

        // compute peosbar_cart from peosbar
        Put1dArrayOnCart(peosbar, peosbar_cart, 0, 0, bcs_f, 0);

        // compute delta_p_term = peos_old - peosbar_cart
        for (int lev=0; lev<=finest_level; ++lev) {
            MultiFab::LinComb(delta_p_term[lev],1.0,peos_old[lev],0,-1.0,peosbar_cart[lev],0,0,1,0);
        }
    } else {
        // these should have no effect if dpdt_factor <= 0
        p0_minus_peosbar.setVal(0.0);
        for (int lev=0; lev<=finest_level; ++lev) {
            delta_p_term[lev].setVal(0.);
        }
    }
    
    if (evolve_base_state) {
        if (split_projection) {

            // compute Sbar = average(S_cc_nph)
            Average(S_cc_nph, Sbar, 0);

            // save old-time value
            w0_old.copy(w0);

            // compute w0, w0_force
            is_predictor = true;
            Makew0(w0_old, w0_force_dummy, Sbar, rho0_old, 
                   rho0_old, p0_old, p0_old, gamma1bar_old, 
                   gamma1bar_old, p0_minus_peosbar, 
                   dt, dtold, is_predictor);

#if (AMREX_SPACEDIM == 3)
            if (spherical) {
                // put w0 on Cartesian edges
                MakeW0mac(w0mac);
            }
#endif
        }
    }

    // compute unprojected MAC velocities
    is_predictor = true;
    AdvancePremac(umac, w0mac_dummy, w0_force_cart_dummy);

    for (int lev=0; lev<=finest_level; ++lev) {
        delta_chi[lev].setVal(0.);
        macphi   [lev].setVal(0.);
        delta_gamma1_term[lev].setVal(0.);
    }

    if (evolve_base_state && !split_projection) {
        Sbar.copy(1.0/(gamma1bar_old*p0_old) * (p0_old - p0_nm1)/dtold);
    }

    // compute RHS for MAC projection, beta0*(S_cc-Sbar) + beta0*delta_chi
    MakeRHCCforMacProj(macrhs, rho0_old, S_cc_nph, Sbar, beta0_old, delta_gamma1_term,
                       gamma1bar_old, p0_old, delta_p_term, delta_chi, is_predictor);

    if (spherical && evolve_base_state && split_projection) {
        // subtract w0mac from umac
        Addw0(umac, w0mac, -1.);
    }

    // wallclock time
    Real start_total_macproj = ParallelDescriptor::second();

    // MAC projection
    // includes spherical option in C++ function
    MacProj(umac, macphi, macrhs, beta0_old, is_predictor);

    // wallclock time
    Real end_total_macproj = ParallelDescriptor::second() - start_total_macproj;
    ParallelDescriptor::ReduceRealMax(end_total_macproj,ParallelDescriptor::IOProcessorNumber());

    
    if (spherical && evolve_base_state && split_projection) {
        // add w0mac back to umac
        Addw0(umac, w0mac, 1.);
    }

    //////////////////////////////////////////////////////////////////////////////
    // STEP 2 -- Predictor
    //////////////////////////////////////////////////////////////////////////////

    if (maestro_verbose >= 1) {
        Print() << "<<< STEP 2 : Predictor >>>" << std::endl;
    }

    //////////////////////////////////////////////////////////////////////////////
    // STEP 2A -- compute advective flux divergences
    //////////////////////////////////////////////////////////////////////////////

    if (maestro_verbose >= 1) {
        Print() << "<<< STEP 2A : compute advective flux div >>>" << std::endl;
    }

    // no need to advect the base state density
    rho0_new.copy(rho0_old);

    // set diff to zero
    for (int lev=0; lev<=finest_level; ++lev) {
        diff_old[lev].setVal(0.);
        diff_new[lev].setVal(0.);
        diff_hat[lev].setVal(0.);
    }

    // diff is the forcing for rhoh or temperature
    if (use_thermal_diffusion) {
        MakeThermalCoeffs(sold,Tcoeff1,hcoeff1,Xkcoeff1,pcoeff1);

        MakeExplicitThermal(diff_old,sold,Tcoeff1,hcoeff1,Xkcoeff1,pcoeff1,p0_old,
                            temp_diffusion_formulation);
    }

    // copy sold into shat 
    // temperature will be overwritten later after enthalpy advance
    for (int lev=0; lev<=finest_level; ++lev) {
        MultiFab::Copy(shat[lev],sold[lev],0,0,Nscal,0);
    }

    if (maestro_verbose >= 1) {
        Print() << "            :  density_advance >>>" << std::endl;
    }

    // set sedge and sflux to zero
    for (int lev=0; lev<=finest_level; ++lev) {
        for (int idim=0; idim<AMREX_SPACEDIM; ++idim) {
            sedge[lev][idim].setVal(0.);
            sflux[lev][idim].setVal(0.);
        }
    }

    // advect rhoX and rho
    DensityAdvanceSDC(1, sold, shat, sedge, sflux, 
                      scal_force, etarhoflux_dummy, umac,
                      w0mac, rho0_pred_edge_dummy);
    

    if (evolve_base_state) {
        // correct the base state density by "averaging"
        Average(shat, rho0_new, Rho);
        ComputeCutoffCoords(rho0_new);
    }

    // update grav_cell_new
    if (evolve_base_state) {
        MakeGravCell(grav_cell_new, rho0_new);
    } else {
        grav_cell_new.copy(grav_cell_old);
    }

    // base state pressure update
    if (evolve_base_state) {

        // set new p0 through HSE
        p0_new.copy(p0_old);

        EnforceHSE(rho0_new, p0_new, grav_cell_new);

        // compute p0_nph
        p0_nph.copy(0.5*(p0_old + p0_new));

        // hold dp0/dt in psi for enthalpy advance
        psi.copy((p0_new - p0_old) / dt);
    } else {
        p0_new.copy(p0_old);
        p0_nph.copy(p0_old);
    }

    // base state enthalpy update
    if (evolve_base_state) {
        // compute rhoh0_old by "averaging"
        Average(sold, rhoh0_old, RhoH);
    } else {
        rhoh0_new.copy(rhoh0_old);
    }

    if (maestro_verbose >= 1) {
        Print() << "            : enthalpy_advance >>>" << std::endl;
    }

    EnthalpyAdvanceSDC(1, sold, shat, sedge, sflux, scal_force, umac, w0mac,diff_old);

    // base state enthalpy update
    if (evolve_base_state) {
        // compute rhoh0_new by "averaging"
        Average(shat, rhoh0_new, RhoH);

        // store (rhoh0_hat - rhoh0_old)/dt in delta_rhoh0
        delta_rhoh0.copy((rhoh0_new - rhoh0_old)/dt);
    }

    // extract aofs = (shat - sold) / dt - intra
    for (int lev=0; lev<=finest_level; ++lev) {
        MultiFab::LinComb(aofs[lev],1.0/dt,shat[lev],0,-1.0/dt,sold[lev],0,0,Nscal,0);
        MultiFab::Subtract(aofs[lev],intra[lev],0,0,Nscal,0);
    }

    //////////////////////////////////////////////////////////////////////////////
    // STEP 2B (optional) -- compute diffusive flux divergence
    //////////////////////////////////////////////////////////////////////////////

    if (maestro_verbose >= 1) {
        Print() << "<<< STEP 2B : compute diffusive flux div >>>" << std::endl;
    }

    if (use_thermal_diffusion) {
        // 1 = predictor, 2 = corrector
        ThermalConductSDC(1,sold,shat,snew,p0_old,p0_new,hcoeff1,Xkcoeff1,pcoeff1,
                          hcoeff2,Xkcoeff2,pcoeff2);

        // note p0_new => p0_hat if evolve_base_state = T
        MakeExplicitThermal(diff_hat,shat,Tcoeff1,hcoeff1,Xkcoeff1,pcoeff1,p0_new,
                            temp_diffusion_formulation);
    }

    //////////////////////////////////////////////////////////////////////////////
    // STEP 2C -- advance thermodynamic variables
    //////////////////////////////////////////////////////////////////////////////

    if (maestro_verbose >= 1) {
        Print() << "<<< STEP 2C : advance thermo variables >>>" << std::endl;
    }

    // build sdc_source
    for (int lev=0; lev<=finest_level; ++lev) {
        sdc_source[lev].setVal(0.);
        MultiFab::Add(sdc_source[lev],aofs[lev],FirstSpec,FirstSpec,NumSpec,0);
        MultiFab::LinComb(sdc_source[lev],0.5,diff_old[lev],0,0.5,diff_hat[lev],0,RhoH,1,0);
        MultiFab::Add(sdc_source[lev],aofs[lev],RhoH,RhoH,1,0);
    }
    
    // wallclock time
    Real start_total_react = ParallelDescriptor::second();
    
    ReactSDC(sold,snew,rho_Hext,p0_old,dt,t_old,sdc_source);

    // wallclock time
    Real end_total_react = ParallelDescriptor::second() - start_total_react;
    ParallelDescriptor::ReduceRealMax(end_total_react,ParallelDescriptor::IOProcessorNumber());

    // extract IR =  [ (snew - sold)/dt - sdc_source ]

    for (int lev=0; lev<=finest_level; ++lev) {
        intra[lev].setVal(0.);
        // species source term
        MultiFab::LinComb(intra[lev],1.0/dt,snew[lev],FirstSpec,-1.0/dt,sold[lev],FirstSpec,FirstSpec,NumSpec,0);
        MultiFab::Subtract(intra[lev],sdc_source[lev],FirstSpec,FirstSpec,NumSpec,0);
        // enthalpy source term
        MultiFab::LinComb(intra[lev],1.0/dt,snew[lev],RhoH,-1.0/dt,sold[lev],RhoH,RhoH,1,0);
        MultiFab::Subtract(intra[lev],sdc_source[lev],RhoH,RhoH,1,0);
    }
    
    // massage the rhoh intra term into the proper form, depending on
    // what we are predicting.  Note: we do this before we deal with
    // the species terms, since some enthalpy types need this default
    // species intra.

    // first create rhohalf -- a lot of forms need this. 
    FillPatch(0.5*(t_old+t_new), rhohalf, sold, snew, Rho, 0, 1, Rho, bcs_s);

    if (evolve_base_state) {
        // update base state density and pressure
        Average(snew, rho0_new, Rho);
        ComputeCutoffCoords(rho0_new);
        
        if (use_etarho) {
            // compute the new etarho
            if (!spherical) {
                MakeEtarho(etarhoflux_dummy);
            } else {
                MakeEtarhoSphr(sold, snew, umac, w0mac_dummy);
            }
        }

        MakeGravCell(grav_cell_new, rho0_new);

        EnforceHSE(rho0_new, p0_new, grav_cell_new);

        // compute p0_nph
        p0_nph.copy(0.5*(p0_old + p0_new));

        // hold dp0/dt in psi for Make_S_cc
        psi.copy((p0_new - p0_old) / dt);

        // update base state enthalpy
        Average(snew, rhoh0_new, RhoH);

        // compute intra_rhoh0 = (rhoh0_new - rhoh0_old)/dt 
        //                       - (rhoh0_hat - rhoh0_old)/dt
        delta_rhoh0.copy((rhoh0_new - rhoh0_old)/dt - delta_rhoh0);
        Put1dArrayOnCart(delta_rhoh0, intra_rhoh0, 0, 0, bcs_f, 0);
    }

    // now update temperature
    if (use_tfromp) {
        TfromRhoP(snew, p0_new);
    }
    else {
        TfromRhoH(snew, p0_new);
    }
    
    if (enthalpy_pred_type == predict_rhohprime) {

        // intra is only different from predict_rhoh if rhoh0 is not constant
        if (evolve_base_state) {            
            for (int lev=0; lev<=finest_level; ++lev) {
                MultiFab::Subtract(intra[lev],intra_rhoh0[lev],0,RhoH,1,0);
            }
        }

    } else if (enthalpy_pred_type == predict_h) {

        // we want this in terms of h, not (rho h)
        for (int lev=0; lev<=finest_level; ++lev) {
            MultiFab::Divide(intra[lev],rhohalf[lev],0,RhoH,1,0);
        }

    } else if ((enthalpy_pred_type == predict_T_then_rhohprime) ||
               (enthalpy_pred_type == predict_T_then_h)) {

        // for predict_T_*, the intra force needs to be in the temp_comp
        // slot, since temperature is what is predicted.

        // first make the thermodynamic coefficients at the half-time
        MakeIntraCoeffs(sold,snew,cphalf,xihalf);

        // overwrite intra(temp_comp).  We want to create
        // I_T = (1 / (rho c_p)) [ (rhoh_new - rhoh_old)/dt - A_rhoh -
        //     sum_k xi_k ( (rhoX_new - rhoX_old)/dt - A_rhoX ) ]
        for (int lev=0; lev<=finest_level; ++lev) {
            MultiFab::Copy(intra[lev],intra[lev],RhoH,Temp,1,0);
            
            for (int comp=0; comp<NumSpec; ++comp) {
                // multiple xi by intra and store in xi
                MultiFab::Multiply(xihalf[lev],intra[lev],FirstSpec+comp,comp,1,0);

                // subtract from intra temp
                MultiFab::Subtract(intra[lev],xihalf[lev],comp,Temp,1,0);
            }

            MultiFab::Divide(intra[lev],rhohalf[lev],0,Temp,1,0);
            MultiFab::Divide(intra[lev],cphalf[lev],0,Temp,1,0);
        }
    }     

    // for some species_pred_types, we need to make intra in terms of
    // X, NOT rhoX
    if ( (species_pred_type == predict_rhoprime_and_X) ||
         (species_pred_type == predict_rho_and_X) ) {

        for (int lev=0; lev<=finest_level; ++lev) {
            for (int comp=FirstSpec; comp<FirstSpec+NumSpec; ++comp) {
                MultiFab::Divide(intra[lev],rhohalf[lev],0,comp,1,0);
            }
        }
    }

    // compute new-time coefficients and diffusion term
    if (use_thermal_diffusion) {
        MakeThermalCoeffs(snew,Tcoeff2,hcoeff2,Xkcoeff2,pcoeff2);

        MakeExplicitThermal(diff_new, snew, Tcoeff2, hcoeff2, Xkcoeff2, pcoeff2, p0_new,
                            temp_diffusion_formulation);
    }

    if (evolve_base_state) {
        // compute beta0 and gamma1bar
        MakeGamma1bar(snew, gamma1bar_new, p0_new);

        MakeBeta0(beta0_new, rho0_new, p0_new, gamma1bar_new, 
                  grav_cell_new);
    } else {
        // Just pass beta0 and gamma1bar through if not evolving base state
        beta0_new.copy(beta0_old);
        gamma1bar_new.copy(gamma1bar_old);
    }

    gamma1bar_nph.copy(0.5*(gamma1bar_old+gamma1bar_new));
    beta0_nph.copy(0.5*(beta0_old + beta0_new));

    //////////////////////////////////////////////////////////////////////////////
    // Corrector loop
    //////////////////////////////////////////////////////////////////////////////

    for (int misdc=0; misdc<sdc_iters; ++misdc) {
        
        //////////////////////////////////////////////////////////////////////////////
        // STEP 3 -- Update advection velocities
        //////////////////////////////////////////////////////////////////////////////

        if (sdc_couple_mac_velocity) {
            if (maestro_verbose >= 1) {
                Print() << "<<< STEP 3 : Update advection velocities (MISDC iter = " 
                        << misdc << ") >>>" << std::endl;
            }

            MakeReactionRates(rho_omegadot,rho_Hnuc,snew); 
            
            // compute S at cell-centers
            Make_S_cc(S_cc_new,delta_gamma1_term,delta_gamma1,snew,uold,rho_omegadot,rho_Hnuc,
                      rho_Hext,diff_new,p0_new,gamma1bar_new,delta_gamma1_termbar);
        
            // set S_cc_nph = (1/2) (S_cc_old + S_cc_new)
            for (int lev=0; lev<=finest_level; ++lev) {
                MultiFab::LinComb(S_cc_nph[lev],0.5,S_cc_old[lev],0,0.5,S_cc_new[lev],0,0,1,0);
            }
            AverageDown(S_cc_nph,0,1);

            // and delta_p_term = peos_new - p0_new (for RHS of projection)
            if (dpdt_factor > 0.) {
                // peos_new now holds the thermodynamic p computed from snew(rho,h,X)
                PfromRhoH(snew,snew,delta_p_term);

                // compute peos_nph = (1/2)*(peos_old+peos_new)
                for (int lev=0; lev<=finest_level; ++lev) {
                    MultiFab::Add(delta_p_term[lev],peos_old[lev],0,0,1,0);
                    delta_p_term[lev].mult(0.5);
                }
                
                // compute peosbar = Avg(peos_new)
                Average(delta_p_term, peosbar, 0);

                // compute p0_nph
                p0_nph.copy(0.5*(p0_old + p0_new));
                
                // compute p0_minus_peosbar = p0_nph - peosbar
                p0_minus_peosbar.copy(p0_nph - peosbar);
            
                // compute peosbar_cart from peosbar
                Put1dArrayOnCart(peosbar, peosbar_cart, 0, 0, bcs_f, 0);
                
                // compute delta_p_term = peos_new - peosbar_cart
                for (int lev=0; lev<=finest_level; ++lev) {
                    MultiFab::Subtract(delta_p_term[lev],peosbar_cart[lev],0,0,1,0);
                }
            } else {
                // these should have no effect if dpdt_factor <= 0
                p0_minus_peosbar.setVal(0.);
                for (int lev=0; lev<=finest_level; ++lev) {
                    delta_p_term[lev].setVal(0.);
                }
            }

            if (evolve_base_state) {
                if (split_projection) {
                    
                    // compute Sbar = average(S_cc_nph)
                    Average(S_cc_nph, Sbar, 0);
                    
                    // compute Sbar = Sbar + delta_gamma1_termbar
                    if (use_delta_gamma1_term) {
                        Sbar += delta_gamma1_termbar;
                    }
                    
                    // compute w0, w0_force
                    is_predictor = false;
                    Makew0(w0_old, w0_force_dummy, Sbar, rho0_old, 
                            rho0_new, p0_old, p0_new, gamma1bar_old, 
                            gamma1bar_new, p0_minus_peosbar, 
                            dt, dtold, is_predictor);
<<<<<<< HEAD
                                
=======

#if (AMREX_SPACEDIM == 3)                                
>>>>>>> 7cfdbe59
                    if (spherical) {
                        // put w0 on Cartesian edges
                        MakeW0mac(w0mac);
                    }
#endif
                }
            }

            // compute unprojected MAC velocities
            is_predictor = false;
            AdvancePremac(umac, w0mac_dummy, w0_force_cart_dummy);

            if (evolve_base_state && !split_projection) {
                Sbar.copy(1.0/(gamma1bar_nph*p0_nph) * (p0_nph - p0_old)/dt);
            }

            // compute RHS for MAC projection, beta0*(S_cc-Sbar) + beta0*delta_chi
            MakeRHCCforMacProj(macrhs, rho0_new, S_cc_nph, Sbar, beta0_nph, delta_gamma1_term,
                                gamma1bar_new, p0_new,delta_p_term, delta_chi,is_predictor);

            if (spherical && evolve_base_state && split_projection) {
                // subtract w0mac from umac
                Addw0(umac,w0mac,-1.);
            }

            // wallclock time
            Real start_total_macproj_corrector = ParallelDescriptor::second();

            // MAC projection
            // includes spherical option in C++ function
            MacProj(umac, macphi, macrhs, beta0_nph, is_predictor);

            // wallclock time
            Real end_total_macproj_corrector = ParallelDescriptor::second() - start_total_macproj_corrector;
            ParallelDescriptor::ReduceRealMax(end_total_macproj_corrector,ParallelDescriptor::IOProcessorNumber());


            if (spherical && evolve_base_state && split_projection) {
                // add w0mac back to umac
                Addw0(umac,w0mac,1.);
            }
        } // end sdc_couple_mac_velocity
    
    //////////////////////////////////////////////////////////////////////////////
    // STEP 4A -- compute advective flux divergences
    //////////////////////////////////////////////////////////////////////////////

        if (maestro_verbose >= 1) {
            Print() << "<<< STEP 4 : Corrector loop (MISDC iter = " 
                    << misdc << ") >>>" << std::endl;
            Print() << "<<< STEP 4A : compute advective flux div (SDC iter = " 
                    << misdc << ") >>>" << std::endl;
        }
        
        // no need to advect the base state density
        rho0_new.copy(rho0_old);
        
        if (maestro_verbose >= 1) {
            Print() << "            :  density_advance >>>" << std::endl;
        }

        // advect rhoX, rho, and tracers
        DensityAdvanceSDC(2, sold, shat, sedge, sflux,
                          scal_force, etarhoflux_dummy, umac,
                          w0mac, rho0_pred_edge_dummy);

        if (evolve_base_state) {
            // correct the base state density by "averaging"
            Average(shat, rho0_new, Rho);
            ComputeCutoffCoords(rho0_new);
        }

        // update grav_cell_new, rho0_nph, grav_cell_nph
        if (evolve_base_state) {
            MakeGravCell(grav_cell_new, rho0_new);
            
            rho0_nph.copy(0.5*(rho0_old+rho0_new));
            
            MakeGravCell(grav_cell_nph, rho0_nph);
        } else {
            rho0_nph.copy(rho0_old);
            grav_cell_nph.copy(grav_cell_old);
        }
        
        // base state pressure update
        if (evolve_base_state) {
            
            // set new p0 through HSE
            p0_new.copy(p0_old);

            EnforceHSE(rho0_new, p0_new, grav_cell_new);
            
            p0_nph.copy(0.5*(p0_old + p0_new));
            
            // hold dp0/dt in psi for enthalpy advance
            psi.copy((p0_new - p0_old) / dt);
        }
        
        // enthalpy update
        if (maestro_verbose >= 1) {
            Print() << "            : enthalpy_advance >>>" << std::endl;
        }
        
        EnthalpyAdvanceSDC(2,sold,shat,sedge,sflux,scal_force,umac,w0mac,diff_old);

        // base state enthalpy update
        if (evolve_base_state) {
            Average(shat, rhoh0_new, RhoH);

            // store (rhoh0_hat - rhoh0_old)/dt in delta_rhoh0
            delta_rhoh0.copy((rhoh0_new - rhoh0_old)/dt);
        }

        // extract aofs = (shat - sold) / dt - intra
        for (int lev=0; lev<=finest_level; ++lev) {
            MultiFab::LinComb(aofs[lev],1.0/dt,shat[lev],0,-1.0/dt,sold[lev],0,0,Nscal,0);
            MultiFab::Subtract(aofs[lev],intra[lev],0,0,Nscal,0);
        }
        
    //////////////////////////////////////////////////////////////////////////////
    // STEP 4B (optional) -- compute diffusive flux divergences
    //////////////////////////////////////////////////////////////////////////////

        if (maestro_verbose >= 1) {
            Print() << "<<< STEP 4B : compute diffusive flux div (SDC iter = " 
                    << misdc << ") >>>" << std::endl;
        }

        // set diff_hterm to zero
        for (int lev=0; lev<=finest_level; ++lev) {
            diff_hterm_new[lev].setVal(0.);
            diff_hterm_hat[lev].setVal(0.);
        }

        if (use_thermal_diffusion) {
            // 1 = predictor, 2 = corrector
            ThermalConductSDC(2, sold, shat, snew, p0_old, p0_new, hcoeff1, Xkcoeff1, pcoeff1,
                              hcoeff2, Xkcoeff2, pcoeff2);

            // compute diff_hat using shat, p0_new, and new coefficients from previous iteration
            // note p0_new = p0_hat if evolve_base_state = T
            MakeExplicitThermal(diff_hat, shat, Tcoeff2, hcoeff2, Xkcoeff2, pcoeff2, p0_new,
                                temp_diffusion_formulation);

            // compute only the h term in diff_hat and diff_new
            MakeExplicitThermalHterm(diff_hterm_hat,shat,hcoeff2);
            MakeExplicitThermalHterm(diff_hterm_new,snew,hcoeff2);
        }

    //////////////////////////////////////////////////////////////////////////////
    // STEP 4C -- advance thermodynamic variables
    //////////////////////////////////////////////////////////////////////////////

        if (maestro_verbose >= 1) {
            Print() << "<<< STEP 4C: advance thermo variables (MISDC iter = " 
                    << misdc << ") >>>" << std::endl;
        }

        // build sdc_source
        for (int lev=0; lev<=finest_level; ++lev) {
            sdc_source[lev].setVal(0.);
            MultiFab::Copy(sdc_source[lev],diff_old[lev],0,RhoH,1,0);
            MultiFab::Add(sdc_source[lev],diff_new[lev],0,RhoH,1,0);
            MultiFab::Add(sdc_source[lev],diff_hterm_hat[lev],0,RhoH,1,0);
            MultiFab::Subtract(sdc_source[lev],diff_hterm_new[lev],0,RhoH,1,0);
            sdc_source[lev].mult(0.5,RhoH,1,0);
            MultiFab::Add(sdc_source[lev],aofs[lev],0,0,Nscal,0);
        }
    
        // wallclock time
        Real start_total_react_corrector = ParallelDescriptor::second();
    
        ReactSDC(sold, snew, rho_Hext, p0_new, dt, t_old, sdc_source);

        // wallclock time
        Real end_total_react_corrector = ParallelDescriptor::second() - start_total_react_corrector;
        ParallelDescriptor::ReduceRealMax(end_total_react_corrector,ParallelDescriptor::IOProcessorNumber());

        // extract IR =  [ (snew - sold)/dt - sdc_source ]
        for (int lev=0; lev<=finest_level; ++lev) {
            intra[lev].setVal(0.);
            // species source term
            MultiFab::LinComb(intra[lev],1.0/dt,snew[lev],FirstSpec,-1.0/dt,sold[lev],FirstSpec,FirstSpec,NumSpec,0);
            MultiFab::Subtract(intra[lev],sdc_source[lev],FirstSpec,FirstSpec,NumSpec,0);
            // enthalpy source term
            MultiFab::LinComb(intra[lev],1.0/dt,snew[lev],RhoH,-1.0/dt,sold[lev],RhoH,RhoH,1,0);
            MultiFab::Subtract(intra[lev],sdc_source[lev],RhoH,RhoH,1,0);
        }
        
        // massage the rhoh intra term into the proper form, depending on
        // what we are predicting.  Note: we do this before we deal with
        // the species terms, since some enthalpy types need this default
        // species intra.

        // create rhohalf -- a lot of forms need this. 
        FillPatch(0.5*(t_old+t_new), rhohalf, sold, snew, Rho, 0, 1, Rho, bcs_s);

        if (evolve_base_state) {
            // update base state density and pressure
            Average(snew, rho0_new, Rho);
            ComputeCutoffCoords(rho0_new);

            if (use_etarho) {
                // compute the new etarho
                if (!spherical) {
                    MakeEtarho(etarhoflux_dummy);
                } else {
                    MakeEtarhoSphr(sold, snew, umac, w0mac_dummy);
                }
            }

            MakeGravCell(grav_cell_new, rho0_new);
            
            EnforceHSE(rho0_new, p0_new, grav_cell_new);

            // compute p0_nph
            p0_nph.copy(0.5*(p0_old + p0_new));

            // hold dp0/dt in psi for Make_S_cc
            psi.copy((p0_new - p0_old) / dt);
            
            // also update base state enthalpy
            Average(snew, rhoh0_new, RhoH);
            
            // compute intra_rhoh0 = (rhoh0_new - rhoh0_old)/dt 
            //                       - (rhoh0_hat - rhoh0_old)/dt
            delta_rhoh0.copy((rhoh0_new - rhoh0_old)/dt - delta_rhoh0);
            Put1dArrayOnCart(delta_rhoh0, intra_rhoh0, 0, 0, bcs_f, 0);
        }

        // now update temperature
        if (use_tfromp) {
            TfromRhoP(snew, p0_new);
        } else {
            TfromRhoH(snew, p0_new);
        }
        
        if (is_initIter) {
            for (int lev=0; lev<=finest_level; ++lev) {
                intra[lev].setVal(0.);
                intra_rhoh0[lev].setVal(0.);
            }
        }

        if (enthalpy_pred_type == predict_rhohprime) {
            
            // intra is only different from predict_rhoh if rhoh0 is not constant
            if (evolve_base_state) {        
                for (int lev=0; lev<=finest_level; ++lev) {
                    MultiFab::Subtract(intra[lev],intra_rhoh0[lev],0,RhoH,1,0);
                }
            }

        } else if (enthalpy_pred_type == predict_h) {

            // we want this in terms of h, not (rho h)
            for (int lev=0; lev<=finest_level; ++lev) {
                MultiFab::Divide(intra[lev],rhohalf[lev],0,RhoH,1,0);
            }

        } else if ((enthalpy_pred_type == predict_T_then_rhohprime) ||
                   (enthalpy_pred_type == predict_T_then_h)) {

        // for predict_T_*, the intra force needs to be in the temp_comp
        // slot, since temperature is what is predicted.

            // first make the thermodynamic coefficients at the half-time
            MakeIntraCoeffs(sold,snew,cphalf,xihalf);

            // overwrite intra(temp_comp).  We want to create
            // I_T = (1 / (rho c_p)) [ (rhoh_new - rhoh_old)/dt - A_rhoh -
            //     sum_k xi_k ( (rhoX_new - rhoX_old)/dt - A_rhoX ) ]
            for (int lev=0; lev<=finest_level; ++lev) {
                MultiFab::Copy(intra[lev],intra[lev],RhoH,Temp,1,0);
                
                for (int comp=0; comp<NumSpec; ++comp) {
                    // multiple xi by intra and store in xi
                    MultiFab::Multiply(xihalf[lev],intra[lev],FirstSpec+comp,comp,1,0);
                    
                    // subtract from intra temp
                    MultiFab::Subtract(intra[lev],xihalf[lev],comp,Temp,1,0);
                }
                
                MultiFab::Divide(intra[lev],rhohalf[lev],0,Temp,1,0);
                MultiFab::Divide(intra[lev],cphalf[lev],0,Temp,1,0);
            }
        }     
        
        // for some species_pred_types, we need to make intra in terms of
        // X, NOT rhoX
        if ( (species_pred_type == predict_rhoprime_and_X) ||
             (species_pred_type == predict_rho_and_X) ) {

            for (int lev=0; lev<=finest_level; ++lev) {
                for (int comp=FirstSpec; comp<FirstSpec+NumSpec; ++comp) {
                    MultiFab::Divide(intra[lev],rhohalf[lev],0,comp,1,0);
                }
            }
        }

        // compute new-time coefficients and diffusion term
        if (use_thermal_diffusion) {
            MakeThermalCoeffs(snew,Tcoeff2,hcoeff2,Xkcoeff2,pcoeff2);

            MakeExplicitThermal(diff_new,snew,Tcoeff2,hcoeff2,Xkcoeff2,pcoeff2,p0_new,
                                temp_diffusion_formulation);
        }

        if (evolve_base_state) {
            // compute beta0 and gamma1bar
            MakeGamma1bar(snew, gamma1bar_new, p0_new);

            MakeBeta0(beta0_new, rho0_new, p0_new, gamma1bar_new, 
                      grav_cell_new);
        } else {
            // Just pass beta0 and gamma1bar through if not evolving base state
            beta0_new.copy(beta0_old);
            gamma1bar_new.copy(gamma1bar_old);
        }

        gamma1bar_nph.copy(0.5*(gamma1bar_old+gamma1bar_new));
        beta0_nph.copy(0.5*(beta0_old + beta0_new));
        
    } // end loop over misdc iterations
    
    //////////////////////////////////////////////////////////////////////////////
    // STEP 5 -- Advance velocity and dynamic pressure
    //////////////////////////////////////////////////////////////////////////////

    if (maestro_verbose >= 1) {
        Print() << "<<< STEP 5 : Advance velocity and dynamic pressure >>>" << std::endl;
    }

    MakeReactionRates(rho_omegadot, rho_Hnuc, snew); 
    
    Make_S_cc(S_cc_new, delta_gamma1_term, delta_gamma1, snew, uold, rho_omegadot, rho_Hnuc,
              rho_Hext, diff_new, p0_new, gamma1bar_new,delta_gamma1_termbar);

    if (evolve_base_state) {
        if (split_projection) {

            // compute Sbar = average(S_cc_new)
            Average(S_cc_new, Sbar, 0);

            // compute Sbar = Sbar + delta_gamma1_termbar
            if (use_delta_gamma1_term) {
                Sbar += delta_gamma1_termbar;
            }

            // compute w0, w0_force
            is_predictor = false;
            Makew0(w0_old, w0_force_dummy, Sbar, rho0_new, 
                   rho0_new, p0_new, p0_new, gamma1bar_new, 
                   gamma1bar_new, p0_minus_peosbar, 
                   dt, dtold, is_predictor);

            if (spherical) {
                // put w0 on Cartesian cell-centers
                Put1dArrayOnCart(w0, w0cc, 1, 1, bcs_u, 0, 1);
            }
        }
    }

    // define dSdt = (S_cc_new - S_cc_old) / dt
    for (int lev=0; lev<=finest_level; ++lev) {
        MultiFab::LinComb(dSdt[lev],-1./dt,S_cc_old[lev],0,1./dt,S_cc_new[lev],0,0,1,0);
    }
    
    // Define rho at half time using the new rho from Step 4
    FillPatch(0.5*(t_old+t_new), rhohalf, sold, snew, Rho, 0, 1, Rho, bcs_s);

    VelocityAdvance(rhohalf, umac, w0mac_dummy, w0_force_cart_dummy,
                    rho0_nph, grav_cell_nph, sponge);

    if (evolve_base_state && is_initIter) {
        // throw away w0 by setting w0 = w0_old
        w0.copy(w0_old);
    }

    if (spherical && evolve_base_state && split_projection) {
        // subtract w0 from uold and unew for nodal projection
        for (int lev = 0; lev <= finest_level; ++lev) {
            MultiFab::Subtract(uold[lev],w0cc[lev],0,0,AMREX_SPACEDIM,0);
            MultiFab::Subtract(unew[lev],w0cc[lev],0,0,AMREX_SPACEDIM,0);
        }
    }

    if (evolve_base_state && !split_projection) {
        Sbar.copy((p0_new - p0_old)/(dt*gamma1bar_new*p0_new));
    }

    int proj_type;

    // Project the new velocity field
    if (is_initIter) {

        proj_type = pressure_iters_comp;

        // rhcc_for_nodalproj needs to contain
        // (beta0^nph S^1 - beta0^n S^0 ) / dt

        Vector<MultiFab> rhcc_for_nodalproj_old(finest_level+1);
        for (int lev=0; lev<=finest_level; ++lev) {
            rhcc_for_nodalproj_old[lev].define(grids[lev], dmap[lev], 1, 1);
            MultiFab::Copy(rhcc_for_nodalproj_old[lev], rhcc_for_nodalproj[lev], 0, 0, 1, 1);
        }

        MakeRHCCforNodalProj(rhcc_for_nodalproj, S_cc_new, Sbar, beta0_nph, delta_gamma1_term);

        for (int lev=0; lev<=finest_level; ++lev) {
            MultiFab::Subtract(rhcc_for_nodalproj[lev], rhcc_for_nodalproj_old[lev], 0, 0, 1, 1);
            rhcc_for_nodalproj[lev].mult(1./dt,0,1,1);
        }

    } else {

        proj_type = regular_timestep_comp;

        MakeRHCCforNodalProj(rhcc_for_nodalproj, S_cc_new, Sbar, beta0_nph, delta_gamma1_term);

        // compute delta_p_term = peos_new - p0_new (for RHS of projection)
        if (dpdt_factor > 0.) {
            // peos_new now holds the thermodynamic p computed from snew(rho h X)
            PfromRhoH(snew,snew,delta_p_term);

            // compute peosbar = Avg(peos_new)
            Average(delta_p_term, peosbar, 0);

            // no need to compute p0_minus_peosbar since make_w0 is not called after here

            // compute peosbar_cart from peosbar
            Put1dArrayOnCart(peosbar, peosbar_cart, 0, 0, bcs_f, 0);

            // compute delta_p_term = peos_new - peosbar_cart
            for (int lev=0; lev<=finest_level; ++lev) {
                MultiFab::Subtract(delta_p_term[lev],peosbar_cart[lev],0,0,1,0);
            }

            CorrectRHCCforNodalProj(rhcc_for_nodalproj,rho0_new,beta0_nph,gamma1bar_new,
                                    p0_new,delta_p_term);
        }
    }

    // wallclock time
    const Real start_total_nodalproj = ParallelDescriptor::second();

    // call nodal projection
    NodalProj(proj_type,rhcc_for_nodalproj,0,false);

    // wallclock time
    Real end_total_nodalproj = ParallelDescriptor::second() - start_total_nodalproj;
    ParallelDescriptor::ReduceRealMax(end_total_nodalproj,ParallelDescriptor::IOProcessorNumber());

    if (spherical && evolve_base_state && split_projection) {
        // add w0 back to unew
        for (int lev = 0; lev <= finest_level; ++lev) {
            MultiFab::Add(unew[lev],w0cc[lev],0,0,AMREX_SPACEDIM,0);
        }
        AverageDown(unew,0,AMREX_SPACEDIM);
        FillPatch(t_new, unew, unew, unew, 0, 0, AMREX_SPACEDIM, 0, bcs_u, 1);
    }

    beta0_nm1.copy(0.5*(beta0_old + beta0_new));

    if (!is_initIter) {
        if (!fix_base_state) {
            // compute tempbar by "averaging"
            Average(snew, tempbar, Temp);
        }
    }

    Print() << "\nTimestep " << istep << " ends with TIME = " << t_new
            << " DT = " << dt << std::endl;

    // print wallclock time
    if (maestro_verbose > 0) {
        Print() << "Time to solve mac proj   : " << end_total_macproj << '\n';
        Print() << "Time to solve nodal proj : " << end_total_nodalproj << '\n';
        Print() << "Time to solve reactions  : " << end_total_react << '\n';
    }
}<|MERGE_RESOLUTION|>--- conflicted
+++ resolved
@@ -715,12 +715,8 @@
                             rho0_new, p0_old, p0_new, gamma1bar_old, 
                             gamma1bar_new, p0_minus_peosbar, 
                             dt, dtold, is_predictor);
-<<<<<<< HEAD
-                                
-=======
 
 #if (AMREX_SPACEDIM == 3)                                
->>>>>>> 7cfdbe59
                     if (spherical) {
                         // put w0 on Cartesian edges
                         MakeW0mac(w0mac);
