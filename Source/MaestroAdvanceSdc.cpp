
#include <Maestro.H>
#include <Maestro_F.H>

using namespace amrex;

// advance a single level for a single time step, updates flux registers
void
Maestro::AdvanceTimeStepSDC (bool is_initIter) {

    // timer for profiling
    BL_PROFILE_VAR("Maestro::AdvanceTimeStepSDC()",AdvanceTimeStepSDC);

    // cell-centered MultiFabs needed within the AdvanceTimeStep routine
    Vector<MultiFab>           shat(finest_level+1);
    Vector<MultiFab>        rhohalf(finest_level+1);
    Vector<MultiFab>         cphalf(finest_level+1);
    Vector<MultiFab>         xihalf(finest_level+1);
    Vector<MultiFab>         macrhs(finest_level+1);
    Vector<MultiFab>         macphi(finest_level+1);
    Vector<MultiFab>       S_cc_nph(finest_level+1);
    Vector<MultiFab>   rho_omegadot(finest_level+1);
    Vector<MultiFab>       diff_old(finest_level+1);
    Vector<MultiFab>       diff_new(finest_level+1);
    Vector<MultiFab>       diff_hat(finest_level+1);
    Vector<MultiFab> diff_hterm_new(finest_level+1);
    Vector<MultiFab> diff_hterm_hat(finest_level+1);
    Vector<MultiFab>       rho_Hnuc(finest_level+1);
    Vector<MultiFab>       rho_Hext(finest_level+1);
    Vector<MultiFab>     sdc_source(finest_level+1);
    Vector<MultiFab>           aofs(finest_level+1);
    Vector<MultiFab>    intra_rhoh0(finest_level+1);
    
    Vector<MultiFab> delta_gamma1_term(finest_level+1);
    Vector<MultiFab>      delta_gamma1(finest_level+1);
    Vector<MultiFab>          peos_old(finest_level+1);
    Vector<MultiFab>      peosbar_cart(finest_level+1);
    Vector<MultiFab>           p0_cart(finest_level+1);
    Vector<MultiFab>      delta_p_term(finest_level+1);
    
    Vector<MultiFab>      Tcoeff1(finest_level+1);
    Vector<MultiFab>      hcoeff1(finest_level+1);
    Vector<MultiFab>     Xkcoeff1(finest_level+1);
    Vector<MultiFab>      pcoeff1(finest_level+1);
    Vector<MultiFab>      Tcoeff2(finest_level+1);
    Vector<MultiFab>      hcoeff2(finest_level+1);
    Vector<MultiFab>     Xkcoeff2(finest_level+1);
    Vector<MultiFab>      pcoeff2(finest_level+1);
    Vector<MultiFab>   scal_force(finest_level+1);
    Vector<MultiFab>    delta_chi(finest_level+1);
    Vector<MultiFab>       sponge(finest_level+1);
    Vector<MultiFab>         w0cc(finest_level+1);

    // face-centered in the dm-direction (planar only)
    Vector<MultiFab> etarhoflux_dummy(finest_level+1);

    // face-centered
    Vector<std::array< MultiFab, AMREX_SPACEDIM > >  umac(finest_level+1);
    Vector<std::array< MultiFab, AMREX_SPACEDIM > > sedge(finest_level+1);
    Vector<std::array< MultiFab, AMREX_SPACEDIM > > sflux(finest_level+1);

    ////////////////////////
    // needed for spherical routines only

    // cell-centered
    Vector<MultiFab> w0_force_cart_dummy(finest_level+1);

    // face-centered
    Vector<std::array< MultiFab, AMREX_SPACEDIM > > w0mac(finest_level+1);
    Vector<std::array< MultiFab, AMREX_SPACEDIM > > w0mac_dummy(finest_level+1);

    // end spherical-only MultiFabs
    ////////////////////////

    // vectors store the multilevel 1D states as one very long array
    // these are cell-centered
<<<<<<< HEAD
    BaseState<Real> grav_cell_nph (max_radial_level+1, nr_fine);
    BaseState<Real> rho0_nph (max_radial_level+1, nr_fine);
    BaseState<Real> p0_nph (max_radial_level+1, nr_fine);
    BaseState<Real> p0_minus_peosbar (max_radial_level+1, nr_fine);
    BaseState<Real> peosbar (max_radial_level+1, nr_fine);
    RealVector     w0_force_dummy   ( (max_radial_level+1)*nr_fine );
    BaseState<Real> Sbar (max_radial_level+1, nr_fine);
    BaseState<Real> beta0_nph (max_radial_level+1, nr_fine);
    BaseState<Real> gamma1bar_nph (max_radial_level+1, nr_fine);
    RealVector delta_gamma1_termbar ( (max_radial_level+1)*nr_fine );
    RealVector delta_chi_w0_dummy   ( (max_radial_level+1)*nr_fine );
    RealVector     delta_rhoh0      ( (max_radial_level+1)*nr_fine );
=======
    BaseState<Real> grav_cell_nph (base_geom.max_radial_level+1, base_geom.nr_fine);
    RealVector rho0_nph        ( (base_geom.max_radial_level+1)*base_geom.nr_fine );
    BaseState<Real> p0_nph (base_geom.max_radial_level+1, base_geom.nr_fine);
    BaseState<Real> p0_minus_peosbar(base_geom.max_radial_level+1, base_geom.nr_fine);
    BaseState<Real> peosbar (base_geom.max_radial_level+1, base_geom.nr_fine);
    RealVector w0_force_dummy( (base_geom.max_radial_level+1)*base_geom.nr_fine );
    RealVector Sbar            ( (base_geom.max_radial_level+1)*base_geom.nr_fine );
    BaseState<Real> beta0_nph (base_geom.max_radial_level+1, base_geom.nr_fine);
    BaseState<Real> gamma1bar_nph (base_geom.max_radial_level+1, base_geom.nr_fine);
    RealVector delta_gamma1_termbar ((base_geom.max_radial_level+1)*base_geom.nr_fine);
    RealVector delta_chi_w0_dummy   ((base_geom.max_radial_level+1)*base_geom.nr_fine);
    RealVector     delta_rhoh0      ((base_geom.max_radial_level+1)*base_geom.nr_fine);
>>>>>>> 847051d6

    // vectors store the multilevel 1D states as one very long array
    // these are edge-centered
    RealVector   w0_old             ( (base_geom.max_radial_level+1)*(base_geom.nr_fine+1) );
    BaseState<Real> rho0_pred_edge_dummy (base_geom.max_radial_level+1, base_geom.nr_fine+1);

    // make sure C++ is as efficient as possible with memory usage
    w0_force_dummy.shrink_to_fit();
    delta_gamma1_termbar.shrink_to_fit();
    w0_old.shrink_to_fit();
    delta_chi_w0_dummy.shrink_to_fit();
    delta_rhoh0.shrink_to_fit();

    int is_predictor;

    bool split_projection = true;

    Print() << "\nTimestep " << istep << " starts with TIME = " << t_old
            << " DT = " << dt << std::endl << std::endl;

    if (maestro_verbose > 0) {
        Print() << "Cell Count:" << std::endl;
        for (int lev=0; lev<=finest_level; ++lev) {
            Print() << "Level " << lev << ", " << CountCells(lev) << " cells" << std::endl;
        }
    }

    for (int lev=0; lev<=finest_level; ++lev) {
        // cell-centered MultiFabs
        shat        [lev].define(grids[lev], dmap[lev],   Nscal, ng_s);
        rhohalf     [lev].define(grids[lev], dmap[lev],       1,    1);
        cphalf      [lev].define(grids[lev], dmap[lev],       1,    1);
        xihalf      [lev].define(grids[lev], dmap[lev], NumSpec,    1);
        macrhs      [lev].define(grids[lev], dmap[lev],       1,    0);
        macphi      [lev].define(grids[lev], dmap[lev],       1,    1);
        S_cc_nph    [lev].define(grids[lev], dmap[lev],       1,    0);
        rho_omegadot[lev].define(grids[lev], dmap[lev], NumSpec,    0);
        diff_old    [lev].define(grids[lev], dmap[lev],       1,    0);
        diff_new    [lev].define(grids[lev], dmap[lev],       1,    0);
        diff_hat    [lev].define(grids[lev], dmap[lev],       1,    0);
        diff_hterm_new[lev].define(grids[lev], dmap[lev],     1,    0);
        diff_hterm_hat[lev].define(grids[lev], dmap[lev],     1,    0);
        rho_Hnuc    [lev].define(grids[lev], dmap[lev],       1,    0);
        rho_Hext    [lev].define(grids[lev], dmap[lev],       1,    0);
        sdc_source  [lev].define(grids[lev], dmap[lev],   Nscal,    0);
        aofs        [lev].define(grids[lev], dmap[lev],   Nscal,    0);
        intra_rhoh0 [lev].define(grids[lev], dmap[lev],       1,    0);
        delta_gamma1_term[lev].define(grids[lev], dmap[lev],  1,    0);
        delta_gamma1[lev].define(grids[lev], dmap[lev],       1,    0);
        peos_old    [lev].define(grids[lev], dmap[lev],       1,    0);
        peosbar_cart[lev].define(grids[lev], dmap[lev],       1,    0);
        p0_cart     [lev].define(grids[lev], dmap[lev],       1,    0);
        delta_p_term[lev].define(grids[lev], dmap[lev],       1,    0);
        Tcoeff1     [lev].define(grids[lev], dmap[lev],       1,    1);
        hcoeff1     [lev].define(grids[lev], dmap[lev],       1,    1);
        Xkcoeff1    [lev].define(grids[lev], dmap[lev], NumSpec,    1);
        pcoeff1     [lev].define(grids[lev], dmap[lev],       1,    1);
        Tcoeff2     [lev].define(grids[lev], dmap[lev],       1,    1);
        hcoeff2     [lev].define(grids[lev], dmap[lev],       1,    1);
        Xkcoeff2    [lev].define(grids[lev], dmap[lev], NumSpec,    1);
        pcoeff2     [lev].define(grids[lev], dmap[lev],       1,    1);
        if (ppm_trace_forces == 0) {
            scal_force  [lev].define(grids[lev], dmap[lev],   Nscal,    1);
        } else {
            // we need more ghostcells if we are tracing the forces
            scal_force  [lev].define(grids[lev], dmap[lev],   Nscal, ng_s);
        }
        delta_chi   [lev].define(grids[lev], dmap[lev],       1,    0);
        sponge      [lev].define(grids[lev], dmap[lev],       1,    0);
        w0cc    [lev].define(grids[lev], dmap[lev], AMREX_SPACEDIM, 0);

        // face-centered in the dm-direction (planar only)
        AMREX_D_TERM(etarhoflux_dummy[lev].define(convert(grids[lev],nodal_flag_x), dmap[lev], 1, 1); ,
                     etarhoflux_dummy[lev].define(convert(grids[lev],nodal_flag_y), dmap[lev], 1, 1); ,
                     etarhoflux_dummy[lev].define(convert(grids[lev],nodal_flag_z), dmap[lev], 1, 1); );

        // face-centered arrays of MultiFabs
        AMREX_D_TERM(umac [lev][0].define(convert(grids[lev],nodal_flag_x), dmap[lev], 1,     1); ,
                     umac [lev][1].define(convert(grids[lev],nodal_flag_y), dmap[lev], 1,     1); ,
                     umac [lev][2].define(convert(grids[lev],nodal_flag_z), dmap[lev], 1,     1); );
        AMREX_D_TERM(sedge[lev][0].define(convert(grids[lev],nodal_flag_x), dmap[lev], Nscal, 0); ,
                     sedge[lev][1].define(convert(grids[lev],nodal_flag_y), dmap[lev], Nscal, 0); ,
                     sedge[lev][2].define(convert(grids[lev],nodal_flag_z), dmap[lev], Nscal, 0); );
        AMREX_D_TERM(sflux[lev][0].define(convert(grids[lev],nodal_flag_x), dmap[lev], Nscal, 0); ,
                     sflux[lev][1].define(convert(grids[lev],nodal_flag_y), dmap[lev], Nscal, 0); ,
                     sflux[lev][2].define(convert(grids[lev],nodal_flag_z), dmap[lev], Nscal, 0); );

        // initialize umac
        for (int d=0; d < AMREX_SPACEDIM; ++d)
            umac[lev][d].setVal(0.);

        // initialize intra_rhoh0
        intra_rhoh0[lev].setVal(0.);

        rho_Hext[lev].setVal(0.);
    }

#if (AMREX_SPACEDIM == 3)
    for (int lev=0; lev<=finest_level; ++lev) {
        w0mac[lev][0].define(convert(grids[lev],nodal_flag_x), dmap[lev], 1, 1);
        w0mac[lev][1].define(convert(grids[lev],nodal_flag_y), dmap[lev], 1, 1);
        w0mac[lev][2].define(convert(grids[lev],nodal_flag_z), dmap[lev], 1, 1);
        w0mac_dummy[lev][0].define(convert(grids[lev],nodal_flag_x), dmap[lev], 1, 1);
        w0mac_dummy[lev][1].define(convert(grids[lev],nodal_flag_y), dmap[lev], 1, 1);
        w0mac_dummy[lev][2].define(convert(grids[lev],nodal_flag_z), dmap[lev], 1, 1);
    }
#endif
    
    for (int lev=0; lev<=finest_level; ++lev) {
        w0_force_cart_dummy[lev].define(grids[lev], dmap[lev], AMREX_SPACEDIM, 1);
        w0_force_cart_dummy[lev].setVal(0.);
    }
    
    // set etarhoflux_dummy to zero
    for (int lev=0; lev<=finest_level; ++lev) {
        etarhoflux_dummy[lev].setVal(0.);
    }

#if (AMREX_SPACEDIM == 3)
    // initialize MultiFabs and Vectors to ZERO
    for (int lev=0; lev<=finest_level; ++lev) {
        for (int d=0; d<AMREX_SPACEDIM; ++d) {
            w0mac[lev][d].setVal(0.);
            w0mac_dummy[lev][d].setVal(0.);
        }
    }
#endif

    // initialize to zero
    Sbar.setVal(0.);
    std::fill(w0.begin()  , w0.end()  , 0.);

    // set dummy variables to zero
    std::fill(w0_force_dummy.begin()      , w0_force_dummy.end()      , 0.);
    rho0_pred_edge_dummy.setVal(0.0);

    // make the sponge for all levels
    if (do_sponge) {
        SpongeInit(rho0_old);
        MakeSponge(sponge);
    }

    //////////////////////////////////////////////////////////////////////////////
    // STEP 1 -- Compute advection velocities
    //////////////////////////////////////////////////////////////////////////////

    if (maestro_verbose >= 1) {
        Print() << "<<< STEP 1 : Compute advection velocities >>>" << std::endl;
    }

    if (t_old == 0.) {
        // this is either a pressure iteration or the first time step
        // set S_cc_nph = (1/2) (S_cc_old + S_cc_new)
        for (int lev=0; lev<=finest_level; ++lev) {
            MultiFab::LinComb(S_cc_nph[lev],0.5,S_cc_old[lev],0,0.5,S_cc_new[lev],0,0,1,0);
        }
    } else {
        // set S_cc_nph = S_cc_old + (dt/2) * dSdt
        for (int lev=0; lev<=finest_level; ++lev) {
            MultiFab::LinComb(S_cc_nph[lev],1.0,S_cc_old[lev],0,0.5*dt,dSdt[lev],0,0,1,0);
        }
    }
    // no ghost cells for S_cc_nph
    AverageDown(S_cc_nph, 0, 1);

    // compute p0_minus_peosbar = p0_old - peosbar (for making w0) and
    // compute delta_p_term = peos_old - p0_old (for RHS of projections)
    if (dpdt_factor > 0.0) {
        // peos_old (delta_p_term) now holds the thermodynamic p computed from sold(rho,h,X)
        PfromRhoH(sold,sold,peos_old);

        // compute peosbar = Avg(peos_old)
        Average(delta_p_term, peosbar, 0);

        // compute p0_minus_peosbar = p0_old - peosbar
        p0_minus_peosbar.copy(p0_old - peosbar);

        // compute peosbar_cart from peosbar
        Put1dArrayOnCart(peosbar, peosbar_cart, 0, 0, bcs_f, 0);

        // compute delta_p_term = peos_old - peosbar_cart
        for (int lev=0; lev<=finest_level; ++lev) {
            MultiFab::LinComb(delta_p_term[lev],1.0,peos_old[lev],0,-1.0,peosbar_cart[lev],0,0,1,0);
        }
    } else {
        // these should have no effect if dpdt_factor <= 0
        p0_minus_peosbar.setVal(0.0);
        for (int lev=0; lev<=finest_level; ++lev) {
            delta_p_term[lev].setVal(0.);
        }
    }
    
    if (evolve_base_state) {
        if (split_projection) {

            // compute Sbar = average(S_cc_nph)
            Average(S_cc_nph, Sbar, 0);

            // save old-time value
            w0_old = w0;

            // compute w0, w0_force, and delta_chi_w0
            is_predictor = 1;
            Makew0(w0_old, w0_force_dummy, Sbar, rho0_old, 
                   rho0_old, p0_old, p0_old, gamma1bar_old, 
                   gamma1bar_old, p0_minus_peosbar, 
                   delta_chi_w0_dummy, dt, dtold, is_predictor);

            if (spherical) {
                // put w0 on Cartesian edges
                MakeW0mac(w0mac);
            }
        }
    }

    
    // compute unprojected MAC velocities
    is_predictor = 1;
    AdvancePremac(umac,w0mac_dummy,w0_force_dummy,w0_force_cart_dummy);

    for (int lev=0; lev<=finest_level; ++lev) {
        delta_chi[lev].setVal(0.);
        macphi   [lev].setVal(0.);
        delta_gamma1_term[lev].setVal(0.);
    }

    if (evolve_base_state && !split_projection) {
<<<<<<< HEAD
        Sbar.copy(1.0/(gamma1bar_old*p0_old) * (p0_old - p0_nm1)/dtold);
=======
        const auto p0_old_arr = p0_old.const_array();
        const auto gamma1bar_old_arr = gamma1bar_old.const_array();
        const auto p0_nm1_arr = p0_nm1.const_array();
        for (auto l = 0; l <= base_geom.max_radial_level; ++l) {
            for (int r = 0; r < base_geom.nr_fine; ++r) {
                Sbar[l+(base_geom.max_radial_level+1)*r] = 1.0/(gamma1bar_old_arr(l,r)*p0_old_arr(l,r)) * (p0_old_arr(l,r) - p0_nm1_arr(l,r))/dtold;
            }
        }
>>>>>>> 847051d6
    }

    // compute RHS for MAC projection, beta0*(S_cc-Sbar) + beta0*delta_chi
    MakeRHCCforMacProj(macrhs, rho0_old, S_cc_nph, Sbar, beta0_old, delta_gamma1_term,
                       gamma1bar_old, p0_old, delta_p_term, delta_chi, is_predictor);

    if (spherical && evolve_base_state && split_projection) {
        // subtract w0mac from umac
        Addw0(umac, w0mac, -1.);
    }

    // wallclock time
    Real start_total_macproj = ParallelDescriptor::second();

    // MAC projection
    // includes spherical option in C++ function
    MacProj(umac,macphi,macrhs,beta0_old,is_predictor);

    // wallclock time
    Real end_total_macproj = ParallelDescriptor::second() - start_total_macproj;
    ParallelDescriptor::ReduceRealMax(end_total_macproj,ParallelDescriptor::IOProcessorNumber());

    
    if (spherical == 1 && evolve_base_state && split_projection) {
        // add w0mac back to umac
        Addw0(umac,w0mac,1.);
    }


    //////////////////////////////////////////////////////////////////////////////
    // STEP 2 -- Predictor
    //////////////////////////////////////////////////////////////////////////////

    if (maestro_verbose >= 1) {
        Print() << "<<< STEP 2 : Predictor >>>" << std::endl;
    }

    //////////////////////////////////////////////////////////////////////////////
    // STEP 2A -- compute advective flux divergences
    //////////////////////////////////////////////////////////////////////////////

    if (maestro_verbose >= 1) {
        Print() << "<<< STEP 2A : compute advective flux div >>>" << std::endl;
    }

    // no need to advect the base state density
    rho0_new.copy(rho0_old);

    // set diff to zero
    for (int lev=0; lev<=finest_level; ++lev) {
        diff_old[lev].setVal(0.);
        diff_new[lev].setVal(0.);
        diff_hat[lev].setVal(0.);
    }

    // diff is the forcing for rhoh or temperature
    if (use_thermal_diffusion) {
        MakeThermalCoeffs(sold,Tcoeff1,hcoeff1,Xkcoeff1,pcoeff1);

        MakeExplicitThermal(diff_old,sold,Tcoeff1,hcoeff1,Xkcoeff1,pcoeff1,p0_old,
                            temp_diffusion_formulation);
    }

    // copy sold into shat 
    // temperature will be overwritten later after enthalpy advance
    for (int lev=0; lev<=finest_level; ++lev) {
        MultiFab::Copy(shat[lev],sold[lev],0,0,Nscal,0);
    }

    if (maestro_verbose >= 1) {
        Print() << "            :  density_advance >>>" << std::endl;
    }

    // set sedge and sflux to zero
    for (int lev=0; lev<=finest_level; ++lev) {
        for (int idim=0; idim<AMREX_SPACEDIM; ++idim) {
            sedge[lev][idim].setVal(0.);
            sflux[lev][idim].setVal(0.);
        }
    }

    // advect rhoX and rho
    DensityAdvanceSDC(1, sold, shat, sedge, sflux, 
                      scal_force, etarhoflux_dummy, umac,
                      w0mac, rho0_pred_edge_dummy);
    

    if (evolve_base_state) {
        // correct the base state density by "averaging"
        Average(shat, rho0_new, Rho);
        ComputeCutoffCoords(rho0_new);
    }

    // update grav_cell_new
    if (evolve_base_state) {
        MakeGravCell(grav_cell_new, rho0_new);
    } else {
        grav_cell_new.copy(grav_cell_old);
    }

    // base state pressure update
    if (evolve_base_state) {

        // set new p0 through HSE
        p0_new.copy(p0_old);

        EnforceHSE(rho0_new, p0_new, grav_cell_new);

        // compute p0_nph
        p0_nph.copy(0.5*(p0_old + p0_new));

        // hold dp0/dt in psi for enthalpy advance
        psi.copy((p0_new - p0_old) / dt);
    } else {
        p0_new.copy(p0_old);
        p0_nph.copy(p0_old);
    }

    // base state enthalpy update
    if (evolve_base_state) {
        // compute rhoh0_old by "averaging"
        Average(sold, rhoh0_old, RhoH);
    } else {
        rhoh0_new.copy(rhoh0_old);
    }

    if (maestro_verbose >= 1) {
        Print() << "            : enthalpy_advance >>>" << std::endl;
    }

    EnthalpyAdvanceSDC(1,sold,shat,sedge,sflux,scal_force,umac,w0mac,diff_old);

    // base state enthalpy update
    if (evolve_base_state) {
        // compute rhoh0_new by "averaging"
        Average(shat, rhoh0_new, RhoH);

        // store (rhoh0_hat - rhoh0_old)/dt in delta_rhoh0
        const auto rhoh0_new_arr = rhoh0_new.const_array();
        const auto rhoh0_old_arr = rhoh0_old.const_array();
        for (auto l = 0; l <= base_geom.max_radial_level; ++l) {
            for (auto r = 0; r < base_geom.nr_fine; ++r) {
                delta_rhoh0[l+(base_geom.max_radial_level+1)*r] = (rhoh0_new_arr(l,r) - rhoh0_old_arr(l,r))/dt;
            }
        }
    }

    // extract aofs = (shat - sold) / dt - intra
    for (int lev=0; lev<=finest_level; ++lev) {
        MultiFab::LinComb(aofs[lev],1.0/dt,shat[lev],0,-1.0/dt,sold[lev],0,0,Nscal,0);
        MultiFab::Subtract(aofs[lev],intra[lev],0,0,Nscal,0);
    }

    //////////////////////////////////////////////////////////////////////////////
    // STEP 2B (optional) -- compute diffusive flux divergence
    //////////////////////////////////////////////////////////////////////////////

    if (maestro_verbose >= 1) {
        Print() << "<<< STEP 2B : compute diffusive flux div >>>" << std::endl;
    }

    if (use_thermal_diffusion) {
        // 1 = predictor, 2 = corrector
        ThermalConductSDC(1,sold,shat,snew,p0_old,p0_new,hcoeff1,Xkcoeff1,pcoeff1,
                          hcoeff2,Xkcoeff2,pcoeff2);

        // note p0_new => p0_hat if evolve_base_state = T
        MakeExplicitThermal(diff_hat,shat,Tcoeff1,hcoeff1,Xkcoeff1,pcoeff1,p0_new,
                            temp_diffusion_formulation);
    }

    //////////////////////////////////////////////////////////////////////////////
    // STEP 2C -- advance thermodynamic variables
    //////////////////////////////////////////////////////////////////////////////

    if (maestro_verbose >= 1) {
        Print() << "<<< STEP 2C : advance thermo variables >>>" << std::endl;
    }

    // build sdc_source
    for (int lev=0; lev<=finest_level; ++lev) {
        sdc_source[lev].setVal(0.);
        MultiFab::Add(sdc_source[lev],aofs[lev],FirstSpec,FirstSpec,NumSpec,0);
        MultiFab::LinComb(sdc_source[lev],0.5,diff_old[lev],0,0.5,diff_hat[lev],0,RhoH,1,0);
        MultiFab::Add(sdc_source[lev],aofs[lev],RhoH,RhoH,1,0);
    }
    
    // wallclock time
    Real start_total_react = ParallelDescriptor::second();
    
    ReactSDC(sold,snew,rho_Hext,p0_old,dt,t_old,sdc_source);

    // wallclock time
    Real end_total_react = ParallelDescriptor::second() - start_total_react;
    ParallelDescriptor::ReduceRealMax(end_total_react,ParallelDescriptor::IOProcessorNumber());

    // extract IR =  [ (snew - sold)/dt - sdc_source ]

    for (int lev=0; lev<=finest_level; ++lev) {
        intra[lev].setVal(0.);
        // species source term
        MultiFab::LinComb(intra[lev],1.0/dt,snew[lev],FirstSpec,-1.0/dt,sold[lev],FirstSpec,FirstSpec,NumSpec,0);
        MultiFab::Subtract(intra[lev],sdc_source[lev],FirstSpec,FirstSpec,NumSpec,0);
        // enthalpy source term
        MultiFab::LinComb(intra[lev],1.0/dt,snew[lev],RhoH,-1.0/dt,sold[lev],RhoH,RhoH,1,0);
        MultiFab::Subtract(intra[lev],sdc_source[lev],RhoH,RhoH,1,0);
    }
    
    // massage the rhoh intra term into the proper form, depending on
    // what we are predicting.  Note: we do this before we deal with
    // the species terms, since some enthalpy types need this default
    // species intra.

    // first create rhohalf -- a lot of forms need this. 
    FillPatch(0.5*(t_old+t_new), rhohalf, sold, snew, Rho, 0, 1, Rho, bcs_s);

    if (evolve_base_state) {
        // update base state density and pressure
        Average(snew, rho0_new, Rho);
        ComputeCutoffCoords(rho0_new);
        
        if (use_etarho) {
            // compute the new etarho
            if (!spherical) {
                MakeEtarho(etarhoflux_dummy);
            } else {
                MakeEtarhoSphr(sold,snew,umac,w0mac_dummy);
            }
        }

        MakeGravCell(grav_cell_new, rho0_new);

        EnforceHSE(rho0_new, p0_new, grav_cell_new);

        // compute p0_nph
        p0_nph.copy(0.5*(p0_old + p0_new));

        // hold dp0/dt in psi for Make_S_cc
        psi.copy((p0_new - p0_old) / dt);

        // update base state enthalpy
        Average(snew, rhoh0_new, RhoH);

        // compute intra_rhoh0 = (rhoh0_new - rhoh0_old)/dt 
        //                       - (rhoh0_hat - rhoh0_old)/dt
        const auto rhoh0_new_arr = rhoh0_new.const_array();
        const auto rhoh0_old_arr = rhoh0_old.const_array();
        for (auto l = 0; l <= base_geom.max_radial_level; ++l) {
            for (auto r = 0; r < base_geom.nr_fine; ++r) {
                delta_rhoh0[l+(base_geom.max_radial_level+1)*r] = (rhoh0_new_arr(l,r) - rhoh0_old_arr(l,r))/dt - delta_rhoh0[l+(base_geom.max_radial_level+1)*r];
            }
        }
        Put1dArrayOnCart(delta_rhoh0, intra_rhoh0, 0, 0, bcs_f, 0);
    }

    // now update temperature
    if (use_tfromp) {
        TfromRhoP(snew, p0_new);
    }
    else {
        TfromRhoH(snew, p0_new);
    }
    
    if (enthalpy_pred_type == predict_rhohprime) {

        // intra is only different from predict_rhoh if rhoh0 is not constant
        if (evolve_base_state) {            
            for (int lev=0; lev<=finest_level; ++lev) {
                MultiFab::Subtract(intra[lev],intra_rhoh0[lev],0,RhoH,1,0);
            }
        }

    } else if (enthalpy_pred_type == predict_h) {

        // we want this in terms of h, not (rho h)
        for (int lev=0; lev<=finest_level; ++lev) {
            MultiFab::Divide(intra[lev],rhohalf[lev],0,RhoH,1,0);
        }

    } else if ((enthalpy_pred_type == predict_T_then_rhohprime) ||
               (enthalpy_pred_type == predict_T_then_h)) {

        // for predict_T_*, the intra force needs to be in the temp_comp
        // slot, since temperature is what is predicted.

        // first make the thermodynamic coefficients at the half-time
        MakeIntraCoeffs(sold,snew,cphalf,xihalf);

        // overwrite intra(temp_comp).  We want to create
        // I_T = (1 / (rho c_p)) [ (rhoh_new - rhoh_old)/dt - A_rhoh -
        //     sum_k xi_k ( (rhoX_new - rhoX_old)/dt - A_rhoX ) ]
        for (int lev=0; lev<=finest_level; ++lev) {
            MultiFab::Copy(intra[lev],intra[lev],RhoH,Temp,1,0);
            
            for (int comp=0; comp<NumSpec; ++comp) {
                // multiple xi by intra and store in xi
                MultiFab::Multiply(xihalf[lev],intra[lev],FirstSpec+comp,comp,1,0);

                // subtract from intra temp
                MultiFab::Subtract(intra[lev],xihalf[lev],comp,Temp,1,0);
            }

            MultiFab::Divide(intra[lev],rhohalf[lev],0,Temp,1,0);
            MultiFab::Divide(intra[lev],cphalf[lev],0,Temp,1,0);
        }
    }     

    // for some species_pred_types, we need to make intra in terms of
    // X, NOT rhoX
    if ( (species_pred_type == predict_rhoprime_and_X) ||
         (species_pred_type == predict_rho_and_X) ) {

        for (int lev=0; lev<=finest_level; ++lev) {
            for (int comp=FirstSpec; comp<FirstSpec+NumSpec; ++comp) {
                MultiFab::Divide(intra[lev],rhohalf[lev],0,comp,1,0);
            }
        }
    }

    // compute new-time coefficients and diffusion term
    if (use_thermal_diffusion) {
        MakeThermalCoeffs(snew,Tcoeff2,hcoeff2,Xkcoeff2,pcoeff2);

        MakeExplicitThermal(diff_new, snew, Tcoeff2, hcoeff2, Xkcoeff2, pcoeff2, p0_new,
                            temp_diffusion_formulation);
    }

    if (evolve_base_state) {
        // compute beta0 and gamma1bar
        MakeGamma1bar(snew, gamma1bar_new, p0_new);

        MakeBeta0(beta0_new, rho0_new, p0_new, gamma1bar_new, 
                  grav_cell_new);
    } else {
        // Just pass beta0 and gamma1bar through if not evolving base state
        beta0_new.copy(beta0_old);
        gamma1bar_new.copy(gamma1bar_old);
    }

    gamma1bar_nph.copy(0.5*(gamma1bar_old+gamma1bar_new));
    beta0_nph.copy(0.5*(beta0_old + beta0_new));

    //////////////////////////////////////////////////////////////////////////////
    // Corrector loop
    //////////////////////////////////////////////////////////////////////////////

    for (int misdc=0; misdc<sdc_iters; ++misdc) {
        
        //////////////////////////////////////////////////////////////////////////////
        // STEP 3 -- Update advection velocities
        //////////////////////////////////////////////////////////////////////////////

        if (sdc_couple_mac_velocity) {
            if (maestro_verbose >= 1) {
                Print() << "<<< STEP 3 : Update advection velocities (MISDC iter = " 
                        << misdc << ") >>>" << std::endl;
            }

            MakeReactionRates(rho_omegadot,rho_Hnuc,snew); 
            
            // compute S at cell-centers
            Make_S_cc(S_cc_new,delta_gamma1_term,delta_gamma1,snew,uold,rho_omegadot,rho_Hnuc,
                      rho_Hext,diff_new,p0_new,gamma1bar_new,delta_gamma1_termbar);
        
            // set S_cc_nph = (1/2) (S_cc_old + S_cc_new)
            for (int lev=0; lev<=finest_level; ++lev) {
                MultiFab::LinComb(S_cc_nph[lev],0.5,S_cc_old[lev],0,0.5,S_cc_new[lev],0,0,1,0);
            }
            AverageDown(S_cc_nph,0,1);

            // and delta_p_term = peos_new - p0_new (for RHS of projection)
            if (dpdt_factor > 0.) {
                // peos_new now holds the thermodynamic p computed from snew(rho,h,X)
                PfromRhoH(snew,snew,delta_p_term);

                // compute peos_nph = (1/2)*(peos_old+peos_new)
                for (int lev=0; lev<=finest_level; ++lev) {
                    MultiFab::Add(delta_p_term[lev],peos_old[lev],0,0,1,0);
                    delta_p_term[lev].mult(0.5);
                }
                
                // compute peosbar = Avg(peos_new)
                Average(delta_p_term, peosbar, 0);

                // compute p0_nph
                p0_nph.copy(0.5*(p0_old + p0_new));
                
                // compute p0_minus_peosbar = p0_nph - peosbar
                p0_minus_peosbar.copy(p0_nph - peosbar);
            
                // compute peosbar_cart from peosbar
                Put1dArrayOnCart(peosbar, peosbar_cart, 0, 0, bcs_f, 0);
                
                // compute delta_p_term = peos_new - peosbar_cart
                for (int lev=0; lev<=finest_level; ++lev) {
                    MultiFab::Subtract(delta_p_term[lev],peosbar_cart[lev],0,0,1,0);
                }
            } else {
                // these should have no effect if dpdt_factor <= 0
                p0_minus_peosbar.setVal(0.);
                for (int lev=0; lev<=finest_level; ++lev) {
                    delta_p_term[lev].setVal(0.);
                }
            }

            if (evolve_base_state) {
                if (split_projection) {
                    
                    // compute Sbar = average(S_cc_nph)
                    Average(S_cc_nph, Sbar, 0);
                    
                    // compute Sbar = Sbar + delta_gamma1_termbar
                    if (use_delta_gamma1_term) {
                        for (auto l = 0; l <= max_radial_level; ++l) {
                            for (auto r = 0; r < nr_fine; ++r) {
                                Sbar(l,r) += delta_gamma1_termbar[l+(max_radial_level+1)*r];
                            }
                        }
                    }
                    
                    // compute w0, w0_force, and delta_chi_w0
                    is_predictor = 0;
                    Makew0(w0_old, w0_force_dummy, Sbar, rho0_old, 
                            rho0_new, p0_old, p0_new, gamma1bar_old, 
                            gamma1bar_new, p0_minus_peosbar, 
                            delta_chi_w0_dummy, dt, dtold, is_predictor);
                                
                    if (spherical) {
                        // put w0 on Cartesian edges
                        MakeW0mac(w0mac);
                    }
                }
            }

            // compute unprojected MAC velocities
            is_predictor = 0;
            AdvancePremac(umac,w0mac_dummy,w0_force_dummy,w0_force_cart_dummy);

            if (evolve_base_state && !split_projection) {
<<<<<<< HEAD
                Sbar.copy(1.0/(gamma1bar_nph*p0_nph) * (p0_nph - p0_old)/dt);
=======
                const auto p0_old_arr = p0_old.const_array();
                const auto gamma1bar_nph_arr = gamma1bar_nph.const_array();
                const auto p0_nph_arr = p0_nph.const_array();
                for (auto l = 0; l <= base_geom.max_radial_level; ++l) {
                    for (auto r = 0; r < base_geom.nr_fine; ++r) {
                        Sbar[l+(base_geom.max_radial_level+1)*r] = 1.0/(gamma1bar_nph_arr(l,r)*p0_nph_arr(l,r)) * (p0_nph_arr(l,r) - p0_old_arr(l,r))/dt;
                    }
                }
>>>>>>> 847051d6
            }

            // compute RHS for MAC projection, beta0*(S_cc-Sbar) + beta0*delta_chi
            MakeRHCCforMacProj(macrhs, rho0_new, S_cc_nph, Sbar, beta0_nph, delta_gamma1_term,
                                gamma1bar_new, p0_new,delta_p_term, delta_chi,is_predictor);

            if (spherical == 1 && evolve_base_state && split_projection) {
                // subtract w0mac from umac
                Addw0(umac,w0mac,-1.);
            }

            // wallclock time
            Real start_total_macproj_corrector = ParallelDescriptor::second();

            // MAC projection
            // includes spherical option in C++ function
            MacProj(umac,macphi,macrhs,beta0_nph,is_predictor);

            // wallclock time
            Real end_total_macproj_corrector = ParallelDescriptor::second() - start_total_macproj_corrector;
            ParallelDescriptor::ReduceRealMax(end_total_macproj_corrector,ParallelDescriptor::IOProcessorNumber());


            if (spherical == 1 && evolve_base_state && split_projection) {
                // add w0mac back to umac
                Addw0(umac,w0mac,1.);
            }
        } // end sdc_couple_mac_velocity
    
    //////////////////////////////////////////////////////////////////////////////
    // STEP 4A -- compute advective flux divergences
    //////////////////////////////////////////////////////////////////////////////

        if (maestro_verbose >= 1) {
            Print() << "<<< STEP 4 : Corrector loop (MISDC iter = " 
                    << misdc << ") >>>" << std::endl;
            Print() << "<<< STEP 4A : compute advective flux div (SDC iter = " 
                    << misdc << ") >>>" << std::endl;
        }
        
        // no need to advect the base state density
        rho0_new.copy(rho0_old);
        
        if (maestro_verbose >= 1) {
            Print() << "            :  density_advance >>>" << std::endl;
        }

        // advect rhoX, rho, and tracers
        DensityAdvanceSDC(2, sold, shat, sedge, sflux,
                          scal_force, etarhoflux_dummy, umac,
                          w0mac, rho0_pred_edge_dummy);

        if (evolve_base_state) {
            // correct the base state density by "averaging"
            Average(shat, rho0_new, Rho);
            ComputeCutoffCoords(rho0_new);
        }

        // update grav_cell_new, rho0_nph, grav_cell_nph
        if (evolve_base_state) {
            MakeGravCell(grav_cell_new, rho0_new);
            
            rho0_nph.copy(0.5*(rho0_old+rho0_new));
            
            MakeGravCell(grav_cell_nph, rho0_nph);
        } else {
            rho0_nph.copy(rho0_old);
            grav_cell_nph.copy(grav_cell_old);
        }
        
        // base state pressure update
        if (evolve_base_state) {
            
            // set new p0 through HSE
            p0_new.copy(p0_old);

            EnforceHSE(rho0_new, p0_new, grav_cell_new);
            
            p0_nph.copy(0.5*(p0_old + p0_new));
            
            // hold dp0/dt in psi for enthalpy advance
            psi.copy((p0_new - p0_old) / dt);
        }
        
        // enthalpy update
        if (maestro_verbose >= 1) {
            Print() << "            : enthalpy_advance >>>" << std::endl;
        }
        
        EnthalpyAdvanceSDC(2,sold,shat,sedge,sflux,scal_force,umac,w0mac,diff_old);

        // base state enthalpy update
        if (evolve_base_state) {
            Average(shat, rhoh0_new, RhoH);

            // store (rhoh0_hat - rhoh0_old)/dt in delta_rhoh0
            const auto rhoh0_new_arr = rhoh0_new.const_array();
            const auto rhoh0_old_arr = rhoh0_old.const_array();
            for (auto l = 0; l <= base_geom.max_radial_level; ++l) {
                for (auto r = 0; r < base_geom.nr_fine; ++r) {
                    delta_rhoh0[l+(base_geom.max_radial_level+1)*r] = (rhoh0_new_arr(l,r) - rhoh0_old_arr(l,r))/dt;
                }
            }
        }

        // extract aofs = (shat - sold) / dt - intra
        for (int lev=0; lev<=finest_level; ++lev) {
            MultiFab::LinComb(aofs[lev],1.0/dt,shat[lev],0,-1.0/dt,sold[lev],0,0,Nscal,0);
            MultiFab::Subtract(aofs[lev],intra[lev],0,0,Nscal,0);
        }
        
    //////////////////////////////////////////////////////////////////////////////
    // STEP 4B (optional) -- compute diffusive flux divergences
    //////////////////////////////////////////////////////////////////////////////

        if (maestro_verbose >= 1) {
            Print() << "<<< STEP 4B : compute diffusive flux div (SDC iter = " 
                    << misdc << ") >>>" << std::endl;
        }

        // set diff_hterm to zero
        for (int lev=0; lev<=finest_level; ++lev) {
            diff_hterm_new[lev].setVal(0.);
            diff_hterm_hat[lev].setVal(0.);
        }

        if (use_thermal_diffusion) {
            // 1 = predictor, 2 = corrector
            ThermalConductSDC(2, sold, shat, snew, p0_old, p0_new, hcoeff1, Xkcoeff1, pcoeff1,
                              hcoeff2, Xkcoeff2, pcoeff2);

            // compute diff_hat using shat, p0_new, and new coefficients from previous iteration
            // note p0_new = p0_hat if evolve_base_state = T
            MakeExplicitThermal(diff_hat, shat, Tcoeff2, hcoeff2, Xkcoeff2, pcoeff2, p0_new,
                                temp_diffusion_formulation);

            // compute only the h term in diff_hat and diff_new
            MakeExplicitThermalHterm(diff_hterm_hat,shat,hcoeff2);
            MakeExplicitThermalHterm(diff_hterm_new,snew,hcoeff2);
        }

    //////////////////////////////////////////////////////////////////////////////
    // STEP 4C -- advance thermodynamic variables
    //////////////////////////////////////////////////////////////////////////////

        if (maestro_verbose >= 1) {
            Print() << "<<< STEP 4C: advance thermo variables (MISDC iter = " 
                    << misdc << ") >>>" << std::endl;
        }

        // build sdc_source
        for (int lev=0; lev<=finest_level; ++lev) {
            sdc_source[lev].setVal(0.);
            MultiFab::Copy(sdc_source[lev],diff_old[lev],0,RhoH,1,0);
            MultiFab::Add(sdc_source[lev],diff_new[lev],0,RhoH,1,0);
            MultiFab::Add(sdc_source[lev],diff_hterm_hat[lev],0,RhoH,1,0);
            MultiFab::Subtract(sdc_source[lev],diff_hterm_new[lev],0,RhoH,1,0);
            sdc_source[lev].mult(0.5,RhoH,1,0);
            MultiFab::Add(sdc_source[lev],aofs[lev],0,0,Nscal,0);
        }
    
        // wallclock time
        Real start_total_react_corrector = ParallelDescriptor::second();
    
        ReactSDC(sold, snew, rho_Hext, p0_new, dt, t_old, sdc_source);

        // wallclock time
        Real end_total_react_corrector = ParallelDescriptor::second() - start_total_react_corrector;
        ParallelDescriptor::ReduceRealMax(end_total_react_corrector,ParallelDescriptor::IOProcessorNumber());

        // extract IR =  [ (snew - sold)/dt - sdc_source ]
        for (int lev=0; lev<=finest_level; ++lev) {
            intra[lev].setVal(0.);
            // species source term
            MultiFab::LinComb(intra[lev],1.0/dt,snew[lev],FirstSpec,-1.0/dt,sold[lev],FirstSpec,FirstSpec,NumSpec,0);
            MultiFab::Subtract(intra[lev],sdc_source[lev],FirstSpec,FirstSpec,NumSpec,0);
            // enthalpy source term
            MultiFab::LinComb(intra[lev],1.0/dt,snew[lev],RhoH,-1.0/dt,sold[lev],RhoH,RhoH,1,0);
            MultiFab::Subtract(intra[lev],sdc_source[lev],RhoH,RhoH,1,0);
        }
        
        // massage the rhoh intra term into the proper form, depending on
        // what we are predicting.  Note: we do this before we deal with
        // the species terms, since some enthalpy types need this default
        // species intra.

        // create rhohalf -- a lot of forms need this. 
        FillPatch(0.5*(t_old+t_new), rhohalf, sold, snew, Rho, 0, 1, Rho, bcs_s);

        if (evolve_base_state) {
            // update base state density and pressure
            Average(snew, rho0_new, Rho);
            ComputeCutoffCoords(rho0_new);

            if (use_etarho) {
                // compute the new etarho
                if (!spherical) {
                    MakeEtarho(etarhoflux_dummy);
                } else {
                    MakeEtarhoSphr(sold, snew, umac, w0mac_dummy);
                }
            }

            MakeGravCell(grav_cell_new, rho0_new);
            
            EnforceHSE(rho0_new, p0_new, grav_cell_new);

            // compute p0_nph
            p0_nph.copy(0.5*(p0_old + p0_new));

            // hold dp0/dt in psi for Make_S_cc
            psi.copy((p0_new - p0_old) / dt);
            
            // also update base state enthalpy
            Average(snew, rhoh0_new, RhoH);
            
            // compute intra_rhoh0 = (rhoh0_new - rhoh0_old)/dt 
            //                       - (rhoh0_hat - rhoh0_old)/dt
            const auto rhoh0_new_arr = rhoh0_new.const_array();
            const auto rhoh0_old_arr = rhoh0_old.const_array();
            for (auto l = 0; l <= base_geom.max_radial_level; ++l) {
                for (auto r = 0; r < base_geom.nr_fine; ++r) {
                    delta_rhoh0[l+(base_geom.max_radial_level+1)*r] = (rhoh0_new_arr(l,r) - rhoh0_old_arr(l,r))/dt - delta_rhoh0[l+(base_geom.max_radial_level+1)*r];
                }
            }
            Put1dArrayOnCart(delta_rhoh0, intra_rhoh0, 0, 0, bcs_f, 0);
        }

        // now update temperature
        if (use_tfromp) {
            TfromRhoP(snew, p0_new);
        } else {
            TfromRhoH(snew, p0_new);
        }
        
        if (is_initIter) {
            for (int lev=0; lev<=finest_level; ++lev) {
                intra[lev].setVal(0.);
                intra_rhoh0[lev].setVal(0.);
            }
        }

        if (enthalpy_pred_type == predict_rhohprime) {
            
            // intra is only different from predict_rhoh if rhoh0 is not constant
            if (evolve_base_state) {        
                for (int lev=0; lev<=finest_level; ++lev) {
                    MultiFab::Subtract(intra[lev],intra_rhoh0[lev],0,RhoH,1,0);
                }
            }

        } else if (enthalpy_pred_type == predict_h) {

            // we want this in terms of h, not (rho h)
            for (int lev=0; lev<=finest_level; ++lev) {
                MultiFab::Divide(intra[lev],rhohalf[lev],0,RhoH,1,0);
            }

        } else if ((enthalpy_pred_type == predict_T_then_rhohprime) ||
                   (enthalpy_pred_type == predict_T_then_h)) {

        // for predict_T_*, the intra force needs to be in the temp_comp
        // slot, since temperature is what is predicted.

            // first make the thermodynamic coefficients at the half-time
            MakeIntraCoeffs(sold,snew,cphalf,xihalf);

            // overwrite intra(temp_comp).  We want to create
            // I_T = (1 / (rho c_p)) [ (rhoh_new - rhoh_old)/dt - A_rhoh -
            //     sum_k xi_k ( (rhoX_new - rhoX_old)/dt - A_rhoX ) ]
            for (int lev=0; lev<=finest_level; ++lev) {
                MultiFab::Copy(intra[lev],intra[lev],RhoH,Temp,1,0);
                
                for (int comp=0; comp<NumSpec; ++comp) {
                    // multiple xi by intra and store in xi
                    MultiFab::Multiply(xihalf[lev],intra[lev],FirstSpec+comp,comp,1,0);
                    
                    // subtract from intra temp
                    MultiFab::Subtract(intra[lev],xihalf[lev],comp,Temp,1,0);
                }
                
                MultiFab::Divide(intra[lev],rhohalf[lev],0,Temp,1,0);
                MultiFab::Divide(intra[lev],cphalf[lev],0,Temp,1,0);
            }
        }     
        
        // for some species_pred_types, we need to make intra in terms of
        // X, NOT rhoX
        if ( (species_pred_type == predict_rhoprime_and_X) ||
             (species_pred_type == predict_rho_and_X) ) {

            for (int lev=0; lev<=finest_level; ++lev) {
                for (int comp=FirstSpec; comp<FirstSpec+NumSpec; ++comp) {
                    MultiFab::Divide(intra[lev],rhohalf[lev],0,comp,1,0);
                }
            }
        }

        // compute new-time coefficients and diffusion term
        if (use_thermal_diffusion) {
            MakeThermalCoeffs(snew,Tcoeff2,hcoeff2,Xkcoeff2,pcoeff2);

            MakeExplicitThermal(diff_new,snew,Tcoeff2,hcoeff2,Xkcoeff2,pcoeff2,p0_new,
                                temp_diffusion_formulation);
        }

        if (evolve_base_state) {
            // compute beta0 and gamma1bar
            MakeGamma1bar(snew, gamma1bar_new, p0_new);

            MakeBeta0(beta0_new, rho0_new, p0_new, gamma1bar_new, 
                      grav_cell_new);
        } else {
            // Just pass beta0 and gamma1bar through if not evolving base state
            beta0_new.copy(beta0_old);
            gamma1bar_new.copy(gamma1bar_old);
        }

        gamma1bar_nph.copy(0.5*(gamma1bar_old+gamma1bar_new));
        beta0_nph.copy(0.5*(beta0_old + beta0_new));
        
    } // end loop over misdc iterations
    
    //////////////////////////////////////////////////////////////////////////////
    // STEP 5 -- Advance velocity and dynamic pressure
    //////////////////////////////////////////////////////////////////////////////

    if (maestro_verbose >= 1) {
        Print() << "<<< STEP 5 : Advance velocity and dynamic pressure >>>" << std::endl;
    }

    MakeReactionRates(rho_omegadot,rho_Hnuc,snew); 
    
    Make_S_cc(S_cc_new,delta_gamma1_term,delta_gamma1,snew,uold,rho_omegadot,rho_Hnuc,
              rho_Hext,diff_new,p0_new,gamma1bar_new,delta_gamma1_termbar);

    if (evolve_base_state) {
        if (split_projection) {

            // compute Sbar = average(S_cc_new)
            Average(S_cc_new, Sbar, 0);

            // compute Sbar = Sbar + delta_gamma1_termbar
            if (use_delta_gamma1_term) {
                for (auto l = 0; l <= max_radial_level; ++l) {
                    for (auto r = 0; r < nr_fine; ++r) {
                        Sbar(l,r) += delta_gamma1_termbar[l+(max_radial_level+1)*r];
                    }
                }
            }

            // compute w0, w0_force, and delta_chi_w0
            is_predictor = 0;
            Makew0(w0_old, w0_force_dummy, Sbar, rho0_new, 
                   rho0_new, p0_new, p0_new, gamma1bar_new, 
                   gamma1bar_new, p0_minus_peosbar, 
                   delta_chi_w0_dummy, dt, dtold, is_predictor);

            if (spherical) {
                // put w0 on Cartesian cell-centers
                Put1dArrayOnCart(w0, w0cc, 1, 1, bcs_u, 0, 1);
            }
        }
    }

    
    // define dSdt = (S_cc_new - S_cc_old) / dt
    for (int lev=0; lev<=finest_level; ++lev) {
        MultiFab::LinComb(dSdt[lev],-1./dt,S_cc_old[lev],0,1./dt,S_cc_new[lev],0,0,1,0);
    }
    
    // Define rho at half time using the new rho from Step 4
    FillPatch(0.5*(t_old+t_new), rhohalf, sold, snew, Rho, 0, 1, Rho, bcs_s);

    VelocityAdvance(rhohalf,umac,w0mac_dummy,w0_force_dummy,w0_force_cart_dummy,
                    rho0_nph,grav_cell_nph,sponge);

    if (evolve_base_state && is_initIter) {
        // throw away w0 by setting w0 = w0_old
        w0 = w0_old;
    }

    if (spherical == 1 && evolve_base_state && split_projection) {
        // subtract w0 from uold and unew for nodal projection
        for (int lev = 0; lev <= finest_level; ++lev) {
            MultiFab::Subtract(uold[lev],w0cc[lev],0,0,AMREX_SPACEDIM,0);
            MultiFab::Subtract(unew[lev],w0cc[lev],0,0,AMREX_SPACEDIM,0);
        }
    }

    if (evolve_base_state && !split_projection) {
<<<<<<< HEAD
        Sbar.copy((p0_new - p0_old)/(dt*gamma1bar_new*p0_new));
=======
        const auto p0_old_arr = p0_old.const_array();
        const auto gamma1bar_new_arr = gamma1bar_new.const_array();
        const auto p0_new_arr = p0_new.const_array();
        for (auto l = 0; l <= base_geom.max_radial_level; ++l) {
            for (auto r = 0; r < base_geom.nr_fine; ++r) {
                Sbar[l+(base_geom.max_radial_level+1)*r] = (p0_new_arr(l,r) - p0_old_arr(l,r))/(dt*gamma1bar_new_arr(l,r)*p0_new_arr(l,r));
            }
        }
>>>>>>> 847051d6
    }

    int proj_type;

    // Project the new velocity field
    if (is_initIter) {

        proj_type = pressure_iters_comp;

        // rhcc_for_nodalproj needs to contain
        // (beta0^nph S^1 - beta0^n S^0 ) / dt

        Vector<MultiFab> rhcc_for_nodalproj_old(finest_level+1);
        for (int lev=0; lev<=finest_level; ++lev) {
            rhcc_for_nodalproj_old[lev].define(grids[lev], dmap[lev], 1, 1);
            MultiFab::Copy(rhcc_for_nodalproj_old[lev], rhcc_for_nodalproj[lev], 0, 0, 1, 1);
        }

        MakeRHCCforNodalProj(rhcc_for_nodalproj, S_cc_new, Sbar, beta0_nph, delta_gamma1_term);

        for (int lev=0; lev<=finest_level; ++lev) {
            MultiFab::Subtract(rhcc_for_nodalproj[lev], rhcc_for_nodalproj_old[lev], 0, 0, 1, 1);
            rhcc_for_nodalproj[lev].mult(1./dt,0,1,1);
        }

    } else {

        proj_type = regular_timestep_comp;

        MakeRHCCforNodalProj(rhcc_for_nodalproj, S_cc_new, Sbar, beta0_nph, delta_gamma1_term);

        // compute delta_p_term = peos_new - p0_new (for RHS of projection)
        if (dpdt_factor > 0.) {
            // peos_new now holds the thermodynamic p computed from snew(rho h X)
            PfromRhoH(snew,snew,delta_p_term);

            // compute peosbar = Avg(peos_new)
            Average(delta_p_term, peosbar, 0);

            // no need to compute p0_minus_peosbar since make_w0 is not called after here

            // compute peosbar_cart from peosbar
            Put1dArrayOnCart(peosbar, peosbar_cart, 0, 0, bcs_f, 0);

            // compute delta_p_term = peos_new - peosbar_cart
            for (int lev=0; lev<=finest_level; ++lev) {
                MultiFab::Subtract(delta_p_term[lev],peosbar_cart[lev],0,0,1,0);
            }

            CorrectRHCCforNodalProj(rhcc_for_nodalproj,rho0_new,beta0_nph,gamma1bar_new,
                                    p0_new,delta_p_term);
        }
    }

    // wallclock time
    const Real start_total_nodalproj = ParallelDescriptor::second();

    // call nodal projection
    NodalProj(proj_type,rhcc_for_nodalproj,0,false);

    // wallclock time
    Real end_total_nodalproj = ParallelDescriptor::second() - start_total_nodalproj;
    ParallelDescriptor::ReduceRealMax(end_total_nodalproj,ParallelDescriptor::IOProcessorNumber());

    if (spherical == 1 && evolve_base_state && split_projection) {
        // add w0 back to unew
        for (int lev = 0; lev <= finest_level; ++lev) {
            MultiFab::Add(unew[lev],w0cc[lev],0,0,AMREX_SPACEDIM,0);
        }
        AverageDown(unew,0,AMREX_SPACEDIM);
        FillPatch(t_new, unew, unew, unew, 0, 0, AMREX_SPACEDIM, 0, bcs_u, 1);
    }

    beta0_nm1.copy(0.5*(beta0_old + beta0_new));

    if (!is_initIter) {
        if (!fix_base_state) {
            // compute tempbar by "averaging"
            Average(snew, tempbar, Temp);
        }
    }

    Print() << "\nTimestep " << istep << " ends with TIME = " << t_new
            << " DT = " << dt << std::endl;

    // print wallclock time
    if (maestro_verbose > 0) {
        Print() << "Time to solve mac proj   : " << end_total_macproj << '\n';
        Print() << "Time to solve nodal proj : " << end_total_nodalproj << '\n';
        Print() << "Time to solve reactions  : " << end_total_react << '\n';
    }
}<|MERGE_RESOLUTION|>--- conflicted
+++ resolved
@@ -74,33 +74,18 @@
 
     // vectors store the multilevel 1D states as one very long array
     // these are cell-centered
-<<<<<<< HEAD
-    BaseState<Real> grav_cell_nph (max_radial_level+1, nr_fine);
-    BaseState<Real> rho0_nph (max_radial_level+1, nr_fine);
-    BaseState<Real> p0_nph (max_radial_level+1, nr_fine);
-    BaseState<Real> p0_minus_peosbar (max_radial_level+1, nr_fine);
-    BaseState<Real> peosbar (max_radial_level+1, nr_fine);
-    RealVector     w0_force_dummy   ( (max_radial_level+1)*nr_fine );
-    BaseState<Real> Sbar (max_radial_level+1, nr_fine);
-    BaseState<Real> beta0_nph (max_radial_level+1, nr_fine);
-    BaseState<Real> gamma1bar_nph (max_radial_level+1, nr_fine);
-    RealVector delta_gamma1_termbar ( (max_radial_level+1)*nr_fine );
-    RealVector delta_chi_w0_dummy   ( (max_radial_level+1)*nr_fine );
-    RealVector     delta_rhoh0      ( (max_radial_level+1)*nr_fine );
-=======
     BaseState<Real> grav_cell_nph (base_geom.max_radial_level+1, base_geom.nr_fine);
-    RealVector rho0_nph        ( (base_geom.max_radial_level+1)*base_geom.nr_fine );
+    BaseState<Real> rho0_nph (base_geom.max_radial_level+1, base_geom.nr_fine);
     BaseState<Real> p0_nph (base_geom.max_radial_level+1, base_geom.nr_fine);
     BaseState<Real> p0_minus_peosbar(base_geom.max_radial_level+1, base_geom.nr_fine);
     BaseState<Real> peosbar (base_geom.max_radial_level+1, base_geom.nr_fine);
     RealVector w0_force_dummy( (base_geom.max_radial_level+1)*base_geom.nr_fine );
-    RealVector Sbar            ( (base_geom.max_radial_level+1)*base_geom.nr_fine );
+    BaseState<Real> Sbar (base_geom.max_radial_level+1, base_geom.nr_fine);
     BaseState<Real> beta0_nph (base_geom.max_radial_level+1, base_geom.nr_fine);
     BaseState<Real> gamma1bar_nph (base_geom.max_radial_level+1, base_geom.nr_fine);
     RealVector delta_gamma1_termbar ((base_geom.max_radial_level+1)*base_geom.nr_fine);
     RealVector delta_chi_w0_dummy   ((base_geom.max_radial_level+1)*base_geom.nr_fine);
     RealVector     delta_rhoh0      ((base_geom.max_radial_level+1)*base_geom.nr_fine);
->>>>>>> 847051d6
 
     // vectors store the multilevel 1D states as one very long array
     // these are edge-centered
@@ -328,18 +313,7 @@
     }
 
     if (evolve_base_state && !split_projection) {
-<<<<<<< HEAD
         Sbar.copy(1.0/(gamma1bar_old*p0_old) * (p0_old - p0_nm1)/dtold);
-=======
-        const auto p0_old_arr = p0_old.const_array();
-        const auto gamma1bar_old_arr = gamma1bar_old.const_array();
-        const auto p0_nm1_arr = p0_nm1.const_array();
-        for (auto l = 0; l <= base_geom.max_radial_level; ++l) {
-            for (int r = 0; r < base_geom.nr_fine; ++r) {
-                Sbar[l+(base_geom.max_radial_level+1)*r] = 1.0/(gamma1bar_old_arr(l,r)*p0_old_arr(l,r)) * (p0_old_arr(l,r) - p0_nm1_arr(l,r))/dtold;
-            }
-        }
->>>>>>> 847051d6
     }
 
     // compute RHS for MAC projection, beta0*(S_cc-Sbar) + beta0*delta_chi
@@ -779,18 +753,7 @@
             AdvancePremac(umac,w0mac_dummy,w0_force_dummy,w0_force_cart_dummy);
 
             if (evolve_base_state && !split_projection) {
-<<<<<<< HEAD
                 Sbar.copy(1.0/(gamma1bar_nph*p0_nph) * (p0_nph - p0_old)/dt);
-=======
-                const auto p0_old_arr = p0_old.const_array();
-                const auto gamma1bar_nph_arr = gamma1bar_nph.const_array();
-                const auto p0_nph_arr = p0_nph.const_array();
-                for (auto l = 0; l <= base_geom.max_radial_level; ++l) {
-                    for (auto r = 0; r < base_geom.nr_fine; ++r) {
-                        Sbar[l+(base_geom.max_radial_level+1)*r] = 1.0/(gamma1bar_nph_arr(l,r)*p0_nph_arr(l,r)) * (p0_nph_arr(l,r) - p0_old_arr(l,r))/dt;
-                    }
-                }
->>>>>>> 847051d6
             }
 
             // compute RHS for MAC projection, beta0*(S_cc-Sbar) + beta0*delta_chi
@@ -1182,18 +1145,7 @@
     }
 
     if (evolve_base_state && !split_projection) {
-<<<<<<< HEAD
         Sbar.copy((p0_new - p0_old)/(dt*gamma1bar_new*p0_new));
-=======
-        const auto p0_old_arr = p0_old.const_array();
-        const auto gamma1bar_new_arr = gamma1bar_new.const_array();
-        const auto p0_new_arr = p0_new.const_array();
-        for (auto l = 0; l <= base_geom.max_radial_level; ++l) {
-            for (auto r = 0; r < base_geom.nr_fine; ++r) {
-                Sbar[l+(base_geom.max_radial_level+1)*r] = (p0_new_arr(l,r) - p0_old_arr(l,r))/(dt*gamma1bar_new_arr(l,r)*p0_new_arr(l,r));
-            }
-        }
->>>>>>> 847051d6
     }
 
     int proj_type;
