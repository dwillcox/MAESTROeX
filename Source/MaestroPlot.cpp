--- conflicted
+++ resolved
@@ -159,21 +159,12 @@
 
             BaseCCFile << "r_cc  rho0  rhoh0  p0  gamma1bar \n";
 
-<<<<<<< HEAD
-            for (int i=0; i<nr(lev); ++i) {
-                BaseCCFile << r_cc_loc(lev,i) << " "
-                           << rho0_in(lev,i) << " "
-                           << rhoh0_in(lev,i) << " "
-                           << p0_in(lev,i) << " "
-                           << gamma1bar_in(lev,i) << "\n";
-=======
             for (int i=0; i<base_geom.nr(lev); ++i) {
                 BaseCCFile << base_geom.r_cc_loc(lev,i) << " "
                            << rho0_in.array()(lev,i) << " "
                            << rhoh0_in.array()(lev,i) << " "
                            << p0_in.array()(lev,i) << " "
                            << gamma1bar_in.array()(lev,i) << "\n";
->>>>>>> 2a69452f
             }
         }
     }
@@ -199,15 +190,9 @@
 
             BaseFCFile << "r_edge  w0 \n";
 
-<<<<<<< HEAD
-            for (int i = 0; i <= nr(lev); ++i) {
-                BaseFCFile << r_edge_loc(lev,i) << " "
-                           << w0(lev,i) << "\n";
-=======
             for (int i = 0; i <= base_geom.nr(lev); ++i) {
                 BaseFCFile << base_geom.r_edge_loc(lev,i) << " "
-                           << w0[lev+(base_geom.max_radial_level+1)*i] << "\n";
->>>>>>> 2a69452f
+                           << w0.array()(lev,i) << "\n";
             }
         }
     }
@@ -263,14 +248,8 @@
     Vector<MultiFab> tempmf(finest_level+1);
     Vector<MultiFab> tempmf_scalar1(finest_level+1);
     Vector<MultiFab> tempmf_scalar2(finest_level+1);
-<<<<<<< HEAD
-    BaseState<Real> tempbar_plot (max_radial_level+1, nr_fine);
+    BaseState<Real> tempbar_plot (base_geom.max_radial_level+1, base_geom.nr_fine);
     tempbar_plot.setVal(0.);
-=======
-    RealVector tempbar_plot ((base_geom.max_radial_level+1)*base_geom.nr_fine);
-    tempbar_plot.shrink_to_fit();
-    std::fill(tempbar_plot.begin(), tempbar_plot.end(), 0.);
->>>>>>> 2a69452f
 
     int dest_comp = 0;
 
