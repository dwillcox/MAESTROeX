--- conflicted
+++ resolved
@@ -987,11 +987,7 @@
 	// timer for profiling
 	BL_PROFILE_VAR("Maestro::MakeMagvel()",MakeMagvel);
 
-<<<<<<< HEAD
-        Vector<std::array< MultiFab, AMREX_SPACEDIM > > w0mac(finest_level+1);
-=======
 	Vector<std::array< MultiFab, AMREX_SPACEDIM > > w0mac(finest_level+1);
->>>>>>> af9fa611
 
 #if (AMREX_SPACEDIM == 3)
 	if (spherical == 1) {
@@ -1040,15 +1036,9 @@
 				// Get the index space of the valid region
 				const Box& tileBox = mfi.tilebox();
 
-<<<<<<< HEAD
-                                MultiFab& w0macx_mf = w0mac[lev][0];
-                                MultiFab& w0macy_mf = w0mac[lev][1];
-                                MultiFab& w0macz_mf = w0mac[lev][2];
-=======
 				MultiFab& w0macx_mf = w0mac[lev][0];
 				MultiFab& w0macy_mf = w0mac[lev][1];
 				MultiFab& w0macz_mf = w0mac[lev][2];
->>>>>>> af9fa611
 
 				// call fortran subroutine
 				// use macros in AMReX_ArrayLim.H to pass in each FAB's data,
