#include <Maestro.H>
#include <Maestro_F.H>
#include <MaestroPlot.H>
#include <AMReX_buildInfo.H>
#include <iterator>     // std::istream_iterator

using namespace amrex;

// write a small plotfile to disk
void Maestro::WriteSmallPlotFile (const int step,
                                  const Real t_in,
                                  const Real dt_in,
                                  const BaseState<Real>& rho0_in,
                                  const BaseState<Real>& rhoh0_in,
                                  const BaseState<Real>& p0_in,
                                  const BaseState<Real>& gamma1bar_in,
                                  const Vector<MultiFab>& u_in,
                                  Vector<MultiFab>& s_in,
                                  const Vector<MultiFab>& S_cc_in)
{
    WritePlotFile(step, t_in, dt_in, rho0_in, rhoh0_in, p0_in,
                  gamma1bar_in, u_in, s_in, S_cc_in, true);
}

// write plotfile to disk
void
Maestro::WritePlotFile (const int step,
                        const Real t_in,
                        const Real dt_in,
                        const BaseState<Real>& rho0_in,
                        const BaseState<Real>& rhoh0_in,
                        const BaseState<Real>& p0_in,
                        const BaseState<Real>& gamma1bar_in,
                        const Vector<MultiFab>& u_in,
                        Vector<MultiFab>& s_in,
                        const Vector<MultiFab>& S_cc_in,
                        const bool is_small)
{
    // timer for profiling
    BL_PROFILE_VAR("Maestro::WritePlotFile()", WritePlotFile);

    // wallclock time
    const Real strt_total = ParallelDescriptor::second();

    std::string plotfilename;

    if (!is_small) {
        plotfilename = plot_base_name;
    } else {
        plotfilename = small_plot_base_name;
    }

    if (step == plotInitData) {
        if (plotfilename.back() == '_') {
            plotfilename += "InitData";
        } else {
            plotfilename += +"_InitData";
        }

    } else if (step == plotInitProj) {
        if (plotfilename.back() == '_') {
            plotfilename += "after_InitProj";
        } else {
            plotfilename += +"_after_InitProj";
        }
    } else if (step == plotDivuIter) {
        if (plotfilename.back() == '_') {
            plotfilename += "after_DivuIter";
        } else {
            plotfilename += +"_after_DivuIter";
        }
    }
    else {
        PlotFileName(step, &plotfilename);
    }

    // convert rho0 to multi-D MultiFab
    Vector<MultiFab> rho0_cart(finest_level+1);
    for (int lev=0; lev<=finest_level; ++lev) {
        rho0_cart[lev].define(grids[lev], dmap[lev], 1, 0);
    }
    Put1dArrayOnCart(rho0_in, rho0_cart, false, false);

    // convert rhoh0 to multi-D MultiFab
    Vector<MultiFab> rhoh0_cart(finest_level+1);
    for (int lev=0; lev<=finest_level; ++lev) {
        rhoh0_cart[lev].define(grids[lev], dmap[lev], 1, 0);
    }
    Put1dArrayOnCart(rhoh0_in, rhoh0_cart, false, false);

    // convert p0 to multi-D MultiFab
    Vector<MultiFab> p0_cart(finest_level+1);
    for (int lev=0; lev<=finest_level; ++lev) {
        p0_cart[lev].define(grids[lev], dmap[lev], 1, 0);
    }
    Put1dArrayOnCart(p0_in, p0_cart, false, false);

    // convert gamma1bar to multi-D MultiFab
    Vector<MultiFab> gamma1bar_cart(finest_level+1);
    for (int lev=0; lev<=finest_level; ++lev) {
        gamma1bar_cart[lev].define(grids[lev], dmap[lev], 1, 0);
    }
    Put1dArrayOnCart(gamma1bar_in, gamma1bar_cart, false, false);

    int nPlot = 0;
    const auto& varnames = PlotFileVarNames(&nPlot);

    const auto& mf = PlotFileMF(nPlot, t_in, dt_in, rho0_cart,rhoh0_cart, p0_cart,
                                gamma1bar_cart, u_in, s_in,p0_in, gamma1bar_in,
                                S_cc_in);

    // WriteMultiLevelPlotfile expects an array of step numbers
    Vector<int> step_array;
    step_array.resize(maxLevel()+1, step);

    if (!is_small) {
        WriteMultiLevelPlotfile(plotfilename, finest_level+1, mf, varnames,
                                Geom(), t_in, step_array, refRatio());
    } else {
        int nSmallPlot = 0;
        const auto& small_plot_varnames = SmallPlotFileVarNames(&nSmallPlot,
                                                                varnames);

        const auto& small_mf = SmallPlotFileMF(nPlot, nSmallPlot, mf, varnames,
                                               small_plot_varnames);

        WriteMultiLevelPlotfile(plotfilename, finest_level+1, small_mf,
                                small_plot_varnames, Geom(), t_in, step_array,
                                refRatio());

        for (int i = 0; i <= finest_level; ++i) {
            delete small_mf[i];
        }
    }

    WriteJobInfo(plotfilename);

    VisMF::IO_Buffer io_buffer(VisMF::IO_Buffer_Size);

    // write out the cell-centered base state
    if (ParallelDescriptor::IOProcessor()) {

        for (int lev=0; lev<=base_geom.max_radial_level; ++lev) {

            std::ofstream BaseCCFile;
            BaseCCFile.rdbuf()->pubsetbuf(io_buffer.dataPtr(), io_buffer.size());
            std::string BaseCCFileName(plotfilename + "/BaseCC_");
            std::string levStr = std::to_string(lev);
            BaseCCFileName.append(levStr);
            BaseCCFile.open(BaseCCFileName.c_str(), std::ofstream::out   |
                            std::ofstream::trunc |
                            std::ofstream::binary);
            if(!BaseCCFile.good()) {
                amrex::FileOpenFailed(BaseCCFileName);
            }

            BaseCCFile.precision(17);

            BaseCCFile << "r_cc  rho0  rhoh0  p0  gamma1bar \n";

            for (int i=0; i<base_geom.nr(lev); ++i) {
                BaseCCFile << base_geom.r_cc_loc(lev,i) << " "
                           << rho0_in.array()(lev,i) << " "
                           << rhoh0_in.array()(lev,i) << " "
                           << p0_in.array()(lev,i) << " "
                           << gamma1bar_in.array()(lev,i) << "\n";
            }
        }
    }

    // write out the face-centered base state
    if (ParallelDescriptor::IOProcessor()) {

        for (int lev = 0; lev <= base_geom.max_radial_level; ++lev) {

            std::ofstream BaseFCFile;
            BaseFCFile.rdbuf()->pubsetbuf(io_buffer.dataPtr(), io_buffer.size());
            std::string BaseFCFileName(plotfilename + "/BaseFC_");
            std::string levStr = std::to_string(lev);
            BaseFCFileName.append(levStr);
            BaseFCFile.open(BaseFCFileName.c_str(), std::ofstream::out   |
                            std::ofstream::trunc |
                            std::ofstream::binary);
            if(!BaseFCFile.good()) {
                amrex::FileOpenFailed(BaseFCFileName);
            }

            BaseFCFile.precision(17);

            BaseFCFile << "r_edge  w0 \n";

            for (int i = 0; i <= base_geom.nr(lev); ++i) {
                BaseFCFile << base_geom.r_edge_loc(lev,i) << " "
                           << w0.array()(lev,i) << "\n";
            }
        }
    }

    // wallclock time
    Real end_total = ParallelDescriptor::second() - strt_total;

    // print wallclock time
    ParallelDescriptor::ReduceRealMax(end_total,ParallelDescriptor::IOProcessorNumber());
    if (maestro_verbose > 0) {
        Print() << "Time to write plotfile: " << end_total << '\n';
    }

    for (int i = 0; i <= finest_level; ++i) {
        delete mf[i];
    }

}


// get plotfile name
void
Maestro::PlotFileName (const int lev, std::string* plotfilename)
{
    *plotfilename = Concatenate(*plotfilename, lev, 7);
}

// put together a vector of multifabs for writing
Vector<const MultiFab*>
Maestro::PlotFileMF (const int nPlot,
                     const Real t_in,
                     const Real dt_in,
                     const Vector<MultiFab>& rho0_cart,
                     const Vector<MultiFab>& rhoh0_cart,
                     const Vector<MultiFab>& p0_cart,
                     const Vector<MultiFab>& gamma1bar_cart,
                     const Vector<MultiFab>& u_in,
                     Vector<MultiFab>& s_in,
                     const BaseState<Real>& p0_in,
                     const BaseState<Real>& gamma1bar_in,
                     const Vector<MultiFab>& S_cc_in)
{
    // timer for profiling
    BL_PROFILE_VAR("Maestro::PlotFileMF()", PlotFileMF);

    // MultiFab to hold plotfile data
    Vector<const MultiFab*> plot_mf;

    // temporary MultiFab to hold plotfile data
    Vector<MultiFab*> plot_mf_data(finest_level+1);

    // temporary MultiFab for calculations
    Vector<MultiFab> tempmf(finest_level+1);
    Vector<MultiFab> tempmf_scalar1(finest_level+1);
    Vector<MultiFab> tempmf_scalar2(finest_level+1);
    BaseState<Real> tempbar_plot (base_geom.max_radial_level+1, base_geom.nr_fine);
    tempbar_plot.setVal(0.);

    int dest_comp = 0;

    // build temporary MultiFab to hold plotfile data
    for (int i = 0; i <= finest_level; ++i) {
        plot_mf_data[i] = new MultiFab((s_in[i]).boxArray(),(s_in[i]).DistributionMap(),nPlot,0);
        tempmf[i].define(grids[i],dmap[i],AMREX_SPACEDIM,0);

        tempmf_scalar1[i].define(grids[i],dmap[i],1,0);
        tempmf_scalar2[i].define(grids[i],dmap[i],1,0);
    }

    // velocity
    for (int i = 0; i <= finest_level; ++i) {
        plot_mf_data[i]->copy(u_in[i],0,dest_comp,AMREX_SPACEDIM);
    }
    dest_comp += AMREX_SPACEDIM;

    // magvel
    MakeMagvel(u_in, tempmf);
    for (int i = 0; i <= finest_level; ++i) {
        plot_mf_data[i]->copy(tempmf[i],0,dest_comp,1);
    }
    ++dest_comp;

    // momentum = magvel * rho
    for (int i = 0; i <= finest_level; ++i) {
        plot_mf_data[i]->copy(tempmf[i],0,dest_comp,1);
        MultiFab::Multiply(*plot_mf_data[i], s_in[i], Rho, dest_comp, 1, 0);
    }
    ++dest_comp;

    // vorticity
    MakeVorticity(u_in, tempmf);
    for (int i = 0; i <= finest_level; ++i) {
        plot_mf_data[i]->copy(tempmf[i],0,dest_comp,1);
    }
    ++dest_comp;

    // rho
    for (int i = 0; i <= finest_level; ++i) {
        plot_mf_data[i]->copy(s_in[i],Rho,dest_comp,1);
    }
    ++dest_comp;

    // rhoh
    for (int i = 0; i <= finest_level; ++i) {
        plot_mf_data[i]->copy(s_in[i],RhoH,dest_comp,1);
    }
    ++dest_comp;

    // h
    for (int i = 0; i <= finest_level; ++i) {
        plot_mf_data[i]->copy(s_in[i],RhoH,dest_comp,1);
        MultiFab::Divide(*plot_mf_data[i], s_in[i], Rho, dest_comp, 1, 0);
    }
    ++dest_comp;

    // rhoX
    for (int i = 0; i <= finest_level; ++i) {
        plot_mf_data[i]->copy(s_in[i],FirstSpec,dest_comp,NumSpec);
    }
    dest_comp += NumSpec;

    if (plot_spec) {
        // X
        for (int i = 0; i <= finest_level; ++i) {
            plot_mf_data[i]->copy(s_in[i],FirstSpec,dest_comp,NumSpec);
            for (int comp=0; comp<NumSpec; ++comp) {
                MultiFab::Divide(*plot_mf_data[i],s_in[i],Rho,dest_comp+comp,1,0);
            }
        }
        dest_comp += NumSpec;

        // abar
        MakeAbar(s_in, tempmf);
        for (int i = 0; i <= finest_level; ++i) {
            plot_mf_data[i]->copy(tempmf[i],0,dest_comp,1);
        }
        ++dest_comp;

    }

    Vector<MultiFab> stemp             (finest_level+1);
    Vector<MultiFab> rho_Hext          (finest_level+1);
    Vector<MultiFab> rho_omegadot      (finest_level+1);
    Vector<MultiFab> rho_Hnuc          (finest_level+1);
    Vector<MultiFab> sdc_source        (finest_level+1);

    for (int lev=0; lev<=finest_level; ++lev) {
        stemp             [lev].define(grids[lev], dmap[lev],   Nscal, 0);
        rho_Hext          [lev].define(grids[lev], dmap[lev],       1, 0);
        rho_omegadot      [lev].define(grids[lev], dmap[lev], NumSpec, 0);
        rho_Hnuc          [lev].define(grids[lev], dmap[lev],       1, 0);
        sdc_source        [lev].define(grids[lev], dmap[lev],   Nscal, 0);
        
        sdc_source[lev].setVal(0.);
    }

#ifndef SDC
    if (dt_in < small_dt) {
        React(s_in, stemp, rho_Hext, rho_omegadot, rho_Hnuc, p0_in, small_dt, t_in);
    } else {
        React(s_in, stemp, rho_Hext, rho_omegadot, rho_Hnuc, p0_in, dt_in*0.5, t_in);
    }
#else   
    if (dt_in < small_dt) {
        ReactSDC(s_in, stemp, rho_Hext, p0_in, small_dt, t_in, sdc_source);
    } else {
        ReactSDC(s_in, stemp, rho_Hext, p0_in, dt_in*0.5, t_in, sdc_source);
    }
    
    MakeReactionRates(rho_omegadot,rho_Hnuc,s_in);
#endif

    if (plot_spec || plot_omegadot) {
        // omegadot
        if (plot_omegadot) {
            for (int i = 0; i <= finest_level; ++i) {
                plot_mf_data[i]->copy(rho_omegadot[i],0,dest_comp,NumSpec);
                for (int comp=0; comp<NumSpec; ++comp) {
                    MultiFab::Divide(*plot_mf_data[i],s_in[i],Rho,dest_comp+comp,1,0);
                }
            }
            dest_comp += NumSpec;
        }
    }

    if (plot_Hext) {
        // Hext
        for (int i = 0; i <= finest_level; ++i) {
            plot_mf_data[i]->copy(rho_Hext[i],0,dest_comp,1);
            MultiFab::Divide(*plot_mf_data[i],s_in[i],Rho,dest_comp,1,0);
        }
        ++dest_comp;
    }

    if (plot_Hnuc) {
        // Hnuc
        for (int i = 0; i <= finest_level; ++i) {
            plot_mf_data[i]->copy(rho_Hnuc[i],0,dest_comp,1);
            MultiFab::Divide(*plot_mf_data[i],s_in[i],Rho,dest_comp,1,0);
        }
        ++dest_comp;
    }

    if (plot_eta) {
        // eta_rho
        Put1dArrayOnCart(etarho_cc, tempmf, true, false, bcs_u, 0, 1);
        for (int i = 0; i <= finest_level; ++i) {
            plot_mf_data[i]->copy(tempmf[i],0,dest_comp,1);
        }
        ++dest_comp;
    }

    // compute tfromp
    TfromRhoP(s_in, p0_in);
    // tfromp
    for (int i = 0; i <= finest_level; ++i) {
        plot_mf_data[i]->copy(s_in[i],Temp,dest_comp,1);
    }
    ++dest_comp;

    // compute tfromh
    TfromRhoH(s_in, p0_in);
    for (int i = 0; i <= finest_level; ++i) {
        // tfromh
        plot_mf_data[i]->copy(s_in[i],Temp,dest_comp,1);
    }
    ++dest_comp;

    // deltap
    // compute & copy tfromp
    PfromRhoH(s_in,s_in,tempmf);
    for (int i = 0; i <= finest_level; ++i) {
        // tfromh
        plot_mf_data[i]->copy(tempmf[i],0,dest_comp,1);
        MultiFab::Subtract(*plot_mf_data[i],p0_cart[i],0,dest_comp,1,0);
    }
    ++dest_comp;

    // deltaT
    // compute & copy tfromp
    TfromRhoP(s_in, p0_in);
    for (int i = 0; i <= finest_level; ++i) {
        plot_mf_data[i]->copy(s_in[i],Temp,dest_comp,1);
    }
    // compute tfromh
    TfromRhoH(s_in, p0_in);
    // compute deltaT = (tfromp - tfromh) / tfromh
    for (int i = 0; i <= finest_level; ++i) {
        MultiFab::Subtract(*plot_mf_data[i],s_in[i],Temp,dest_comp,1,0);
        MultiFab::Divide(*plot_mf_data[i],s_in[i],Temp,dest_comp,1,0);
    }
    ++dest_comp;

    // restore tfromp if necessary
    if (use_tfromp) {
        TfromRhoP(s_in, p0_in);
    }

    // pi
    for (int i = 0; i <= finest_level; ++i) {
        plot_mf_data[i]->copy(s_in[i],Pi,dest_comp,1);
    }
    ++dest_comp;

    // pioverp0
    for (int i = 0; i <= finest_level; ++i) {
        plot_mf_data[i]->copy(s_in[i],Pi,dest_comp,1);
        MultiFab::Divide(*plot_mf_data[i], p0_cart[i], 0, dest_comp, 1, 0);
    }
    ++dest_comp;

    // p0pluspi
    for (int i = 0; i <= finest_level; ++i) {
        plot_mf_data[i]->copy(s_in[i],Pi,dest_comp,1);
        MultiFab::Add(*plot_mf_data[i], p0_cart[i], 0, dest_comp, 1, 0);
    }
    ++dest_comp;

    if (plot_gpi) {
        // gpi
        for (int i = 0; i <= finest_level; ++i) {
            plot_mf_data[i]->copy(gpi[i],0,dest_comp,AMREX_SPACEDIM);
        }
        dest_comp += AMREX_SPACEDIM;
    }

    // rhopert
    for (int i = 0; i <= finest_level; ++i) {
        plot_mf_data[i]->copy(s_in[i],Rho,dest_comp,1);
        MultiFab::Subtract(*plot_mf_data[i],rho0_cart[i],0,dest_comp,1,0);
    }
    ++dest_comp;

    // rhohpert
    for (int i = 0; i <= finest_level; ++i) {
        plot_mf_data[i]->copy(s_in[i],RhoH,dest_comp,1);
        MultiFab::Subtract(*plot_mf_data[i],rhoh0_cart[i],0,dest_comp,1,0);
    }
    ++dest_comp;

    // tpert
    {
        Average(s_in, tempbar_plot, Temp);
        Put1dArrayOnCart(tempbar_plot, tempmf, false, false, bcs_f, 0);

        for (int i = 0; i <= finest_level; ++i) {
            plot_mf_data[i]->copy(s_in[i],Temp,dest_comp,1);
            MultiFab::Subtract(*plot_mf_data[i],tempmf[i],0,dest_comp,1,0);
        }
    }
    ++dest_comp;

    if (plot_base_state) {
        // rho0, rhoh0, h0 and p0
        for (int i = 0; i <= finest_level; ++i) {
            plot_mf_data[i]->copy( rho0_cart[i],0,dest_comp,1);
            plot_mf_data[i]->copy(rhoh0_cart[i],0,dest_comp+1,1);
            plot_mf_data[i]->copy(rhoh0_cart[i],0,dest_comp+2,1);

            // we have to use protected_divide here to guard against division by zero
            // in the case that there are zeros rho0
            MultiFab& plot_mf_data_mf = *plot_mf_data[i];
            for (MFIter mfi(plot_mf_data_mf); mfi.isValid(); ++mfi) {
                plot_mf_data_mf[mfi].protected_divide<RunOn::Device>(plot_mf_data_mf[mfi], dest_comp, dest_comp+2);
            }

            plot_mf_data[i]->copy(p0_cart[i],0,dest_comp+3,1);
        }
        dest_comp += 4;
    }

    Vector<std::array< MultiFab, AMREX_SPACEDIM > > w0mac(finest_level+1);
    Vector<MultiFab> w0r_cart(finest_level+1);

    for (int lev=0; lev<=finest_level; ++lev) {
        if (spherical) {
            // w0mac will contain an edge-centered w0 on a Cartesian grid,
            // for use in computing divergences.
            AMREX_D_TERM(w0mac[lev][0].define(convert(grids[lev],nodal_flag_x), dmap[lev], 1, 1); ,
                         w0mac[lev][1].define(convert(grids[lev],nodal_flag_y), dmap[lev], 1, 1); ,
                         w0mac[lev][2].define(convert(grids[lev],nodal_flag_z), dmap[lev], 1, 1); );
            for (int idim=0; idim<AMREX_SPACEDIM; ++idim) {
                w0mac[lev][idim].setVal(0.);
            }
        }

        // w0r_cart is w0 but onto a Cartesian grid in cell-centered as
        // a scalar.  Since w0 is the radial expansion velocity, w0r_cart
        // is the radial w0 in a zone
        w0r_cart[lev].define(grids[lev], dmap[lev], 1, 1);
        w0r_cart[lev].setVal(0.);
    }

    if (evolve_base_state) {
#if (AMREX_SPACEDIM == 3)
        if (spherical) {
            MakeW0mac(w0mac);
        }
#endif
        Put1dArrayOnCart(w0, w0r_cart, true, false, bcs_u, 0);
    }

    // Mach number
    MachfromRhoH(s_in, u_in, p0_in, w0r_cart, tempmf);

    // MachNumber
    for (int i = 0; i <= finest_level; ++i) {
        plot_mf_data[i]->copy(tempmf[i],0,dest_comp,1);
    }
    ++dest_comp;

    // deltagamma
    MakeDeltaGamma(s_in, p0_in, p0_cart, gamma1bar_in, gamma1bar_cart, tempmf);
    for (int i = 0; i <= finest_level; ++i) {
        plot_mf_data[i]->copy(tempmf[i],0,dest_comp,1);
    }
    ++dest_comp;

    // entropy
    MakeEntropy(s_in, tempmf);
    for (int i = 0; i <= finest_level; ++i) {
        plot_mf_data[i]->copy(tempmf[i],0,dest_comp,1);
    }
    ++dest_comp;

    // entropypert = (entropy - entropybar) / entropybar
    {
        for (int i = 0; i <= finest_level; ++i) {
            plot_mf_data[i]->copy(tempmf[i],0,dest_comp,1);
        }

        Average(tempmf, tempbar_plot, 0);
        Put1dArrayOnCart(tempbar_plot, tempmf, false, false, bcs_f, 0);

        for (int i = 0; i <= finest_level; ++i) {
            MultiFab::Subtract(*plot_mf_data[i],tempmf[i],0,dest_comp,1,0);
            MultiFab::Divide(*plot_mf_data[i],tempmf[i],0,dest_comp,1,0);
        }
    }
    ++dest_comp;

    if (plot_pidivu) {
        // pidivu
        MakePiDivu(u_in, s_in, tempmf);
        for (int i = 0; i <= finest_level; ++i) {
            plot_mf_data[i]->copy(tempmf[i],0,dest_comp,1);
        }
        ++dest_comp;
    }

    // processor number of each tile
    if (plot_processors) {
        for (int i = 0; i <= finest_level; ++i) {
            (*plot_mf_data[i]).setVal(ParallelDescriptor::MyProc());
        }
        ++dest_comp;
    }

    if (plot_ad_excess) {
        // ad_excess
        MakeAdExcess(s_in, tempmf);
        for (int i = 0; i <= finest_level; ++i) {
            plot_mf_data[i]->copy(tempmf[i],0,dest_comp,1);
        }
        ++dest_comp;
    }

    // S
    for (int i = 0; i <= finest_level; ++i) {
        plot_mf_data[i]->copy(S_cc_in[i],0,dest_comp,1);
    }
    ++dest_comp;

    // soundspeed
    if (plot_cs) {
        CsfromRhoH(s_in, p0_cart, tempmf);
        for (int i = 0; i <= finest_level; ++i) {
            plot_mf_data[i]->copy(tempmf[i],0,dest_comp,1);
        }
        ++dest_comp;
    }

    // gravitational_acceleration
    if (plot_grav) {
        MakeGrav(rho0_new, tempmf);
        for (int i = 0; i <= finest_level; ++i) {
            plot_mf_data[i]->copy(tempmf[i],0,dest_comp,1);
        }
        ++dest_comp;
    }

    if (plot_base_state) {
        // w0
        for (int i = 0; i <= finest_level; ++i) {
            plot_mf_data[i]->copy(w0_cart[i],0,dest_comp,AMREX_SPACEDIM);
        }
        dest_comp += AMREX_SPACEDIM;

        // divw0
        MakeDivw0(w0mac, tempmf);
        for (int i = 0; i <= finest_level; ++i) {
            plot_mf_data[i]->copy(tempmf[i],0,dest_comp,1);
        }
        dest_comp++;
    }

    // thermal
    Vector<MultiFab> Tcoeff            (finest_level+1);
    Vector<MultiFab> hcoeff            (finest_level+1);
    Vector<MultiFab> Xkcoeff           (finest_level+1);
    Vector<MultiFab> pcoeff            (finest_level+1);

    for (int lev=0; lev<=finest_level; ++lev) {
        Tcoeff            [lev].define(grids[lev], dmap[lev],       1, 1);
        hcoeff            [lev].define(grids[lev], dmap[lev],       1, 1);
        Xkcoeff           [lev].define(grids[lev], dmap[lev], NumSpec, 1);
        pcoeff            [lev].define(grids[lev], dmap[lev],       1, 1);
    }

    if (use_thermal_diffusion) {
        MakeThermalCoeffs(s_in,Tcoeff,hcoeff,Xkcoeff,pcoeff);
        MakeExplicitThermal(tempmf,s_in,Tcoeff,hcoeff,Xkcoeff,pcoeff,p0_in,0);
    } else {
        for (int lev=0; lev<=finest_level; ++lev) {
            Tcoeff[lev].setVal(0.);
            tempmf[lev].setVal(0.);
        }
    }
    for (int i = 0; i <= finest_level; ++i) {
        plot_mf_data[i]->copy(tempmf[i],0,dest_comp,1);
    }
    dest_comp++;

    // conductivity
    for (int i = 0; i <= finest_level; ++i) {
        tempmf[i].setVal(0.);
        plot_mf_data[i]->copy(tempmf[i],0,dest_comp,1);
        MultiFab::Subtract(*plot_mf_data[i],Tcoeff[i],0,dest_comp,1,0);
    }
    dest_comp++;

    // radial and circular velocities
    if (spherical) {
        MakeVelrc(u_in, w0r_cart, tempmf, tempmf_scalar1);
        for (int i = 0; i <= finest_level; ++i) {
            plot_mf_data[i]->copy(tempmf[i],0,dest_comp,1);
            plot_mf_data[i]->copy(tempmf_scalar1[i],0,dest_comp+1,1);
        }
        dest_comp += 2;
    }

    if (do_sponge) {
        SpongeInit(rho0_old);
        MakeSponge(tempmf);

        if (plot_sponge_fdamp) {
            // compute f_damp assuming sponge=1/(1+dt*kappa*fdamp)
            // therefore fdamp = (1/sponge-1)/(dt*kappa)
            for (int i = 0; i <= finest_level; ++i) {
                // scalar1 = 1
                tempmf_scalar1[i].setVal(1.);
                // scalar2 = dt * kappa
                tempmf_scalar2[i].setVal(dt * sponge_kappa);
                // plot_mf = 1
                plot_mf_data[i]->copy(tempmf_scalar1[i],0,dest_comp,1);
                // plot_mf = 1/sponge
                MultiFab::Divide(*plot_mf_data[i],tempmf[i],0,dest_comp,1,0);
                // plot_mf = 1/sponge - 1
                MultiFab::Subtract(*plot_mf_data[i],tempmf_scalar1[i],0,dest_comp,1,0);
                // plot_mf = (1/sponge-1)/(dt*kappa)
                MultiFab::Divide(*plot_mf_data[i],tempmf_scalar2[i],0,dest_comp,1,0);
            }
        } else {
            for (int i = 0; i <= finest_level; ++i) {
                plot_mf_data[i]->copy(tempmf[i],0,dest_comp,1);
            }
        }
        dest_comp++;
    }

    // add plot_mf_data[i] to plot_mf
    for (int i = 0; i <= finest_level; ++i) {
        plot_mf.push_back(plot_mf_data[i]);
    }

    return plot_mf;
}


// this takes the multifab of all variables and extracts those
// required for the small plot file
Vector<const MultiFab*>
Maestro::SmallPlotFileMF(const int nPlot, const int nSmallPlot,
                         Vector<const MultiFab*> mf,
                         const Vector<std::string>& varnames,
                         const Vector<std::string>& small_plot_varnames)
{
    // timer for profiling
    BL_PROFILE_VAR("Maestro::SmallPlotFileMF()",SmallPlotFileMF);

    // MultiFab to hold plotfile data
    Vector<const MultiFab*> plot_mf;

    // temporary MultiFabs to hold plotfile data
    Vector<MultiFab*> plot_mf_data(finest_level+1);

    int dest_comp = 0;

    // build temporary MultiFab to hold plotfile data
    for (int i = 0; i <= finest_level; ++i) {
        plot_mf_data[i] = new MultiFab(mf[i]->boxArray(),
                                       mf[i]->DistributionMap(),nSmallPlot,0);
    }

    for (const auto& it : small_plot_varnames) {
        for (auto n = 0; n < nPlot; n++) {
            if (it == varnames[n]) {
                for (int i = 0; i <= finest_level; ++i) {
                    plot_mf_data[i]->copy(*(mf[i]), n, dest_comp, 1);
                }
                ++dest_comp;
                break;
            }
        }
    }

    // add plot_mf_data[i] to plot_mf
    for (int i = 0; i <= finest_level; ++i) {
        plot_mf.push_back(plot_mf_data[i]);
    }

    return plot_mf;
}

// set plotfile variable names
Vector<std::string>
Maestro::PlotFileVarNames (int * nPlot) const
{
    // timer for profiling
    BL_PROFILE_VAR("Maestro::PlotFileVarNames()",PlotFileVarNames);

    // velocities (AMREX_SPACEDIM)
    // magvel, momentum
    // rho, rhoh, h, rhoX, tfromp, tfromh, deltap, deltaT Pi (Nscal+4 -- the extra 4 are h, tfromh, deltap and deltaT)
    // rho' and rhoh' and t' (3)
    // pioverp0, p0pluspi (2)
    // MachNumber, deltagamma, entropy, entropypert, S
    // thermal, conductivity

    (*nPlot) = AMREX_SPACEDIM + Nscal + 19;

    if (plot_spec) { (*nPlot) += NumSpec + 1; } // X + 1 (abar)
    if (plot_spec || plot_omegadot) { (*nPlot) += NumSpec; } // omegadot

    if (plot_Hext) { (*nPlot)++; }
    if (plot_Hnuc) { (*nPlot)++; }
    if (plot_eta) { (*nPlot)++; }
    if (plot_gpi) { (*nPlot) += AMREX_SPACEDIM; }
    // rho0, rhoh0, h0, p0, w0, divw0 (5+AMREX_SPACEDIM)
    if (plot_base_state) { (*nPlot) += AMREX_SPACEDIM + 5; }
    if (plot_cs) { (*nPlot)++; }
    if (plot_grav) { (*nPlot)++; }
    if (plot_ad_excess) { (*nPlot)++; }
    if (plot_pidivu) { (*nPlot)++; }
    if (plot_processors) { (*nPlot)++; }
    if (spherical) { (*nPlot) += 2; } // radial_velocity, circ_velocity
    if (do_sponge) { (*nPlot)++; }

    Vector<std::string> names(*nPlot);

    int cnt = 0;

    // add velocities
    for (int i = 0; i < AMREX_SPACEDIM; ++i) {
        std::string x = "vel";
        x += (120+i);
        names[cnt++] = x;
    }

    names[cnt++] = "magvel";
    names[cnt++] = "momentum";

    names[cnt++] = "vort";

    // density and enthalpy
    names[cnt++] = "rho";
    names[cnt++] = "rhoh";
    names[cnt++] = "h";

    for (int i = 0; i < NumSpec; i++) {
<<<<<<< HEAD
=======
        int len = 20;
        Vector<int> int_spec_names(len);
        //
        // This call return the actual length of each string in "len"
        //
        get_spec_names(int_spec_names.dataPtr(),&i,&len);
        auto* spec_name = new char[len+1];
        for (int j = 0; j < len; j++) {
            spec_name[j] = int_spec_names[j];
        }
        spec_name[len] = '\0';
>>>>>>> 959326cc
        std::string spec_string = "rhoX(";
        spec_string += spec_names_cxx[i];
        spec_string += ')';

        names[cnt++] = spec_string;
    }

    if (plot_spec) {
        for (int i = 0; i < NumSpec; i++) {
            std::string spec_string = "X(";
            spec_string += spec_names_cxx[i];
            spec_string += ')';

            names[cnt++] = spec_string;
        }

        names[cnt++] = "abar";
    }

    if (plot_spec || plot_omegadot) {
        for (int i = 0; i < NumSpec; i++) {
            std::string spec_string = "omegadot(";
            spec_string += spec_names_cxx[i];
            spec_string += ')';

            names[cnt++] = spec_string;
        }
    }

    if (plot_Hext) { names[cnt++] = "Hext"; }
    if (plot_Hnuc) { names[cnt++] = "Hnuc"; }
    if (plot_eta) { names[cnt++] = "eta_rho"; }

    names[cnt++] = "tfromp";
    names[cnt++] = "tfromh";
    names[cnt++] = "deltap";
    names[cnt++] = "deltaT";
    names[cnt++] = "Pi";
    names[cnt++] = "pioverp0";
    names[cnt++] = "p0pluspi";

    if (plot_gpi) {
        // add gpi
        for (int i=0; i<AMREX_SPACEDIM; ++i) {
            std::string x = "gpi";
            x += (120+i);
            names[cnt++] = x;
        }
    }

    names[cnt++] = "rhopert";
    names[cnt++] = "rhohpert";
    names[cnt++] = "tpert";
    if (plot_base_state) {
        names[cnt++] = "rho0";
        names[cnt++] = "rhoh0";
        names[cnt++] = "h0";
        names[cnt++] = "p0";
    }
    names[cnt++] = "MachNumber";
    names[cnt++] = "deltagamma";
    names[cnt++] = "entropy";
    names[cnt++] = "entropypert";
    if (plot_pidivu) { names[cnt++] = "pi_divu"; }
    if (plot_processors) { names[cnt++] = "processor_number"; }
    if (plot_ad_excess) { names[cnt++] = "ad_excess"; }
    names[cnt++] = "S";

    if (plot_cs) { names[cnt++] = "soundspeed"; }

    if (plot_grav) { names[cnt++] = "maggrav"; }

    if (plot_base_state) {
        // w0 and divw0
        for (int i=0; i<AMREX_SPACEDIM; ++i) {
            std::string x = "w0";
            x += (120+i);
            names[cnt++] = x;
        }
        names[cnt++] = "divw0";
    }

    names[cnt++] = "thermal";
    names[cnt++] = "conductivity";

    if (spherical) {
        names[cnt++] = "radial_velocity";
        names[cnt++] = "circ_velocity";
    }

    if (do_sponge) {
        if (plot_sponge_fdamp) {
            names[cnt++] = "sponge_fdamp";
        } else {
            names[cnt++] = "sponge";
        }
    }

    return names;

}

// set plotfile variable names
Vector<std::string>
Maestro::SmallPlotFileVarNames (int * nPlot, Vector<std::string> varnames) const
{
    // timer for profiling
    BL_PROFILE_VAR("Maestro::SmallPlotFileVarNames()",SmallPlotFileVarNames);

    Vector<std::string> names(*nPlot);

    ParmParse pp("maestro");

    int nPltVars = pp.countval("small_plot_vars");

    if (nPltVars > 0) { // small_plot_vars defined in inputs file

        std::string nm;

        for (int i = 0; i < nPltVars; i++)
        {
            pp.get("small_plot_vars", nm, i);

            if (nm == "ALL") {
                return varnames;
            } else if (nm == "NONE") {
                names.clear();
                return names;
            } else {
                // test to see if it's a valid varname by iterating over
                // varnames
                auto found_name = false;
                for (const auto& it : varnames) {
                    if (nm == it) {
                        names.push_back(nm);
                        found_name = true;
                        break;
                    }
                }

                if (!found_name) {
                    Print() << "Small plot file variable " << nm << " is invalid\n";
                }
            }
        }
    } else {
        // use default value of small_plot_vars which is a string that needs to be split
        std::stringstream sstream(small_plot_vars);
        std::string nm;

        while (sstream >> nm) {
            // test to see if it's a valid varname by iterating over
            // varnames
            auto found_name = false;
            for (const auto& it : varnames) {
                if (nm == it) {
                    names.push_back(nm);
                    found_name = true;
                    break;
                }
            }

            if (!found_name) {
                Print() << "Small plot file variable " << nm << " is invalid\n";
            }
        }
    }

    names.shrink_to_fit();
    *nPlot = names.size();

    return names;
}

void
Maestro::WriteJobInfo (const std::string& dir) const
{
    // timer for profiling
    BL_PROFILE_VAR("Maestro::WriteJobInfo()",WriteJobInfo);

    if (ParallelDescriptor::IOProcessor())
    {
        // job_info file with details about the run
        std::ofstream jobInfoFile;
        std::string FullPathJobInfoFile = dir;

        std::string PrettyLine = std::string(78, '=') + "\n";
        std::string OtherLine = std::string(78, '-') + "\n";
        std::string SkipSpace = std::string(8, ' ');

        FullPathJobInfoFile += "/job_info";
        jobInfoFile.open(FullPathJobInfoFile.c_str(), std::ios::out);

        // job information
        jobInfoFile << PrettyLine;
        jobInfoFile << " MAESTROeX Job Information\n";
        jobInfoFile << PrettyLine;

        jobInfoFile << "job name: " << job_name << "\n\n";
        jobInfoFile << "inputs file: " << inputs_name << "\n\n";

        jobInfoFile << "number of MPI processes: " << ParallelDescriptor::NProcs() << "\n";
#ifdef _OPENMP
        jobInfoFile << "number of threads:       " << omp_get_max_threads() << "\n";

        jobInfoFile << "tile size: ";
        for (int d=0; d<AMREX_SPACEDIM; ++d) {
            jobInfoFile << FabArrayBase::mfiter_tile_size[d] << " ";
        }
        jobInfoFile << "\n";
#endif
        jobInfoFile << "\n";
        jobInfoFile << "CPU time used since start of simulation (CPU-hours): " <<
            getCPUTime()/3600.0;

        jobInfoFile << "\n\n";

        // plotfile information
        jobInfoFile << PrettyLine;
        jobInfoFile << " Plotfile Information\n";
        jobInfoFile << PrettyLine;

        time_t now = time(nullptr);

        // Convert now to tm struct for local timezone
        tm* localtm = localtime(&now);
        jobInfoFile << "output data / time: " << asctime(localtm);

        char currentDir[FILENAME_MAX];
        if (getcwd(currentDir, FILENAME_MAX) != nullptr) {
            jobInfoFile << "output dir:         " << currentDir << "\n";
        }

        jobInfoFile << "\n\n";

#ifdef AMREX_USE_GPU
        // This output assumes for simplicity that every rank uses the
        // same type of GPU.

        jobInfoFile << PrettyLine;
        jobInfoFile << "GPU Information:       " << "\n";
        jobInfoFile << PrettyLine;

        jobInfoFile << "GPU model name: " << Gpu::Device::deviceName() << "\n";
        jobInfoFile << "Number of GPUs used: " << Gpu::Device::numDevicesUsed() << "\n";

        jobInfoFile << "\n\n";
#endif

        // build information

        jobInfoFile << PrettyLine;
        jobInfoFile << " Build Information\n";
        jobInfoFile << PrettyLine;

        jobInfoFile << "build date:    " << buildInfoGetBuildDate() << "\n";
        jobInfoFile << "build machine: " << buildInfoGetBuildMachine() << "\n";
        jobInfoFile << "build dir:     " << buildInfoGetBuildDir() << "\n";
        jobInfoFile << "AMReX dir:     " << buildInfoGetAMReXDir() << "\n";

        jobInfoFile << "\n";

        jobInfoFile << "COMP:          " << buildInfoGetComp() << "\n";
        jobInfoFile << "COMP version:  " << buildInfoGetCompVersion() << "\n";

        jobInfoFile << "\n";

        jobInfoFile << "C++ compiler:  " << buildInfoGetCXXName() << "\n";
        jobInfoFile << "C++ flags:     " << buildInfoGetCXXFlags() << "\n";

        jobInfoFile << "\n";

        jobInfoFile << "Fortran comp:  " << buildInfoGetFName() << "\n";
        jobInfoFile << "Fortran flags: " << buildInfoGetFFlags() << "\n";

        jobInfoFile << "\n";

        jobInfoFile << "Link flags:    " << buildInfoGetLinkFlags() << "\n";
        jobInfoFile << "Libraries:     " << buildInfoGetLibraries() << "\n";

        jobInfoFile << "\n";

        for (int n = 1; n <= buildInfoGetNumModules(); n++) {
            jobInfoFile << buildInfoGetModuleName(n) << ": " << buildInfoGetModuleVal(n) << "\n";
        }

        const char* githash1 = buildInfoGetGitHash(1);
        const char* githash2 = buildInfoGetGitHash(2);
        const char* githash3 = buildInfoGetGitHash(3);
        if (strlen(githash1) > 0) {
            jobInfoFile << "MAESTROeX git describe: " << githash1 << "\n";
        }
        if (strlen(githash2) > 0) {
            jobInfoFile << "AMReX git describe: " << githash2 << "\n";
        }
        if (strlen(githash3) > 0) {
            jobInfoFile << "Microphysics git describe: " << githash3 << "\n";
        }

        const char* buildgithash = buildInfoGetBuildGitHash();
        const char* buildgitname = buildInfoGetBuildGitName();
        if (strlen(buildgithash) > 0) {
            jobInfoFile << buildgitname << " git describe: " << buildgithash << "\n";
        }

        jobInfoFile << "\n\n";

        // grid information
        jobInfoFile << PrettyLine;
        jobInfoFile << " Grid Information\n";
        jobInfoFile << PrettyLine;

        for (int i = 0; i <= finest_level; i++)
        {
            jobInfoFile << " level: " << i << "\n";
            jobInfoFile << "   number of boxes = " << grids[i].size() << "\n";
            jobInfoFile << "   maximum zones   = ";
            for (int n = 0; n < BL_SPACEDIM; n++)
            {
                jobInfoFile << geom[i].Domain().length(n) << " ";
            }
            jobInfoFile << "\n\n";
        }

        jobInfoFile << " Boundary conditions\n";
        Vector<int> lo_bc_out(BL_SPACEDIM), hi_bc_out(BL_SPACEDIM);
        ParmParse pp("maestro");
        pp.getarr("lo_bc",lo_bc_out,0,BL_SPACEDIM);
        pp.getarr("hi_bc",hi_bc_out,0,BL_SPACEDIM);


        // these names correspond to the integer flags setup in the
        // Castro_setup.cpp
        const char* names_bc[] =
            { "interior", "inflow", "outflow",
              "symmetry", "slipwall", "noslipwall" };


        jobInfoFile << "   -x: " << names_bc[lo_bc_out[0]] << "\n";
        jobInfoFile << "   +x: " << names_bc[hi_bc_out[0]] << "\n";
        if (BL_SPACEDIM >= 2) {
            jobInfoFile << "   -y: " << names_bc[lo_bc_out[1]] << "\n";
            jobInfoFile << "   +y: " << names_bc[hi_bc_out[1]] << "\n";
        }
        if (BL_SPACEDIM == 3) {
            jobInfoFile << "   -z: " << names_bc[lo_bc_out[2]] << "\n";
            jobInfoFile << "   +z: " << names_bc[hi_bc_out[2]] << "\n";
        }

        jobInfoFile << "\n\n";


        // species info
        Real Aion = 0.0;
        Real Zion = 0.0;

        int mlen = 20;

        jobInfoFile << PrettyLine;
        jobInfoFile << " Species Information\n";
        jobInfoFile << PrettyLine;

        jobInfoFile <<
            std::setw(6) << "index" << SkipSpace <<
            std::setw(mlen+1) << "name" << SkipSpace <<
            std::setw(7) << "A" << SkipSpace <<
            std::setw(7) << "Z" << "\n";
        jobInfoFile << OtherLine;

<<<<<<< HEAD
        for (int i = 0; i < NumSpec; i++) {
            auto spec_name = spec_names_cxx[i];
=======
        for (int i = 0; i < NumSpec; i++)
        {

            int len = mlen;
            Vector<int> int_spec_names(len);
            //
            // This call return the actual length of each string in "len"
            //
            get_spec_names(int_spec_names.dataPtr(),&i,&len);
            auto* spec_name = new char[len+1];
            for (int j = 0; j < len; j++) {
                spec_name[j] = int_spec_names[j];
            }
            spec_name[len] = '\0';

            // get A and Z
            get_spec_az(&i, &Aion, &Zion);

>>>>>>> 959326cc
            jobInfoFile <<
                std::setw(6) << i << SkipSpace <<
                std::setw(mlen+1) << std::setfill(' ') << spec_name << SkipSpace <<
                std::setw(7) << aion[i] << SkipSpace <<
                std::setw(7) << zion[i] << "\n";
        }
        jobInfoFile << "\n\n";

        // runtime parameters
        jobInfoFile << PrettyLine;
        jobInfoFile << " Inputs File Parameters\n";
        jobInfoFile << PrettyLine;

        ParmParse::dumpTable(jobInfoFile, true);

        jobInfoFile.close();

        // now the external parameters
        const int jobinfo_file_length = FullPathJobInfoFile.length();
        Vector<int> jobinfo_file_name(jobinfo_file_length);

        for (int i = 0; i < jobinfo_file_length; i++) {
            jobinfo_file_name[i] = FullPathJobInfoFile[i];
        }

        runtime_pretty_print(jobinfo_file_name.dataPtr(), &jobinfo_file_length);
    }
}

void
Maestro::WriteBuildInfo ()
{
    std::string PrettyLine = std::string(78, '=') + "\n";
    std::string OtherLine = std::string(78, '-') + "\n";
    std::string SkipSpace = std::string(8, ' ');

    // build information
    std::cout << PrettyLine;
    std::cout << " MAESTROeX Build Information\n";
    std::cout << PrettyLine;

    std::cout << "build date:    " << buildInfoGetBuildDate() << "\n";
    std::cout << "build machine: " << buildInfoGetBuildMachine() << "\n";
    std::cout << "build dir:     " << buildInfoGetBuildDir() << "\n";
    std::cout << "AMReX dir:     " << buildInfoGetAMReXDir() << "\n";

    std::cout << "\n";

    std::cout << "COMP:          " << buildInfoGetComp() << "\n";
    std::cout << "COMP version:  " << buildInfoGetCompVersion() << "\n";

    std::cout << "\n";

    std::cout << "C++ compiler:  " << buildInfoGetCXXName() << "\n";
    std::cout << "C++ flags:     " << buildInfoGetCXXFlags() << "\n";

    std::cout << "\n";

    std::cout << "Fortran comp:  " << buildInfoGetFName() << "\n";
    std::cout << "Fortran flags: " << buildInfoGetFFlags() << "\n";

    std::cout << "\n";

    std::cout << "Link flags:    " << buildInfoGetLinkFlags() << "\n";
    std::cout << "Libraries:     " << buildInfoGetLibraries() << "\n";

    std::cout << "\n";

    for (int n = 1; n <= buildInfoGetNumModules(); n++) {
        std::cout << buildInfoGetModuleName(n) << ": " << buildInfoGetModuleVal(n) << "\n";
    }

    const char* githash1 = buildInfoGetGitHash(1);
    const char* githash2 = buildInfoGetGitHash(2);
    const char* githash3 = buildInfoGetGitHash(3);
    if (strlen(githash1) > 0) {
        std::cout << "MAESTROeX git describe: " << githash1 << "\n";
    }
    if (strlen(githash2) > 0) {
        std::cout << "AMReX git describe: " << githash2 << "\n";
    }
    if (strlen(githash3) > 0) {
        std::cout << "Microphysics git describe: " << githash3 << "\n";
    }

    const char* buildgithash = buildInfoGetBuildGitHash();
    const char* buildgitname = buildInfoGetBuildGitName();
    if (strlen(buildgithash) > 0) {
        std::cout << buildgitname << " git describe: " << buildgithash << "\n";
    }

    std::cout << "\n\n";
}

void
Maestro::MakeMagvel (const Vector<MultiFab>& vel,
                     Vector<MultiFab>& magvel)
{
    // timer for profiling
    BL_PROFILE_VAR("Maestro::MakeMagvel()", MakeMagvel);

#if (AMREX_SPACEDIM == 3)

    Vector<std::array< MultiFab, AMREX_SPACEDIM > > w0mac(finest_level+1);

    if (spherical) {
        for (int lev=0; lev<=finest_level; ++lev) {
            w0mac[lev][0].define(convert(grids[lev],nodal_flag_x), dmap[lev], 1, 1);
            w0mac[lev][1].define(convert(grids[lev],nodal_flag_y), dmap[lev], 1, 1);
            w0mac[lev][2].define(convert(grids[lev],nodal_flag_z), dmap[lev], 1, 1);
        }
        MakeW0mac(w0mac);
    }
#endif

    for (int lev=0; lev<=finest_level; ++lev) {

        // Loop over boxes (make sure mfi takes a cell-centered multifab as an argument)
        if (!spherical) {
#ifdef _OPENMP
#pragma omp parallel
#endif
            for (MFIter mfi(vel[lev], TilingIfNotGPU()); mfi.isValid(); ++mfi) {

                // Get the index space of the valid region
                const Box& tileBox = mfi.tilebox();

                const Array4<const Real> vel_arr = vel[lev].array(mfi);
                const Array4<const Real> w0_arr = w0_cart[lev].array(mfi);
                const Array4<Real> magvel_arr = magvel[lev].array(mfi);

                ParallelFor(tileBox, [=] AMREX_GPU_DEVICE (int i, int j, int k) {
#if (AMREX_SPACEDIM == 2)
                    Real v_total = vel_arr(i,j,k,1) + 0.5 * (w0_arr(i,j,k,1) + w0_arr(i,j+1,k,1));
                    magvel_arr(i,j,k) = sqrt(vel_arr(i,j,k,0)*vel_arr(i,j,k,0) + 
                        v_total*v_total);
#else
                    Real w_total = vel_arr(i,j,k,2) + 0.5 * (w0_arr(i,j,k,2) + w0_arr(i,j,k+1,2));
                    magvel_arr(i,j,k) = sqrt(vel_arr(i,j,k,0)*vel_arr(i,j,k,0) + 
                        vel_arr(i,j,k,1)*vel_arr(i,j,k,1) + 
                        w_total*w_total);
#endif
                });
            }
        } else {
#if (AMREX_SPACEDIM == 3)
#ifdef _OPENMP
#pragma omp parallel
#endif
            for (MFIter mfi(vel[lev], TilingIfNotGPU()); mfi.isValid(); ++mfi) {

                // Get the index space of the valid region
                const Box& tileBox = mfi.tilebox();

                const Array4<const Real> vel_arr = vel[lev].array(mfi);
                const Array4<const Real> w0macx = w0mac[lev][0].array(mfi);
                const Array4<const Real> w0macy = w0mac[lev][1].array(mfi);
                const Array4<const Real> w0macz = w0mac[lev][2].array(mfi);
                const Array4<Real> magvel_arr = magvel[lev].array(mfi);

                ParallelFor(tileBox, [=] AMREX_GPU_DEVICE (int i, int j, int k) {
                    Real u_total = vel_arr(i,j,k,0) + 0.5 * (w0macx(i,j,k) + w0macx(i+1,j,k));
                    Real v_total = vel_arr(i,j,k,1) + 0.5 * (w0macy(i,j,k) + w0macy(i,j+1,k));
                    Real w_total = vel_arr(i,j,k,2) + 0.5 * (w0macz(i,j,k) + w0macz(i,j,k+1));
                    magvel_arr(i,j,k) = sqrt(u_total*u_total + 
                        v_total*v_total + w_total*w_total);
                });
            }
#endif
        }
    }

    // average down and fill ghost cells
    AverageDown(magvel, 0, 1);
    FillPatch(t_old, magvel, magvel, magvel, 0, 0, 1, 0, bcs_f);
}


void
Maestro::MakeVelrc (const Vector<MultiFab>& vel,
                    const Vector<MultiFab>& w0rcart,
                    Vector<MultiFab>& rad_vel,
                    Vector<MultiFab>& circ_vel)
{
    // timer for profiling
    BL_PROFILE_VAR("Maestro::MakeVelrc()",MakeVelrc);

    for (int lev=0; lev<=finest_level; ++lev) {

#ifdef _OPENMP
#pragma omp parallel
#endif
        for (MFIter mfi(vel[lev], TilingIfNotGPU()); mfi.isValid(); ++mfi) {

            // Get the index space of the valid region
            const Box& tileBox = mfi.tilebox();

            const Array4<const Real> vel_arr = vel[lev].array(mfi);
            const Array4<Real> radvel_arr = rad_vel[lev].array(mfi);
            const Array4<Real> circvel_arr = circ_vel[lev].array(mfi);
            const Array4<const Real> w0rcart_arr = w0rcart[lev].array(mfi);
            const Array4<const Real> normal_arr = normal[lev].array(mfi);

            ParallelFor(tileBox, [=] AMREX_GPU_DEVICE (int i, int j, int k) {
                circvel_arr(i,j,k) = 0.0;
                radvel_arr(i,j,k) = 0.0;

                for (auto n = 0; n < AMREX_SPACEDIM; ++n) {
                    radvel_arr(i,j,k) += vel_arr(i,j,k,n) * normal_arr(i,j,k,n);
                }
                
                for (auto n = 0; n < AMREX_SPACEDIM; ++n) {
                    Real circ_comp = vel_arr(i,j,k,n) - radvel_arr(i,j,k) * normal_arr(i,j,k,n);
                    circvel_arr(i,j,k) += circ_comp * circ_comp;
                }

                circvel_arr(i,j,k) = sqrt(circvel_arr(i,j,k));

                // add base state vel to get full radial velocity
                radvel_arr(i,j,k) += w0rcart_arr(i,j,k);
            });
        }
    }

    // average down and fill ghost cells
    AverageDown(rad_vel, 0, 1);
    FillPatch(t_old, rad_vel, rad_vel, rad_vel, 0, 0, 1, 0, bcs_f);
    AverageDown(circ_vel, 0, 1);
    FillPatch(t_old, circ_vel, circ_vel, circ_vel, 0, 0, 1, 0, bcs_f);
}


void
Maestro::MakeAdExcess (const Vector<MultiFab>& state,
                       Vector<MultiFab>& ad_excess)
{
    // timer for profiling
    BL_PROFILE_VAR("Maestro::MakeAdExcess()", MakeAdExcess);

    const auto base_cutoff_density_loc = base_cutoff_density;

    for (int lev=0; lev<=finest_level; ++lev) {

        // create MultiFabs to hold pressure and gradient
        MultiFab pres_mf(grids[lev], dmap[lev], 1, 0);
        MultiFab nabla_ad_mf(grids[lev], dmap[lev], 1, 0);

        // Loop over boxes (make sure mfi takes a cell-centered multifab as an argument)
#ifdef _OPENMP
#pragma omp parallel
#endif
        for (MFIter mfi(state[lev], TilingIfNotGPU()); mfi.isValid(); ++mfi) {

            // Get the index space of the valid region
            const Box& tileBox = mfi.tilebox();

            const Array4<const Real> state_arr = state[lev].array(mfi);
            const Array4<Real> ad_excess_arr = ad_excess[lev].array(mfi);
            const Array4<Real> pres = pres_mf.array(mfi);
            const Array4<Real> nabla_ad = nabla_ad_mf.array(mfi);
#if (AMREX_SPACEDIM == 3)
            const Array4<const Real> normal_arr = normal[lev].array(mfi);
#endif

            ParallelFor(tileBox, [=] AMREX_GPU_DEVICE (int i, int j, int k) {
                eos_t eos_state;

                eos_state.rho   = state_arr(i,j,k,Rho);
                eos_state.T     = state_arr(i,j,k,Temp);
                for (auto comp = 0; comp < NumSpec; ++comp) {
                    eos_state.xn[comp] = state_arr(i,j,k,FirstSpec+comp)/eos_state.rho;
                }

                eos(eos_input_rt, eos_state);

                pres(i,j,k) = eos_state.p;
                // Print() << "pres = " << pres(i,j,k) << std::endl;

                Real chi_rho = eos_state.rho * eos_state.dpdr / eos_state.p;
                Real chi_t = eos_state.T * eos_state.dpdT / eos_state.p;
                nabla_ad(i,j,k) = (eos_state.gam1 - chi_rho) / (chi_t * eos_state.gam1);
            });

            const auto lo = tileBox.loVect3d();
            const auto hi = tileBox.hiVect3d();

            if (!spherical) {
                ParallelFor(tileBox, [=] AMREX_GPU_DEVICE (int i, int j, int k) {
                    Real nabla = 0.0;

                    if (state_arr(i,j,k,Rho) > base_cutoff_density_loc) {
                        Real dtemp = 0.0;
                        Real dp = 0.0;
#if (AMREX_SPACEDIM == 2)
                        // forward difference
                        if (j == lo[1]) {
                            dtemp = state_arr(i,j+1,k,Temp) - state_arr(i,j,k,Temp);
                            dp = pres(i,j+1,k) - pres(i,j,k);
                        // backward difference
                        } else if (j == hi[1]) {
                            dtemp = state_arr(i,j,k,Temp) - state_arr(i,j-1,k,Temp);
                            dp = pres(i,j,k) - pres(i,j-1,k);
                        // centered difference
                        } else {
                            dtemp = state_arr(i,j+1,k,Temp) - state_arr(i,j-1,k,Temp);
                            dp = pres(i,j+1,k) - pres(i,j-1,k);
                        }
#else 
                        // forward difference
                        if (k == lo[2]) {
                            dtemp = state_arr(i,j,k+1,Temp) - state_arr(i,j,k,Temp);
                            dp = pres(i,j,k+1) - pres(i,j,k);
                        // backward difference
                        } else if (k == hi[2]) {
                            dtemp = state_arr(i,j,k,Temp) - state_arr(i,j,k-1,Temp);
                            dp = pres(i,j,k) - pres(i,j,k-1);
                        // centered difference
                        } else {
                            dtemp = state_arr(i,j,k+1,Temp) - state_arr(i,j,k-1,Temp);
                            dp = pres(i,j,k+1) - pres(i,j,k-1);
                        }
#endif
                        // prevent Inf
                        if (dp * state_arr(i,j,k,Temp) == 0.0) {
                            nabla = std::numeric_limits<Real>::min();
                        } else {
                            nabla = pres(i,j,k) * dtemp / (dp * state_arr(i,j,k,Temp));
                        }
                    }

                    ad_excess_arr(i,j,k) = nabla - nabla_ad(i,j,k);
                });
            } else {
#if (AMREX_SPACEDIM == 3)
                RealVector dtemp_vec(AMREX_SPACEDIM, 0.0);
                RealVector dp_vec(AMREX_SPACEDIM, 0.0);

                Real * AMREX_RESTRICT dtemp = dtemp_vec.dataPtr();
                Real * AMREX_RESTRICT dp = dp_vec.dataPtr();

                ParallelFor(tileBox, [=] AMREX_GPU_DEVICE (int i, int j, int k) {
                    Real nabla = 0.0;

                    if (state_arr(i,j,k,Rho) > base_cutoff_density_loc) {
                        // compute gradient
                        // forward difference
                        if (i == lo[0]) {
                            dtemp[0] = state_arr(i+1,j,k,Temp) - state_arr(i,j,k,Temp);
                            dp[0] = pres(i+1,j,k) - pres(i,j,k);
                        // backward difference
                        } else if (i == hi[0]) {
                            dtemp[0] = state_arr(i,j,k,Temp) - state_arr(i-1,j,k,Temp);
                            dp[0] = pres(i,j,k) - pres(i-1,j,k);
                        // centered difference
                        } else {
                            dtemp[0] = state_arr(i+1,j,k,Temp) - state_arr(i-1,j,k,Temp);
                            dp[0] = pres(i+1,j,k) - pres(i-1,j,k);
                        }
                        // forward difference
                        if (j == lo[1]) {
                            dtemp[1] = state_arr(i,j+1,k,Temp) - state_arr(i,j,k,Temp);
                            dp[1] = pres(i,j+1,k) - pres(i,j,k);
                        // backward difference
                        } else if (j == hi[1]) {
                            dtemp[1] = state_arr(i,j,k,Temp) - state_arr(i,j-1,k,Temp);
                            dp[1] = pres(i,j,k) - pres(i,j-1,k);
                        // centered difference
                        } else {
                            dtemp[1] = state_arr(i,j+1,k,Temp) - state_arr(i,j-1,k,Temp);
                            dp[1] = pres(i,j+1,k) - pres(i,j-1,k);
                        }
                        // forward difference
                        if (k == lo[2]) {
                            dtemp[2] = state_arr(i,j,k+1,Temp) - state_arr(i,j,k,Temp);
                            dp[2] = pres(i,j,k+1) - pres(i,j,k);
                        // backward difference
                        } else if (k == hi[2]) {
                            dtemp[2] = state_arr(i,j,k,Temp) - state_arr(i,j,k-1,Temp);
                            dp[2] = pres(i,j,k) - pres(i,j,k-1);
                        // centered difference
                        } else {
                            dtemp[2] = state_arr(i,j,k+1,Temp) - state_arr(i,j,k-1,Temp);
                            dp[2] = pres(i,j,k+1) - pres(i,j,k-1);
                        }

                        Real dp_dot = 0.0;
                        Real dtemp_dot = 0.0;
                        for (auto c = 0; c < AMREX_SPACEDIM; ++c) {
                            dp_dot += dp[c] * normal_arr(i,j,k,c);
                            dtemp_dot += dtemp[c] * normal_arr(i,j,k,c);
                        }

                        // prevent Inf
                        if (dp_dot * state_arr(i,j,k,Temp) == 0.0) {
                            nabla = std::numeric_limits<Real>::min();
                        } else {
                            nabla = pres(i,j,k) * dtemp_dot / (dp_dot * state_arr(i,j,k,Temp));
                        }
                    }

                    ad_excess_arr(i,j,k) = nabla - nabla_ad(i,j,k);
                });
#endif
            }
        }
    }

    // average down and fill ghost cells
    AverageDown(ad_excess, 0, 1);
    FillPatch(t_old, ad_excess, ad_excess, ad_excess, 0, 0, 1, 0, bcs_f);
}


void
Maestro::MakeGrav (const BaseState<Real>& rho0,
                   Vector<MultiFab>& grav)
{
    // timer for profiling
    BL_PROFILE_VAR("Maestro::MakeGrav()", MakeGrav);

    BaseState<Real> grav_cell(base_geom.max_radial_level+1, base_geom.nr_fine);

    MakeGravCell(grav_cell, rho0);

    Put1dArrayOnCart(grav_cell, grav, false, false, bcs_f, 0);

    // average down and fill ghost cells
    AverageDown(grav, 0, 1);
    FillPatch(t_old, grav, grav, grav, 0, 0, 1 ,0, bcs_f);
}


void
Maestro::MakeVorticity (const Vector<MultiFab>& vel,
                        Vector<MultiFab>& vorticity)
{
    // timer for profiling
    BL_PROFILE_VAR("Maestro::MakeVorticity()",MakeVorticity);

    for (int lev=0; lev<=finest_level; ++lev) {

        // get references to the MultiFabs at level lev
        const MultiFab& vel_mf = vel[lev];

        const Real* dx = geom[lev].CellSize();
        const Box& domainBox = geom[lev].Domain();

        const Real hx = dx[0];
        const Real hy = dx[1];
#if (AMREX_SPACEDIM == 3)
        const Real hz = dx[2];
#endif
        const int ilo = domainBox.loVect()[0];
        const int ihi = domainBox.hiVect()[0];
        const int jlo = domainBox.loVect()[1];
        const int jhi = domainBox.hiVect()[1];
#if (AMREX_SPACEDIM == 3)
        const int klo = domainBox.loVect()[2];
        const int khi = domainBox.hiVect()[2];
#endif

        // Loop over boxes (make sure mfi takes a cell-centered multifab as an argument)
#ifdef _OPENMP
#pragma omp parallel
#endif
        for (MFIter mfi(vel_mf, TilingIfNotGPU()); mfi.isValid(); ++mfi) {

            // Get the index space of the valid region
            const Box& tileBox = mfi.tilebox();

            Array4<const Real> const u = vel[lev].array(mfi);
            Array4<Real> const vort = vorticity[lev].array(mfi);
            GpuArray<int,AMREX_SPACEDIM*2> physbc;
            for (int n = 0; n < AMREX_SPACEDIM*2; ++n) {
                physbc[n] = phys_bc[n];
            } 

#if (AMREX_SPACEDIM == 2)

            ParallelFor(tileBox, [=] AMREX_GPU_DEVICE (int i, int j, int k)
            {
                Real vx = 0.5*(u(i+1,j,k,1)-u(i-1,j,k,1))/hx;
                Real uy = 0.5*(u(i,j+1,k,0)-u(i,j-1,k,0))/hy;

                if (i == ilo && 
                    (physbc[0] == Inflow || 
                     physbc[0] == SlipWall || 
                     physbc[0] == NoSlipWall)) 
                {
                    vx = (u(i+1,j,k,1) + 3.0*u(i,j,k,1) - 
                          4.0*u(i-1,j,k,1)) / hx;
                    uy = 0.5 * (u(i,j+1,k,0) - u(i,j-1,k,0)) / hy;

                } else if (i == ihi+1 &&
                        (physbc[AMREX_SPACEDIM] == Inflow || 
                        physbc[AMREX_SPACEDIM] == SlipWall || 
                        physbc[AMREX_SPACEDIM] == NoSlipWall))
                {
                    vx = -(u(i-1,j,k,1) + 3.0*u(i,j,k,1) - 
                         4.0*u(i+1,j,k,1)) / hx;
                    uy = 0.5 * (u(i,j+1,k,0) - u(i,j-1,k,0)) / hy;
                }

                if (j == jlo &&
                    (physbc[1] == Inflow || 
                     physbc[1] == SlipWall || 
                     physbc[1] == NoSlipWall))
                {
                    vx = 0.5 * (u(i+1,j,k,1) - u(i-1,j,k,0)) / hx;
                    uy = (u(i,j+1,k,0) + 3.0*u(i,j,k,0) - 
                         4.0*u(i,j-1,k,0)) / hy;

                } else if (j == jhi+1 && 
                           (physbc[AMREX_SPACEDIM+1] == Inflow || 
                            physbc[AMREX_SPACEDIM+1] == SlipWall || 
                            physbc[AMREX_SPACEDIM+1] == NoSlipWall))
                {
                    vx = 0.5 * (u(i+1,j,k,1) - u(i-1,j,k,1)) / hx;
                    uy = -(u(i,j-1,k,0) + 3.0*u(i,j,k,0) - 
                         4.0*u(i,j+1,k,0)) / hy;
                }

                vort(i,j,k) = vx - uy;
            });

#else 
            ParallelFor(tileBox, [=] AMREX_GPU_DEVICE (int i, int j, int k)
            {
                Real uy = 0.5*(u(i,j+1,k,0)-u(i,j-1,k,0))/hy;
                Real uz = 0.5*(u(i,j,k+1,0)-u(i,j,k-1,0))/hz;
                Real vx = 0.5*(u(i+1,j,k,1)-u(i-1,j,k,1))/hx;
                Real vz = 0.5*(u(i,j,k+1,1)-u(i,j,k-1,1))/hz;
                Real wx = 0.5*(u(i+1,j,k,2)-u(i-1,j,k,2))/hx;
                Real wy = 0.5*(u(i,j+1,k,2)-u(i,j-1,k,2))/hy;

                bool fix_lo_x = (physbc[0] == Inflow || 
                                 physbc[0] == NoSlipWall);
                bool fix_hi_x = (physbc[AMREX_SPACEDIM] == Inflow || 
                                 physbc[AMREX_SPACEDIM] == NoSlipWall);

                bool fix_lo_y = (physbc[1] == Inflow || 
                                 physbc[1] == NoSlipWall);
                bool fix_hi_y = (physbc[AMREX_SPACEDIM+1] == Inflow ||
                                 physbc[AMREX_SPACEDIM+1] == NoSlipWall);

                bool fix_lo_z = (physbc[2] == Inflow || 
                                 physbc[2] == NoSlipWall);
                bool fix_hi_z = (physbc[AMREX_SPACEDIM+2] == Inflow ||
                                 physbc[AMREX_SPACEDIM+2] == NoSlipWall);

                // First do all the faces
                if (fix_lo_x && i == ilo) {
                    vx = (u(i+1,j,k,1)+3.0*u(i,j,k,1)-4.0*u(i-1,j,k,1))/(3.0*hx);
                    wx = (u(i+1,j,k,1)+3.0*u(i,j,k,1)-4.0*u(i-1,j,k,1))/(3.0*hx);
                } else if (fix_hi_x && i == ihi+1) {
                    vx = -(u(i-1,j,k,1)+3.0*u(i,j,k,1)-4.0*u(i+1,j,k,1))/(3.0*hx);
                    wx = -(u(i-1,j,k,2)+3.0*u(i,j,k,2)-4.0*u(i+1,j,k,2))/(3.0*hx);
                }

                if (fix_lo_y && j == jlo) {
                    uy = (u(i,j+1,k,0)+3.0*u(i,j,k,0)-4.0*u(i,j-1,k,0))/(3.0*hy);
                    wy = (u(i,j+1,k,2)+3.0*u(i,j,k,2)-4.0*u(i,j-1,k,2))/(3.0*hy);
                } else if (fix_hi_y && j == jhi+1) {
                    uy = -(u(i,j-1,k,0)+3.0*u(i,j,k,0)-4.0*u(i,j+1,k,0))/(3.0*hy);
                    wy = -(u(i,j-1,k,2)+3.0*u(i,j,k,2)-4.0*u(i,j+1,k,2))/(3.0*hy);
                }

                if (fix_lo_z && k == klo) {
                    uz = (u(i,j,k+1,0)+3.0*u(i,j,k,0)-4.0*u(i,j,k-1,0))/(3.0*hz);
                    vz = (u(i,j,k+1,1)+3.0*u(i,j,k,1)-4.0*u(i,j,k-1,1))/(3.0*hz);
                }

                if (fix_hi_z && k == khi+1) {
                    uz = -(u(i,j,k-1,0)+3.0*u(i,j,k,0)-4.0*u(i,j,k+1,0))/(3.0*hz);
                    vz = -(u(i,j,k-1,1)+3.0*u(i,j,k,1)-4.0*u(i,j,k+1,1))/(3.0*hz);
                }

                // Next do all the edges
                if (fix_lo_x && fix_lo_y && i == ilo && j == jlo) {
                    vx = (u(i+1,j,k,1)+3.0*u(i,j,k,1)-4.0*u(i-1,j,k,1))/(3.0*hx);
                    wx = (u(i+1,j,k,1)+3.0*u(i,j,k,1)-4.0*u(i-1,j,k,1))/(3.0*hx);
                    uy = (u(i,j+1,k,0)+3.0*u(i,j,k,0)-4.0*u(i,j-1,k,0))/(3.0*hy);
                    wy = (u(i,j+1,k,2)+3.0*u(i,j,k,2)-4.0*u(i,j-1,k,2))/(3.0*hy);
                }

                if (fix_hi_x && fix_lo_y && i == ihi+1 && j == jlo) {
                    vx = -(u(i-1,j,k,1)+3.0*u(i,j,k,1)-4.0*u(i+1,j,k,1))/(3.0*hx);
                    wx = -(u(i-1,j,k,2)+3.0*u(i,j,k,2)-4.0*u(i+1,j,k,2))/(3.0*hx);
                    uy = (u(i,j+1,k,0)+3.0*u(i,j,k,0)-4.0*u(i,j-1,k,0))/(3.0*hy);
                    wy = (u(i,j+1,k,2)+3.0*u(i,j,k,2)-4.0*u(i,j-1,k,2))/(3.0*hy);
                }

                if (fix_lo_x && fix_hi_y && i == ilo && j == jhi+1) {
                    vx = (u(i+1,j,k,1)+3.0*u(i,j,k,1)-4.0*u(i-1,j,k,1))/(3.0*hx);
                    wx = (u(i+1,j,k,1)+3.0*u(i,j,k,1)-4.0*u(i-1,j,k,1))/(3.0*hx);
                    uy = -(u(i,j-1,k,0)+3.0*u(i,j,k,0)-4.0*u(i,j+1,k,0))/(3.0*hy);
                    wy = -(u(i,j-1,k,2)+3.0*u(i,j,k,2)-4.0*u(i,j+1,k,2))/(3.0*hy);
                }

                if (fix_lo_x && fix_lo_z && i == ilo && k == klo) {
                    vx = (u(i+1,j,k,1)+3.0*u(i,j,k,1)-4.0*u(i-1,j,k,1))/(3.0*hx);
                    wx = (u(i+1,j,k,1)+3.0*u(i,j,k,1)-4.0*u(i-1,j,k,1))/(3.0*hx);
                    uz = (u(i,j,k+1,0)+3.0*u(i,j,k,0)-4.0*u(i,j,k-1,0))/(3.0*hz);
                    vz = (u(i,j,k+1,1)+3.0*u(i,j,k,1)-4.0*u(i,j,k-1,1))/(3.0*hz);
                }

                if (fix_hi_x && fix_lo_z && i == ihi+1 && k == klo) {
                    vx = -(u(i-1,j,k,1)+3.0*u(i,j,k,1)-4.0*u(i+1,j,k,1))/(3.0*hx);
                    wx = -(u(i-1,j,k,2)+3.0*u(i,j,k,2)-4.0*u(i+1,j,k,2))/(3.0*hx);
                    uz = (u(i,j,k+1,0)+3.0*u(i,j,k,0)-4.0*u(i,j,k-1,0))/(3.0*hz);
                    vz = (u(i,j,k+1,1)+3.0*u(i,j,k,1)-4.0*u(i,j,k-1,1))/(3.0*hz);
                }

                if (fix_lo_x && fix_hi_z && i == ilo && k == khi+1) {
                    vx = (u(i+1,j,k,1)+3.0*u(i,j,k,1)-4.0*u(i-1,j,k,1))/(3.0*hx);
                    wx = (u(i+1,j,k,1)+3.0*u(i,j,k,1)-4.0*u(i-1,j,k,1))/(3.0*hx);
                    uz = -(u(i,j,k-1,0)+3.0*u(i,j,k,0)-4.0*u(i,j,k+1,0))/(3.0*hz);
                    vz = -(u(i,j,k-1,1)+3.0*u(i,j,k,1)-4.0*u(i,j,k+1,1))/(3.0*hz);
                }

                if (fix_hi_x && fix_hi_z && i == ihi+1 && k == khi+1) {
                    vx = -(u(i-1,j,k,1)+3.0*u(i,j,k,1)-4.0*u(i+1,j,k,1))/(3.0*hx);
                    wx = -(u(i-1,j,k,2)+3.0*u(i,j,k,2)-4.0*u(i+1,j,k,2))/(3.0*hx);
                    uz = -(u(i,j,k-1,0)+3.0*u(i,j,k,0)-4.0*u(i,j,k+1,0))/(3.0*hz);
                    vz = -(u(i,j,k-1,1)+3.0*u(i,j,k,1)-4.0*u(i,j,k+1,1))/(3.0*hz);
                }

                if (fix_lo_y && fix_lo_z && j == jlo && k == klo) {
                    uy = (u(i,j+1,k,0)+3.0*u(i,j,k,0)-4.0*u(i,j-1,k,0))/(3.0*hy);
                    wy = (u(i,j+1,k,2)+3.0*u(i,j,k,2)-4.0*u(i,j-1,k,2))/(3.0*hy);
                    uz = (u(i,j,k+1,0)+3.0*u(i,j,k,0)-4.0*u(i,j,k-1,0))/(3.0*hz);
                    vz = (u(i,j,k+1,1)+3.0*u(i,j,k,1)-4.0*u(i,j,k-1,1))/(3.0*hz);
                }

                if (fix_hi_y && fix_lo_z && j == jhi+1 && k == klo) {
                    uy = -(u(i,j-1,k,0)+3.0*u(i,j,k,0)-4.0*u(i,j+1,k,0))/(3.0*hy);
                    wy = -(u(i,j-1,k,2)+3.0*u(i,j,k,2)-4.0*u(i,j+1,k,2))/(3.0*hy);
                    uz = (u(i,j,k+1,0)+3.0*u(i,j,k,0)-4.0*u(i,j,k-1,0))/(3.0*hz);
                    vz = (u(i,j,k+1,1)+3.0*u(i,j,k,1)-4.0*u(i,j,k-1,1))/(3.0*hz);
                }

                if (fix_lo_y && fix_hi_z && j == jlo && k == khi+1) {
                    uy = (u(i,j+1,k,0)+3.0*u(i,j,k,0)-4.0*u(i,j-1,k,0))/(3.0*hy);
                    wy = (u(i,j+1,k,2)+3.0*u(i,j,k,2)-4.0*u(i,j-1,k,2))/(3.0*hy);
                    uz = -(u(i,j,k-1,0)+3.0*u(i,j,k,0)-4.0*u(i,j,k+1,0))/(3.0*hz);
                    vz = -(u(i,j,k-1,1)+3.0*u(i,j,k,1)-4.0*u(i,j,k+1,1))/(3.0*hz);
                }

                if (fix_hi_y && fix_hi_z && j == jhi+1 && k == khi+1) {
                    uy = -(u(i,j-1,k,0)+3.0*u(i,j,k,0)-4.0*u(i,j+1,k,0))/(3.0*hy);
                    wy = -(u(i,j-1,k,2)+3.0*u(i,j,k,2)-4.0*u(i,j+1,k,2))/(3.0*hy);
                    uz = -(u(i,j,k-1,0)+3.0*u(i,j,k,0)-4.0*u(i,j,k+1,0))/(3.0*hz);
                    vz = -(u(i,j,k-1,1)+3.0*u(i,j,k,1)-4.0*u(i,j,k+1,1))/(3.0*hz);
                }
                
                // Finally do all the corners
                if (fix_lo_x && fix_lo_y && fix_lo_z && 
                    i == ilo && j == jlo && k == klo) {
                    vx = (u(i+1,j,k,1)+3.0*u(i,j,k,1)-4.0*u(i-1,j,k,1))/(3.0*hx);
                    wx = (u(i+1,j,k,1)+3.0*u(i,j,k,1)-4.0*u(i-1,j,k,1))/(3.0*hx);
                    uy = (u(i,j+1,k,0)+3.0*u(i,j,k,0)-4.0*u(i,j-1,k,0))/(3.0*hy);
                    wy = (u(i,j+1,k,2)+3.0*u(i,j,k,2)-4.0*u(i,j-1,k,2))/(3.0*hy);
                    uz = (u(i,j,k+1,0)+3.0*u(i,j,k,0)-4.0*u(i,j,k-1,0))/(3.0*hz);
                    vz = (u(i,j,k+1,1)+3.0*u(i,j,k,1)-4.0*u(i,j,k-1,1))/(3.0*hz);
                }

                if (fix_hi_x && fix_lo_y && fix_lo_z &&
                    i == ihi+1 && j == jlo && k == klo) {
                    vx = -(u(i-1,j,k,1)+3.0*u(i,j,k,1)-4.0*u(i+1,j,k,1))/(3.0*hx);
                    wx = -(u(i-1,j,k,2)+3.0*u(i,j,k,2)-4.0*u(i+1,j,k,2))/(3.0*hx);
                    uy = (u(i,j+1,k,0)+3.0*u(i,j,k,0)-4.0*u(i,j-1,k,0))/(3.0*hy);
                    wy = (u(i,j+1,k,2)+3.0*u(i,j,k,2)-4.0*u(i,j-1,k,2))/(3.0*hy);
                    uz = (u(i,j,k+1,0)+3.0*u(i,j,k,0)-4.0*u(i,j,k-1,0))/(3.0*hz);
                    vz = (u(i,j,k+1,1)+3.0*u(i,j,k,1)-4.0*u(i,j,k-1,1))/(3.0*hz);
                }

                if (fix_lo_x && fix_hi_y && fix_lo_z &&
                    i == ilo && j == jhi+1 && k == klo) {
                    vx = (u(i+1,j,k,1)+3.0*u(i,j,k,1)-4.0*u(i-1,j,k,1))/(3.0*hx);
                    wx = (u(i+1,j,k,1)+3.0*u(i,j,k,1)-4.0*u(i-1,j,k,1))/(3.0*hx);
                    uy = -(u(i,j-1,k,0)+3.0*u(i,j,k,0)-4.0*u(i,j+1,k,0))/(3.0*hy);
                    wy = -(u(i,j-1,k,2)+3.0*u(i,j,k,2)-4.0*u(i,j+1,k,2))/(3.0*hy);
                    uz = (u(i,j,k+1,0)+3.0*u(i,j,k,0)-4.0*u(i,j,k-1,0))/(3.0*hz);
                    vz = (u(i,j,k+1,1)+3.0*u(i,j,k,1)-4.0*u(i,j,k-1,1))/(3.0*hz);
                }

                if (fix_hi_x && fix_hi_y && fix_lo_z &&
                    i == ihi+1 && j == jhi+1 && k == klo) {
                    vx = -(u(i-1,j,k,1)+3.0*u(i,j,k,1)-4.0*u(i+1,j,k,1))/(3.0*hx);
                    wx = -(u(i-1,j,k,2)+3.0*u(i,j,k,2)-4.0*u(i+1,j,k,2))/(3.0*hx);
                    uy = -(u(i,j-1,k,0)+3.0*u(i,j,k,0)-4.0*u(i,j+1,k,0))/(3.0*hy);
                    wy = -(u(i,j-1,k,2)+3.0*u(i,j,k,2)-4.0*u(i,j+1,k,2))/(3.0*hy);
                    uz = (u(i,j,k+1,0)+3.0*u(i,j,k,0)-4.0*u(i,j,k-1,0))/(3.0*hz);
                    vz = (u(i,j,k+1,1)+3.0*u(i,j,k,1)-4.0*u(i,j,k-1,1))/(3.0*hz);
                }

                if (fix_lo_x && fix_lo_y && fix_hi_z &&
                    i == ilo && j == jlo && k == khi+1) {
                    vx = (u(i+1,j,k,1)+3.0*u(i,j,k,1)-4.0*u(i-1,j,k,1))/(3.0*hx);
                    wx = (u(i+1,j,k,1)+3.0*u(i,j,k,1)-4.0*u(i-1,j,k,1))/(3.0*hx);
                    uy = (u(i,j+1,k,0)+3.0*u(i,j,k,0)-4.0*u(i,j-1,k,0))/(3.0*hy);
                    wy = (u(i,j+1,k,2)+3.0*u(i,j,k,2)-4.0*u(i,j-1,k,2))/(3.0*hy);
                    uz = -(u(i,j,k-1,0)+3.0*u(i,j,k,0)-4.0*u(i,j,k+1,0))/(3.0*hz);
                    vz = -(u(i,j,k-1,1)+3.0*u(i,j,k,1)-4.0*u(i,j,k+1,1))/(3.0*hz);
                }

                if (fix_hi_x && fix_lo_y && fix_hi_z &&
                    i == ihi+1 && j == jlo && k == khi+1) {
                    vx = -(u(i-1,j,k,1)+3.0*u(i,j,k,1)-4.0*u(i+1,j,k,1))/(3.0*hx);
                    wx = -(u(i-1,j,k,2)+3.0*u(i,j,k,2)-4.0*u(i+1,j,k,2))/(3.0*hx);
                    uy = (u(i,j+1,k,0)+3.0*u(i,j,k,0)-4.0*u(i,j-1,k,0))/(3.0*hy);
                    wy = (u(i,j+1,k,2)+3.0*u(i,j,k,2)-4.0*u(i,j-1,k,2))/(3.0*hy);
                    uz = -(u(i,j,k-1,0)+3.0*u(i,j,k,0)-4.0*u(i,j,k+1,0))/(3.0*hz);
                    vz = -(u(i,j,k-1,1)+3.0*u(i,j,k,1)-4.0*u(i,j,k+1,1))/(3.0*hz);
                }

                if (fix_lo_x && fix_hi_y && fix_hi_z &&
                    i == ilo && j == jhi+1 && k == khi+1) {
                    vx = (u(i+1,j,k,1)+3.0*u(i,j,k,1)-4.0*u(i-1,j,k,1))/(3.0*hx);
                    wx = (u(i+1,j,k,1)+3.0*u(i,j,k,1)-4.0*u(i-1,j,k,1))/(3.0*hx);
                    uy = -(u(i,j-1,k,0)+3.0*u(i,j,k,0)-4.0*u(i,j+1,k,0))/(3.0*hy);
                    wy = -(u(i,j-1,k,2)+3.0*u(i,j,k,2)-4.0*u(i,j+1,k,2))/(3.0*hy);
                    uz = -(u(i,j,k-1,0)+3.0*u(i,j,k,0)-4.0*u(i,j,k+1,0))/(3.0*hz);
                    vz = -(u(i,j,k-1,1)+3.0*u(i,j,k,1)-4.0*u(i,j,k+1,1))/(3.0*hz);
                }

                if (fix_hi_x && fix_hi_y && fix_hi_z &&
                    i == ihi+1 && j == jhi+1 && k == khi+1) {
                    vx = -(u(i-1,j,k,1)+3.0*u(i,j,k,1)-4.0*u(i+1,j,k,1))/(3.0*hx);
                    wx = -(u(i-1,j,k,2)+3.0*u(i,j,k,2)-4.0*u(i+1,j,k,2))/(3.0*hx);
                    uy = -(u(i,j-1,k,0)+3.0*u(i,j,k,0)-4.0*u(i,j+1,k,0))/(3.0*hy);
                    wy = -(u(i,j-1,k,2)+3.0*u(i,j,k,2)-4.0*u(i,j+1,k,2))/(3.0*hy);
                    uz = -(u(i,j,k-1,0)+3.0*u(i,j,k,0)-4.0*u(i,j,k+1,0))/(3.0*hz);
                    vz = -(u(i,j,k-1,1)+3.0*u(i,j,k,1)-4.0*u(i,j,k+1,1))/(3.0*hz);
                }

                vort(i,j,k) = sqrt((wy-vz)*(wy-vz)+
                    (uz-wx)*(uz-wx)+(vx-uy)*(vx-uy));
            });
#endif
        }
    }

    // average down and fill ghost cells
    AverageDown(vorticity, 0, 1);
    FillPatch(t_old, vorticity, vorticity, vorticity, 0, 0, 1, 0, bcs_f);
}

void
Maestro::MakeDeltaGamma (const Vector<MultiFab>& state,
                         const BaseState<Real>& p0,
                         const Vector<MultiFab>& p0_cart,
                         const BaseState<Real>& gamma1bar,
                         const Vector<MultiFab>& gamma1bar_cart,
                         Vector<MultiFab>& deltagamma)
{
    // timer for profiling
    BL_PROFILE_VAR("Maestro::MakeDeltaGamma()", MakeDeltaGamma);

    const auto use_pprime_in_tfromp_loc = use_pprime_in_tfromp;

    for (int lev=0; lev<=finest_level; ++lev) {

        // Loop over boxes (make sure mfi takes a cell-centered multifab as an argument)
#ifdef _OPENMP
#pragma omp parallel
#endif
        for (MFIter mfi(state[lev], TilingIfNotGPU()); mfi.isValid(); ++mfi) {

            // Get the index space of the valid region
            const Box& tileBox = mfi.tilebox();

            const Array4<const Real> state_arr = state[lev].array(mfi);
            const Array4<const Real> p0_arr = p0_cart[lev].array(mfi);
            const Array4<const Real> gamma1bar_arr = gamma1bar_cart[lev].array(mfi);
            const Array4<Real> deltagamma_arr = deltagamma[lev].array(mfi);

            ParallelFor(tileBox, [=] AMREX_GPU_DEVICE (int i, int j, int k) {
                eos_t eos_state;

                eos_state.rho   = state_arr(i,j,k,Rho);
                eos_state.T     = state_arr(i,j,k,Temp);
                if (use_pprime_in_tfromp_loc) {
                    eos_state.p = p0_arr(i,j,k) + state_arr(i,j,k,Pi);
                } else {
                    eos_state.p = p0_arr(i,j,k);
                }

                for (auto comp = 0; comp < NumSpec; ++comp) {
                    eos_state.xn[comp] = state_arr(i,j,k,FirstSpec+comp)/eos_state.rho;
                }

                eos(eos_input_rp, eos_state);

                deltagamma_arr(i,j,k) = eos_state.gam1 - gamma1bar_arr(i,j,k);
            });
        }
    }

    // average down and fill ghost cells
    AverageDown(deltagamma, 0, 1);
    FillPatch(t_old, deltagamma, deltagamma, deltagamma, 0, 0, 1, 0, bcs_f);
}

void
Maestro::MakeEntropy (const Vector<MultiFab>& state,
                      Vector<MultiFab>& entropy)
{
    // timer for profiling
    BL_PROFILE_VAR("Maestro::MakeEntropy()",MakeEntropy);

    for (int lev=0; lev<=finest_level; ++lev) {

        // Loop over boxes (make sure mfi takes a cell-centered multifab as an argument)
#ifdef _OPENMP
#pragma omp parallel
#endif
        for (MFIter mfi(state[lev], TilingIfNotGPU()); mfi.isValid(); ++mfi) {

            // Get the index space of the valid region
            const Box& tileBox = mfi.tilebox();

            const Array4<const Real> state_arr = state[lev].array(mfi);
            const Array4<Real> entropy_arr = entropy[lev].array(mfi);

            ParallelFor(tileBox, [=] AMREX_GPU_DEVICE (int i, int j, int k) {
                eos_t eos_state;

                eos_state.rho = state_arr(i,j,k,Rho);
                eos_state.T = state_arr(i,j,k,Temp);
                for (auto comp = 0; comp < NumSpec; ++comp) {
                    eos_state.xn[comp] = state_arr(i,j,k,FirstSpec+comp) / state_arr(i,j,k,Rho);
                }

                eos(eos_input_rt, eos_state);

                entropy_arr(i,j,k) = eos_state.s;
            });
        }
    }

    // average down and fill ghost cells
    AverageDown(entropy, 0, 1);
    FillPatch(t_old, entropy, entropy, entropy, 0, 0, 1, 0, bcs_f);
}

void
Maestro::MakeDivw0 (const Vector<std::array<MultiFab, AMREX_SPACEDIM> >& w0mac,
                    Vector<MultiFab>& divw0)
{
    // timer for profiling
    BL_PROFILE_VAR("Maestro::MakeDivw0()", MakeDivw0);

    for (int lev=0; lev<=finest_level; ++lev) {

        if (!spherical) {

            // Loop over boxes (make sure mfi takes a cell-centered multifab as an argument)
#ifdef _OPENMP
#pragma omp parallel
#endif
            for (MFIter mfi(divw0[lev], TilingIfNotGPU()); mfi.isValid(); ++mfi) {

                // Get the index space of the valid region
                const Box& tileBox = mfi.tilebox();
                const auto dx = geom[lev].CellSizeArray();
                
                const Array4<const Real> w0_arr = w0_cart[lev].array(mfi);
                const Array4<Real> divw0_arr = divw0[lev].array(mfi);

                ParallelFor(tileBox, [=] AMREX_GPU_DEVICE (int i, int j, int k) {
#if (AMREX_SPACEDIM == 2)
                    divw0_arr(i,j,k) = (w0_arr(i,j+1,k,1) - w0_arr(i,j,k,1)) / dx[1];
#else
                    divw0_arr(i,j,k) = (w0_arr(i,j,k+1,2) - w0_arr(i,j,k,2)) / dx[2];
#endif
                });
            }

        } else {

            // Loop over boxes (make sure mfi takes a cell-centered multifab as an argument)
#ifdef _OPENMP
#pragma omp parallel
#endif
            for (MFIter mfi(divw0[lev], TilingIfNotGPU()); mfi.isValid(); ++mfi) {

                // Get the index space of the valid region
                const Box& tileBox = mfi.tilebox();
                const auto dx = geom[lev].CellSizeArray();
                
                const Array4<const Real> w0macx = w0mac[lev][0].array(mfi);
                const Array4<const Real> w0macy = w0mac[lev][1].array(mfi);
                const Array4<const Real> w0macz = w0mac[lev][2].array(mfi);
                const Array4<Real> divw0_arr = divw0[lev].array(mfi);

                ParallelFor(tileBox, [=] AMREX_GPU_DEVICE (int i, int j, int k) {
                    divw0_arr(i,j,k) = (w0macx(i+1,j,k) - w0macx(i,j,k)) / dx[0] + 
                        (w0macy(i,j+1,k) - w0macy(i,j,k)) / dx[1] + 
                        (w0macz(i,j,k+1) - w0macz(i,j,k)) / dx[2];
                });
            }
        }
    }

    // average down and fill ghost cells
    AverageDown(divw0, 0, 1);
    FillPatch(t_old, divw0, divw0, divw0, 0, 0, 1, 0, bcs_f);
}

void
Maestro::MakePiDivu (const Vector<MultiFab>& vel,
                     const Vector<MultiFab>& state,
                     Vector<MultiFab>& pidivu)
{
    // timer for profiling
    BL_PROFILE_VAR("Maestro::MakePiDivu()",MakePiDivu);

    for (int lev=0; lev<=finest_level; ++lev) {

        // Loop over boxes (make sure mfi takes a cell-centered multifab as an argument)
#ifdef _OPENMP
#pragma omp parallel
#endif
        for (MFIter mfi(pidivu[lev], TilingIfNotGPU()); mfi.isValid(); ++mfi) {
            // Get the index space of the valid region
            const Box& tileBox = mfi.tilebox();
            const auto dx = geom[lev].CellSizeArray();

            const Array4<const Real> vel_arr = vel[lev].array(mfi);
            const Array4<const Real> pi_cc = state[lev].array(mfi, Pi);
            const Array4<Real> pidivu_arr = pidivu[lev].array(mfi);

            ParallelFor(tileBox, [=] AMREX_GPU_DEVICE (int i, int j, int k) {
                pidivu_arr(i,j,k) = pi_cc(i,j,k) * 0.5 * (
                    (vel_arr(i+1,j,k,0) - vel_arr(i-1,j,k,0))/dx[0]
                  + (vel_arr(i,j+1,k,1) - vel_arr(i,j-1,k,1))/dx[1]
#if (AMREX_SPACEDIM == 3)
                  + (vel_arr(i,j,k+1,2) - vel_arr(i,j,k-1,2))/dx[2]
#endif
                    );
            });
        }
    }

    // average down and fill ghost cells
    AverageDown(pidivu, 0, 1);
    FillPatch(t_old, pidivu, pidivu, pidivu, 0, 0, 1, 0, bcs_f);
}

void
Maestro::MakeAbar (const Vector<MultiFab>& state,
                   Vector<MultiFab>& abar)
{
    // timer for profiling
    BL_PROFILE_VAR("Maestro::MakeAbar()", MakeAbar);

    for (int lev=0; lev<=finest_level; ++lev) {

        // Loop over boxes (make sure mfi takes a cell-centered multifab as an argument)
#ifdef _OPENMP
#pragma omp parallel
#endif
        for (MFIter mfi(abar[lev], TilingIfNotGPU()); mfi.isValid(); ++mfi) {
            // Get the index space of the valid region
            const Box& tileBox = mfi.tilebox();

            const Array4<const Real> state_arr = state[lev].array(mfi);
            const Array4<Real> abar_arr = abar[lev].array(mfi);

            ParallelFor(tileBox, [=] AMREX_GPU_DEVICE (int i, int j, int k) {
                Real denominator = 0.0;

                for (auto comp = 0; comp < NumSpec; ++comp) {
                    denominator += state_arr(i,j,k,FirstSpec+comp) / aion[comp];
                }

                abar_arr(i,j,k) = state_arr(i,j,k,Rho) / denominator;
            });
        }
    }

    // average down and fill ghost cells
    AverageDown(abar, 0, 1);
    FillPatch(t_old, abar, abar, abar, 0, 0, 1, 0, bcs_f);
}<|MERGE_RESOLUTION|>--- conflicted
+++ resolved
@@ -842,20 +842,6 @@
     names[cnt++] = "h";
 
     for (int i = 0; i < NumSpec; i++) {
-<<<<<<< HEAD
-=======
-        int len = 20;
-        Vector<int> int_spec_names(len);
-        //
-        // This call return the actual length of each string in "len"
-        //
-        get_spec_names(int_spec_names.dataPtr(),&i,&len);
-        auto* spec_name = new char[len+1];
-        for (int j = 0; j < len; j++) {
-            spec_name[j] = int_spec_names[j];
-        }
-        spec_name[len] = '\0';
->>>>>>> 959326cc
         std::string spec_string = "rhoX(";
         spec_string += spec_names_cxx[i];
         spec_string += ')';
@@ -1225,29 +1211,8 @@
             std::setw(7) << "Z" << "\n";
         jobInfoFile << OtherLine;
 
-<<<<<<< HEAD
         for (int i = 0; i < NumSpec; i++) {
             auto spec_name = spec_names_cxx[i];
-=======
-        for (int i = 0; i < NumSpec; i++)
-        {
-
-            int len = mlen;
-            Vector<int> int_spec_names(len);
-            //
-            // This call return the actual length of each string in "len"
-            //
-            get_spec_names(int_spec_names.dataPtr(),&i,&len);
-            auto* spec_name = new char[len+1];
-            for (int j = 0; j < len; j++) {
-                spec_name[j] = int_spec_names[j];
-            }
-            spec_name[len] = '\0';
-
-            // get A and Z
-            get_spec_az(&i, &Aion, &Zion);
-
->>>>>>> 959326cc
             jobInfoFile <<
                 std::setw(6) << i << SkipSpace <<
                 std::setw(mlen+1) << std::setfill(' ') << spec_name << SkipSpace <<
