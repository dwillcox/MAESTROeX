--- conflicted
+++ resolved
@@ -159,21 +159,12 @@
 
             BaseCCFile << "r_cc  rho0  rhoh0  p0  gamma1bar \n";
 
-<<<<<<< HEAD
-            for (int i=0; i<nr(lev); ++i) {
-                BaseCCFile << r_cc_loc_b(lev,i) << " "
-                           << rho0_in[lev+(max_radial_level+1)*i] << " "
-                           << rhoh0_in(lev,i) << " "
-                           << p0_in(lev,i) << " "
-                           << gamma1bar_in(lev,i) << "\n";
-=======
             for (int i=0; i<base_geom.nr(lev); ++i) {
                 BaseCCFile << base_geom.r_cc_loc(lev,i) << " "
                            << rho0_in[lev+(base_geom.max_radial_level+1)*i] << " "
-                           << rhoh0_in[lev+(base_geom.max_radial_level+1)*i] << " "
-                           << p0_in[lev+(base_geom.max_radial_level+1)*i] << " "
-                           << gamma1bar_in[lev+(base_geom.max_radial_level+1)*i] << "\n";
->>>>>>> c73d84c7
+                           << rhoh0_in.array()(lev,i) << " "
+                           << p0_in.array()(lev,i) << " "
+                           << gamma1bar_in.array()(lev,i) << "\n";
             }
         }
     }
@@ -1694,12 +1685,7 @@
     // timer for profiling
     BL_PROFILE_VAR("Maestro::MakeGrav()", MakeGrav);
 
-<<<<<<< HEAD
-    BaseState<Real> grav_cell(max_radial_level+1, nr_fine);
-=======
-    RealVector grav_cell( (base_geom.max_radial_level+1)*base_geom.nr_fine );
-    grav_cell.shrink_to_fit();
->>>>>>> c73d84c7
+    BaseState<Real> grav_cell(base_geom.max_radial_level+1, base_geom.nr_fine);
 
     MakeGravCell(grav_cell, rho0);
 
