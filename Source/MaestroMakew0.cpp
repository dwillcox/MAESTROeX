--- conflicted
+++ resolved
@@ -115,11 +115,6 @@
     const auto w0_old_arr = w0_old.const_array();
     auto w0_force_arr = w0_force.array();
     const auto Sbar_arr = Sbar_in.const_array();
-<<<<<<< HEAD
-    const auto rho0_old_arr = rho0_old_in.const_array();
-    const auto rho0_new_arr = rho0_new_in.const_array();
-=======
->>>>>>> 7cfdbe59
     const auto p0_old_arr = p0_old_in.const_array();
     const auto p0_new_arr = p0_new_in.const_array();
     const auto gamma1bar_old_arr = gamma1bar_old_in.const_array();
@@ -151,18 +146,13 @@
             // compute psi for level n
             int lo = base_geom.r_start_coord(n,j); 
             int hi = base_geom.r_end_coord(n,j);
-<<<<<<< HEAD
             ParallelFor(hi-lo+1, [=] AMREX_GPU_DEVICE (int k) {
-=======
-            AMREX_PARALLEL_FOR_1D(hi-lo+1, k, {
->>>>>>> 7cfdbe59
                 int r = k + lo;
                 if (r < base_cutoff_density_coord) {
                     psi_planar(r) = etarho_cc_arr(n,r) * fabs(grav_const_loc);
                 }
             });
             Gpu::synchronize();
-<<<<<<< HEAD
 
             for (auto r = base_geom.r_start_coord(n,j)+1; 
                 r <= base_geom.r_end_coord(n,j)+1; ++r) {
@@ -174,19 +164,6 @@
 
                 Real delta_chi_w0 = 0.0;
 
-=======
-
-            for (auto r = base_geom.r_start_coord(n,j)+1; 
-                r <= base_geom.r_end_coord(n,j)+1; ++r) {
-
-                Real gamma1bar_p0_avg = (gamma1bar_old_arr(n,r-1)
-                    + gamma1bar_new_arr(n,r-1)) *
-                    (p0_old_arr(n,r-1) + 
-                    p0_new_arr(n,r-1))/4.0;
-
-                Real delta_chi_w0 = 0.0;
-
->>>>>>> 7cfdbe59
                 if (r < base_cutoff_density_coord) {
                     if (is_predictor) {
                         delta_chi_w0 = dpdt_factor_loc * 
@@ -226,11 +203,7 @@
                     // Offset the w0 on level i above the top of level n
                     lo = (base_geom.r_end_coord(n,j)+1)/refrat+1; 
                     hi = base_geom.nr(i);
-<<<<<<< HEAD
                     ParallelFor(hi-lo+1, [=] AMREX_GPU_DEVICE (int k) {
-=======
-                    AMREX_PARALLEL_FOR_1D(hi-lo+1, k, {
->>>>>>> 7cfdbe59
                         int r = k + lo;
                         w0_arr(i,r) += offset;
                     });
@@ -246,22 +219,14 @@
             if (j == base_geom.numdisjointchunks(n)) {
                 const int lo = base_geom.r_end_coord(n,j)+2; 
                 const int hi = base_geom.nr(n);
-<<<<<<< HEAD
                 ParallelFor(hi-lo+1, [=] AMREX_GPU_DEVICE (int k) {
-=======
-                AMREX_PARALLEL_FOR_1D(hi-lo+1, k, {
->>>>>>> 7cfdbe59
                     int r = k + lo;
                     w0_arr(n,r) = 0.0;
                 });
             } else {
                 const int lo = base_geom.r_end_coord(n,j)+2; 
                 const int hi = base_geom.r_start_coord(n,j+1)-1;
-<<<<<<< HEAD
                 ParallelFor(hi-lo+1, [=] AMREX_GPU_DEVICE (int k) {
-=======
-                AMREX_PARALLEL_FOR_1D(hi-lo+1, k, {
->>>>>>> 7cfdbe59
                     int r = k + lo;
                     w0_arr(n,r) = 0.0;
                 });
@@ -283,11 +248,7 @@
 
             const int lo = base_geom.r_start_coord(n,j); 
             const int hi = base_geom.r_end_coord(n,j);
-<<<<<<< HEAD
             ParallelFor(hi-lo+1, [=] AMREX_GPU_DEVICE (int k) {
-=======
-            AMREX_PARALLEL_FOR_1D(hi-lo+1, k, {
->>>>>>> 7cfdbe59
                 int r = k + lo;
 
                 Real w0_old_cen = 0.5 * (w0_old_arr(n,r) + 
@@ -371,24 +332,10 @@
     ProlongBasetoUniform(etarho_cc, etarho_cc_fine);
     ProlongBasetoUniform(Sbar_in, Sbar_in_fine);
 
-<<<<<<< HEAD
-    auto p0_old_fine_arr = p0_old_fine.array();
-    auto p0_new_fine_arr = p0_new_fine.array();
-    auto p0_nph_fine_arr = p0_nph_fine.array();
-    auto rho0_old_fine_arr = rho0_old_fine.array();
-    auto rho0_new_fine_arr = rho0_new_fine.array();
-    auto rho0_nph_fine_arr = rho0_nph_fine.array();
-    auto w0_fine_arr = w0_fine.array();
-    auto deltaw0_fine_arr = deltaw0_fine.array();
-    auto w0bar_fine_arr = w0bar_fine.array();
-    auto gamma1bar_old_fine_arr = gamma1bar_old_fine.array();
-    auto gamma1bar_new_fine_arr = gamma1bar_new_fine.array();
-=======
     auto p0_nph_fine_arr = p0_nph_fine.array();
     auto w0_fine_arr = w0_fine.array();
     auto deltaw0_fine_arr = deltaw0_fine.array();
     auto w0bar_fine_arr = w0bar_fine.array();
->>>>>>> 7cfdbe59
     auto gamma1bar_nph_fine_arr = gamma1bar_nph_fine.array();
     auto p0_minus_peosbar_fine_arr = p0_minus_peosbar_fine.array();
     auto etarho_cc_fine_arr = etarho_cc_fine.array();
@@ -512,11 +459,7 @@
     Gpu::synchronize();
 
     // 6) compute w0 = w0bar + deltaw0
-<<<<<<< HEAD
     ParallelFor(nr_finest+1, [=] AMREX_GPU_DEVICE (int r) {
-=======
-    AMREX_PARALLEL_FOR_1D(nr_finest+1, r, {
->>>>>>> 7cfdbe59
         w0_fine_arr(r) = w0bar_fine_arr(r) + deltaw0_fine_arr(r);
         w0_arr(base_geom.finest_radial_level,r) = w0_fine_arr(r);
     });
@@ -537,22 +480,14 @@
             if (j == base_geom.numdisjointchunks(n)) {
                 lo = base_geom.r_end_coord(n,j)+2; 
                 hi = base_geom.nr(n);
-<<<<<<< HEAD
                 ParallelFor(hi-lo+1, [=] AMREX_GPU_DEVICE (int k) {
-=======
-                AMREX_PARALLEL_FOR_1D(hi-lo+1, k, {
->>>>>>> 7cfdbe59
                     int r = k + lo;
                     w0_arr(n,r) = 0.0;
                 });
             } else {
                 lo = base_geom.r_end_coord(n,j)+2; 
                 hi = base_geom.r_start_coord(n,j+1);
-<<<<<<< HEAD
                 ParallelFor(hi-lo, [=] AMREX_GPU_DEVICE (int k) {
-=======
-                AMREX_PARALLEL_FOR_1D(hi-lo, k, {
->>>>>>> 7cfdbe59
                     int r = k + lo;
                     w0_arr(n,r) = 0.0;
                 });
@@ -575,11 +510,7 @@
 
             lo = base_geom.r_start_coord(n,j); 
             hi = base_geom.r_end_coord(n,j);
-<<<<<<< HEAD
                 ParallelFor(hi-lo+1, [=] AMREX_GPU_DEVICE (int k) {
-=======
-            AMREX_PARALLEL_FOR_1D(hi-lo+1, k, {
->>>>>>> 7cfdbe59
                 int r = k + lo;
                 Real w0_old_cen = 0.5 * (w0_old_arr(n,r) + w0_old_arr(n,r+1));
                 Real w0_new_cen = 0.5 * (w0_arr(n,r) + w0_arr(n,r+1));
@@ -652,23 +583,13 @@
     const auto w0_old_arr = w0_old.const_array();
     auto w0_force_arr = w0_force.array();
 
-<<<<<<< HEAD
-=======
-    Real base_cutoff_dens = 0.0;
-    get_base_cutoff_density(&base_cutoff_dens);
->>>>>>> 7cfdbe59
     const auto base_cutoff_density_coord = base_geom.base_cutoff_density_coord(0);
 
     const Real dr0 = base_geom.dr(0);
     const Real dpdt_factor_loc = dpdt_factor;
     
     // create time-centered base-state quantities
-<<<<<<< HEAD
     ParallelFor(base_geom.nr_fine, [=] AMREX_GPU_DEVICE (int r) {
-=======
-    // for (auto r = 0; r < nr_fine; ++r) {
-    AMREX_PARALLEL_FOR_1D(base_geom.nr_fine, r, {
->>>>>>> 7cfdbe59
         p0_nph(r) = 0.5*(p0_old_arr(0,r)+ p0_new_arr(0,r));
         rho0_nph(0,r) = 0.5*(rho0_old_arr(0,r) + rho0_new_arr(0,r));
         gamma1bar_nph(r) = 0.5*(gamma1bar_old_arr(0,r) + gamma1bar_new_arr(0,r));
@@ -681,11 +602,7 @@
     w0_from_Sbar(0) = 0.0;
 
     for (auto r = 1; r <= base_geom.nr_fine; ++r) {
-<<<<<<< HEAD
         Real volume_discrepancy = rho0_old_arr(0,r-1) > base_cutoff_density ? 
-=======
-        Real volume_discrepancy = rho0_old_arr(0,r-1) > base_cutoff_dens ? 
->>>>>>> 7cfdbe59
             dpdt_factor_loc * p0_minus_peosbar_arr(0,r-1)/dt_in : 0.0;
 
         w0_from_Sbar(r) = w0_from_Sbar(r-1) + 
@@ -698,11 +615,7 @@
 
     int lo = 1; 
     int hi = base_geom.nr_fine;
-<<<<<<< HEAD
     ParallelFor(hi-lo+1, [=] AMREX_GPU_DEVICE (int j) {
-=======
-    AMREX_PARALLEL_FOR_1D(hi-lo+1, j, {
->>>>>>> 7cfdbe59
         int r = j + lo;
         w0_from_Sbar(r) /= (r_edge_loc(0,r)*r_edge_loc(0,r));
     });
@@ -728,10 +641,6 @@
     
     lo = 1; 
     hi = max_cutoff;
-<<<<<<< HEAD
-=======
-    //AMREX_PARALLEL_FOR_1D(hi-lo+1, j, {
->>>>>>> 7cfdbe59
     amrex::ParallelFor(hi-lo+1, [=] AMREX_GPU_DEVICE (int j) noexcept {
         int r = j + lo;
         A(r) = gamma1bar_nph(r-1) * p0_nph(r-1) / (r_cc_loc(0,r-1)*r_cc_loc(0,r-1));
@@ -744,17 +653,10 @@
         Real dpdr = (p0_nph(r) - p0_nph(r-1)) / dr0;
 
         B(r) -= 4.0 * dpdr / (r_edge_loc(0,r)*r_edge_loc(0,r)*r_edge_loc(0,r));
-<<<<<<< HEAD
 
         C(r) = gamma1bar_nph(r) * p0_nph(r) / (r_cc_loc(0,r)*r_cc_loc(0,r));
         C(r) /= dr0*dr0;
 
-=======
-
-        C(r) = gamma1bar_nph(r) * p0_nph(r) / (r_cc_loc(0,r)*r_cc_loc(0,r));
-        C(r) /= dr0*dr0;
-
->>>>>>> 7cfdbe59
         F(r) = 4.0 * dpdr * w0_from_Sbar(r) / r_edge_loc(0,r) - 
                 grav_edge(0,r) * (r_cc_loc(0,r)*r_cc_loc(0,r) * etarho_cc_arr(0,r) - 
                 r_cc_loc(0,r-1)*r_cc_loc(0,r-1) * etarho_cc_arr(0,r-1)) / 
@@ -794,11 +696,7 @@
 
     lo = max_cutoff+2; 
     hi = base_geom.nr_fine;
-<<<<<<< HEAD
     ParallelFor(hi-lo+1, [=] AMREX_GPU_DEVICE (int j) {
-=======
-    AMREX_PARALLEL_FOR_1D(hi-lo+1, j, {
->>>>>>> 7cfdbe59
         int r = j + lo;
         w0_arr(0,r) = w0_arr(0,max_cutoff+1) * r_edge_loc(0,max_cutoff+1)*r_edge_loc(0,max_cutoff+1)/(r_edge_loc(0,r)*r_edge_loc(0,r));
     });
@@ -807,11 +705,7 @@
     // Compute the forcing term in the base state velocity equation, - 1/rho0 grad pi0
     const Real dt_avg = 0.5 * (dt_in + dtold_in);
 
-<<<<<<< HEAD
     ParallelFor(base_geom.nr_fine, [=] AMREX_GPU_DEVICE (int r) {
-=======
-    AMREX_PARALLEL_FOR_1D(base_geom.nr_fine, r, {
->>>>>>> 7cfdbe59
         Real w0_old_cen = 0.5 * (w0_old_arr(0,r) + w0_old_arr(0,r+1));
         Real w0_new_cen = 0.5 * (w0_arr(0,r) + w0_arr(0,r+1));
         Real w0_avg = 0.5 * (dt_in *  w0_old_cen + dtold_in *  w0_new_cen) / dt_avg;
@@ -877,20 +771,11 @@
     const auto w0_old_arr = w0_old.const_array();
     auto w0_force_arr = w0_force.array();
 
-<<<<<<< HEAD
-=======
-    Real base_cutoff_dens = 0.0;
-    get_base_cutoff_density(&base_cutoff_dens);
->>>>>>> 7cfdbe59
     const auto base_cutoff_density_coord = base_geom.base_cutoff_density_coord(0);
     const Real dpdt_factor_loc = dpdt_factor;
 
     // create time-centered base-state quantities
-<<<<<<< HEAD
     ParallelFor(base_geom.nr_fine, [=] AMREX_GPU_DEVICE (int r) {
-=======
-    AMREX_PARALLEL_FOR_1D(base_geom.nr_fine, r, {
->>>>>>> 7cfdbe59
         p0_nph(r) = 0.5*(p0_old_arr(0,r) + p0_new_arr(0,r));
         rho0_nph(r) = 0.5*(rho0_old_arr(0,r) + rho0_new_arr(0,r));
         gamma1bar_nph(r) = 0.5*(gamma1bar_old_arr(0,r) + gamma1bar_new_arr(0,r));
@@ -903,11 +788,7 @@
     w0_from_Sbar(0) = 0.0;
 
     for (auto r = 1; r <= base_geom.nr_fine; ++r) {
-<<<<<<< HEAD
         Real volume_discrepancy = rho0_old_arr(0,r-1) > base_cutoff_density ? 
-=======
-        Real volume_discrepancy = rho0_old_arr(0,r-1) > base_cutoff_dens ? 
->>>>>>> 7cfdbe59
             dpdt_factor_loc * p0_minus_peosbar_arr(0,r-1)/dt_in : 0.0;
 
         Real dr1 = r_edge_loc(0,r) - r_edge_loc(0,r-1);
@@ -999,11 +880,7 @@
 
     lo = max_cutoff+2; 
     hi = base_geom.nr_fine;
-<<<<<<< HEAD
     ParallelFor(hi-lo+1, [=] AMREX_GPU_DEVICE (int j) {
-=======
-    AMREX_PARALLEL_FOR_1D(hi-lo+1, j, {
->>>>>>> 7cfdbe59
         int r = j + lo;
         w0_arr(0,r) = w0_arr(0,max_cutoff+1) * r_edge_loc(0,max_cutoff+1)*r_edge_loc(0,max_cutoff+1)/(r_edge_loc(0,r)*r_edge_loc(0,r));
     });
@@ -1012,11 +889,7 @@
     // Compute the forcing term in the base state velocity equation, - 1/rho0 grad pi0
     const Real dt_avg = 0.5 * (dt_in + dtold_in);
 
-<<<<<<< HEAD
     ParallelFor(base_geom.nr_fine, [=] AMREX_GPU_DEVICE (int r) {
-=======
-    AMREX_PARALLEL_FOR_1D(base_geom.nr_fine, r, {
->>>>>>> 7cfdbe59
         Real dr1 = r_edge_loc(0,r) - r_edge_loc(0,r-1);
         Real w0_old_cen = 0.5 * (w0_old_arr(0,r) + w0_old_arr(0,r+1));
         Real w0_new_cen = 0.5 * (w0_arr(0,r) + w0_arr(0,r+1));
@@ -1029,15 +902,9 @@
 
 
 void
-<<<<<<< HEAD
-Maestro::Tridiag(const BaseStateArray<Real> a, const BaseStateArray<Real> b, 
-                 const BaseStateArray<Real> c, const BaseStateArray<Real> r, 
-                 BaseStateArray<Real> u, const int n)
-=======
 Maestro::Tridiag(const BaseStateArray<Real>& a, const BaseStateArray<Real>& b, 
                  const BaseStateArray<Real>& c, const BaseStateArray<Real>& r, 
                  const BaseStateArray<Real>& u, const int n)
->>>>>>> 7cfdbe59
 {
     BaseState<Real> gam_s(n);
     auto gam = gam_s.array();
