--- conflicted
+++ resolved
@@ -834,20 +834,9 @@
     //      (r^2 Sbar).  Then we will solve for the update, delta w0.
     w0_from_Sbar_vec[0] = 0.0;
 
-<<<<<<< HEAD
     for (auto r = 1; r <= nr_fine; ++r) {
         Real volume_discrepancy = rho0_old_in[max_lev*(r-1)] > base_cutoff_dens ? 
             dpdt_factor_loc * p0_minus_peosbar[max_lev*(r-1)]/dt_in : 0.0;
-=======
-    // for (auto r = 1; r <= nr_fine; ++r) {
-    int lo = 1; 
-    int hi = nr_fine;
-    AMREX_PARALLEL_FOR_1D(hi-lo+1, j, {
-        int r = j + lo;
-
-        Real volume_discrepancy = rho0_old_p[r-1] > base_cutoff_dens ? 
-            dpdt_factor_loc * p0_minus_peosbar_p[r-1]/dt_in : 0.0;
->>>>>>> ec2b9c0d
 
         Real dr1 = r_edge_loc[max_lev*r] - r_edge_loc[max_lev*(r-1)];
         w0_from_Sbar_vec[r] = w0_from_Sbar_vec[r-1] + 
@@ -919,17 +908,10 @@
     B_vec[max_cutoff+1] = 1.0;
     C_vec[max_cutoff+1] = 0.0;
     F_vec[max_cutoff+1] = 0.0;
-<<<<<<< HEAD
-
-    // need to synchronize gpu values with updated host values
-    Gpu::synchronize();
-
-=======
     
     // need to synchronize gpu values with updated host values
     Gpu::synchronize();
     
->>>>>>> ec2b9c0d
     // Call the tridiagonal solver
     Tridiag(A_vec, B_vec, C_vec, F_vec, u_vec, max_cutoff+2);
 
