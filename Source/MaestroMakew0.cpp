#include <Maestro.H>
#include <Maestro_F.H>

using namespace amrex;

void 
Maestro::Makew0(const BaseState<Real>& w0_old, 
                BaseState<Real>& w0_force, 
                const BaseState<Real>& Sbar_in, 
                const BaseState<Real>& rho0_old_in,
                const BaseState<Real>& rho0_new_in,
                const BaseState<Real>& p0_old_in,
                const BaseState<Real>& p0_new_in,
                const BaseState<Real>& gamma1bar_old_in,
                const BaseState<Real>& gamma1bar_new_in,
                const BaseState<Real>& p0_minus_peosbar, 
                const Real dt_in, const Real dtold_in, 
                const bool is_predictor) 
{
    // timer for profiling
    BL_PROFILE_VAR("Maestro::Makew0()", Makew0);

<<<<<<< HEAD
    w0_force.setVal(0.);
=======
    std::fill(w0_force.begin(), w0_force.end(), 0.);

    const int max_lev = base_geom.max_radial_level+1;
>>>>>>> 2a69452f
    
    if (!spherical) {
        if (do_planar_invsq_grav || do_2d_planar_octant) {
            Makew0PlanarVarg(w0_old, w0_force, Sbar_in, 
                             rho0_old_in, rho0_new_in,
                             p0_old_in, p0_new_in, 
                             gamma1bar_old_in, gamma1bar_new_in, 
                             p0_minus_peosbar, 
                             dt_in, dtold_in);
        } else {
            Makew0Planar(w0_old, w0_force, Sbar_in, 
                         rho0_old_in, rho0_new_in,
                         p0_old_in, p0_new_in, 
                         gamma1bar_old_in, gamma1bar_new_in, 
                         p0_minus_peosbar, 
                         dt_in, dtold_in,
                         is_predictor);
        }
    } else {
        if (use_exact_base_state) {
            Makew0SphrIrreg(w0_old, w0_force, Sbar_in, 
                            rho0_old_in, rho0_new_in,
                            p0_old_in, p0_new_in, 
                            gamma1bar_old_in, gamma1bar_new_in, 
                            p0_minus_peosbar, 
                            dt_in, dtold_in);
        } else {
            Makew0Sphr(w0_old, w0_force, Sbar_in, 
                       rho0_old_in, rho0_new_in,
                       p0_old_in, p0_new_in, 
                       gamma1bar_old_in, gamma1bar_new_in, 
                       p0_minus_peosbar, 
                       dt_in, dtold_in);
        }
    }

    if (maestro_verbose >= 2) {
        for (auto n = 0; n <= base_geom.finest_radial_level; ++n) {
            Real max_w0 = 0.0;
<<<<<<< HEAD
            for (auto r = r_start_coord(n,1); r <= r_end_coord(n,1)+1; ++r) {
                max_w0 = max(max_w0, fabs(w0(n,r)));
=======
            for (auto r = base_geom.r_start_coord(n,1); r <= base_geom.r_end_coord(n,1)+1; ++r) {
                max_w0 = max(max_w0, fabs(w0[n+max_lev*r]));
>>>>>>> 2a69452f
            }
            Print() << "... max CFL of w0: " << max_w0 * dt_in / base_geom.dr(n) << std::endl;
        }
        Print() << std::endl;
    }
}

void 
Maestro::Makew0Planar(const BaseState<Real>& w0_old, 
                      BaseState<Real>& w0_force, 
                      const BaseState<Real>& Sbar_in, 
                      const BaseState<Real>& rho0_old_in,
                      const BaseState<Real>& rho0_new_in,
                      const BaseState<Real>& p0_old_in,
                      const BaseState<Real>& p0_new_in,
                      const BaseState<Real>& gamma1bar_old_in,
                      const BaseState<Real>& gamma1bar_new_in,
                      const BaseState<Real>& p0_minus_peosbar,  
                      const Real dt_in, const Real dtold_in, 
                      const bool is_predictor) 
{
    // timer for profiling
    BL_PROFILE_VAR("Maestro::Makew0Planar()", Makew0Planar);

    //!!!!!!!!!!!!!!!!!!!!!!!!!!!!!!!!!!!!!!!!!!!!!!!!!!!!!!!!!!!!!!!!!!!!!!
    // Multilevel Outline
    //
    // Compute w0 at level 1 only
    // Initialize new w0 at bottom of coarse base array to 0.0.
    // do n=1,base_geom.finest_radial_level
    //   Compute w0 on edges at level n
    //   Obtain the starting value of w0 from the coarser grid
    //   if n>1, compare the difference between w0 at top of level n to the
    //           corresponding point on level n-1
    //   do i=n-1,1,-1
    //     Restrict w0 from level n to level i
    //     Offset the w0 on level i above the top of level n
    //   }
    // }
    //!!!!!!!!!!!!!!!!!!!!!!!!!!!!!!!!!!!!!!!!!!!!!!!!!!!!!!!!!!!!!!!!!!!!!!

<<<<<<< HEAD
    w0.setVal(0.0);
=======
    std::fill(w0.begin(), w0.end(), 0.);

    const int max_lev = base_geom.max_radial_level+1;
>>>>>>> 2a69452f

    // local variables 
    BaseState<Real> psi_planar_state(base_geom.nr_fine);
    auto psi_planar = psi_planar_state.array();

<<<<<<< HEAD
    const auto& etarho_cc_p = etarho_cc;
    auto& w0_p = w0;
=======
    const auto etarho_cc_arr = etarho_cc.const_array();
    Real * AMREX_RESTRICT w0_p = w0.dataPtr();
    const Real * AMREX_RESTRICT w0_old_p = w0_old.dataPtr();
    Real * AMREX_RESTRICT w0_force_p = w0_force.dataPtr();
    const auto Sbar_arr = Sbar_in.const_array();
    const auto rho0_old_arr = rho0_old_in.const_array();
    const auto rho0_new_arr = rho0_new_in.const_array();
    const auto p0_old_arr = p0_old_in.const_array();
    const auto p0_new_arr = p0_new_in.const_array();
    const auto gamma1bar_old_arr = gamma1bar_old_in.const_array();
    const auto gamma1bar_new_arr = gamma1bar_new_in.const_array();
    const auto p0_minus_peosbar_arr = p0_minus_peosbar.const_array();
>>>>>>> 2a69452f

    const Real dt_loc = dt;
    const Real grav_const_loc = grav_const;
    const Real dpdt_factor_loc = dpdt_factor;

    // Compute w0 on edges at level n
    for (auto n = 0; n <= base_geom.max_radial_level; ++n) {

        psi_planar_state.setVal(0.0);
        const int base_cutoff_density_coord = base_geom.base_cutoff_density_coord(n);

        const Real dr_lev = base_geom.dr(n);

        for (auto j = 1; j <= base_geom.numdisjointchunks(n); ++j) {

            if (n == 0) {
                // Initialize new w0 at bottom of coarse base array to 0.0.
                w0(0,0) = 0.0;
            } else {
                // Obtain the starting value of w0 from the coarser grid
<<<<<<< HEAD
                w0(n,r_start_coord(n,j)) = w0(n-1,r_start_coord(n,j)/2);
=======
                w0[n+max_lev*base_geom.r_start_coord(n,j)] = w0[n-1+max_lev*base_geom.r_start_coord(n,j)/2];
>>>>>>> 2a69452f
            }

            // compute psi for level n
            int lo = base_geom.r_start_coord(n,j); 
            int hi = base_geom.r_end_coord(n,j);
            AMREX_PARALLEL_FOR_1D(hi-lo+1, k, {
                int r = k + lo;
                if (r < base_cutoff_density_coord) {
                    psi_planar(r) = etarho_cc_arr(n,r) * fabs(grav_const_loc);
                }
            });
            Gpu::synchronize();

            for (auto r = base_geom.r_start_coord(n,j)+1; 
                r <= base_geom.r_end_coord(n,j)+1; ++r) {

                Real gamma1bar_p0_avg = (gamma1bar_old_arr(n,r-1)
                    + gamma1bar_new_arr(n,r-1)) *
                    (p0_old_arr(n,r-1) + 
                    p0_new_arr(n,r-1))/4.0;

<<<<<<< HEAD
                Real delta_chi_w0 = 0.0;

                if (r < base_cutoff_density_coord_loc) {
                    if (is_predictor) {
                        delta_chi_w0 = dpdt_factor_loc * 
                            p0_minus_peosbar(n,r-1) / 
                            (gamma1bar_old_in(n,r-1)*
                            p0_old_in(n,r-1)*dt_loc);
                    } else {
                        delta_chi_w0 += dpdt_factor_loc *
                            p0_minus_peosbar(n,r-1) / 
                            (gamma1bar_new_in(n,r-1)*
                            p0_new_in(n,r-1)*dt_loc);
=======
                if (r < base_cutoff_density_coord) {
                    if (is_predictor) {
                        delta_chi_w0[n+max_lev*(r-1)] = dpdt_factor_loc * 
                            p0_minus_peosbar_arr(n,r-1) / 
                            (gamma1bar_old_arr(n,r-1)*
                            p0_old_arr(n,r-1)*dt_loc);
                    } else {
                        delta_chi_w0[n+max_lev*(r-1)] += dpdt_factor_loc *
                            p0_minus_peosbar_arr(n,r-1) / 
                            (gamma1bar_new_arr(n,r-1)*
                            p0_new_arr(n,r-1)*dt_loc);
>>>>>>> 2a69452f
                    }
                } 

<<<<<<< HEAD
                w0(n,r) = w0(n,r-1) + Sbar_in(n,r-1) * dr_lev
=======
                w0[n+max_lev*r] = w0[n+max_lev*(r-1)]
                    + Sbar_arr(n,r-1) * dr_lev
>>>>>>> 2a69452f
                    - psi_planar[r-1] / gamma1bar_p0_avg * dr_lev
                    - delta_chi_w0 * dr_lev;
            }

            if (n > 0) {
                // Compare the difference between w0 at top of level n to
                // the corresponding point on level n-1
<<<<<<< HEAD
                Real offset = w0(n,r_end_coord(n,j)+1)
                    - w0(n-1,(r_end_coord(n,j)+1)/2);
=======
                Real offset = w0[n+max_lev*(base_geom.r_end_coord(n,j)+1)]
                    - w0[n-1+max_lev*(base_geom.r_end_coord(n,j)+1)/2];
>>>>>>> 2a69452f

                for (auto i = n-1; i >= 0; --i) {

                    int refrat = round(pow(2, n-i));

                    // Restrict w0 from level n to level i
                    for (auto r = base_geom.r_start_coord(n,j); r <= base_geom.r_end_coord(n,j)+1; ++r) {
                        if (r % refrat == 0) {
                            w0(n,r/refrat) = w0(n,r);
                        }
                    }

                    // Offset the w0 on level i above the top of level n
                    lo = (base_geom.r_end_coord(n,j)+1)/refrat+1; 
                    hi = base_geom.nr(i);
                    AMREX_PARALLEL_FOR_1D(hi-lo+1, k, {
                        int r = k + lo;
                        w0_p(i,r) += offset;
                    });
                    Gpu::synchronize();
                }
            }
        }
    }

    // zero w0 where there is no corresponding full state array
    for (auto n = 1; n <= base_geom.max_radial_level; ++n) {
        for (auto j = 1; j <= base_geom.numdisjointchunks(n); ++j) {
            if (j == base_geom.numdisjointchunks(n)) {
                const int lo = base_geom.r_end_coord(n,j)+2; 
                const int hi = base_geom.nr(n);
                AMREX_PARALLEL_FOR_1D(hi-lo+1, k, {
                    int r = k + lo;
                    w0_p(n,r) = 0.0;
                });
            } else {
                const int lo = base_geom.r_end_coord(n,j)+2; 
                const int hi = base_geom.r_start_coord(n,j+1)-1;
                AMREX_PARALLEL_FOR_1D(hi-lo+1, k, {
                    int r = k + lo;
                    w0_p(n,r) = 0.0;
                });
            }
            Gpu::synchronize();
        }
    }

    RestrictBase(w0, false);
    FillGhostBase(w0, false);

    for (auto n = 0; n <= base_geom.max_radial_level; ++n) {
        for (auto j = 1; j <= base_geom.numdisjointchunks(n); ++j) {

            // Compute the forcing term in the base state velocity
            // equation, - 1/rho0 grad pi0
            const Real dt_avg = 0.5 * (dt_in + dtold_in);
            const Real dr_lev = base_geom.dr(n);

            const int lo = base_geom.r_start_coord(n,j); 
            const int hi = base_geom.r_end_coord(n,j);
            AMREX_PARALLEL_FOR_1D(hi-lo+1, k, {
                int r = k + lo;

                Real w0_old_cen = 0.5 * (w0_old(n,r) + 
                    w0_old(n,r+1));
                Real w0_new_cen = 0.5 * (w0_p(n,r) + 
                    w0_p(n,r+1));
                Real w0_avg = 0.5 * (dt_in * w0_old_cen + dtold_in *  w0_new_cen) / dt_avg;
                Real div_avg = 0.5 * (dt_in *(w0_old(n,r+1)
                    - w0_old(n,r)) + dtold_in * (w0_p(n,r+1) 
                    - w0_p(n,r))) / dt_avg;
                w0_force(n,r) = (w0_new_cen - w0_old_cen)/dt_avg 
                    + w0_avg*div_avg/dr_lev;
            });
            Gpu::synchronize();
        }
    }

    RestrictBase(w0_force, true);
    FillGhostBase(w0_force, true);
}

void 
Maestro::Makew0PlanarVarg(const BaseState<Real>& w0_old, 
                          BaseState<Real>& w0_force, 
                          const BaseState<Real>& Sbar_in, 
                          const BaseState<Real>& rho0_old_in,
                          const BaseState<Real>& rho0_new_in,
                          const BaseState<Real>& p0_old_in,
                          const BaseState<Real>& p0_new_in,
                          const BaseState<Real>& gamma1bar_old_in,
                          const BaseState<Real>& gamma1bar_new_in,
                          const BaseState<Real>& p0_minus_peosbar,  
                          const Real dt_in, const Real dtold_in) 
{
    // timer for profiling
    BL_PROFILE_VAR("Maestro::Makew0PlanarVarg()", Makew0PlanarVarg);

    const auto fine_base_density_cutoff_coord = base_geom.base_cutoff_density_coord(base_geom.finest_radial_level);

<<<<<<< HEAD
    const int nr_finest = nr(finest_radial_level);
    const Real dr_finest = dr(finest_radial_level);
    const Real dpdt_factor_loc = dpdt_factor;

    auto& w0_p = w0;
    const auto r_edge_loc_p = r_edge_loc;
=======
    const int max_lev = base_geom.max_radial_level+1;
    const int nr_finest = base_geom.nr(base_geom.finest_radial_level);
    const Real dr_finest = base_geom.dr(base_geom.finest_radial_level);
    const Real dpdt_factor_loc = dpdt_factor;

    Real * AMREX_RESTRICT w0_p = w0.dataPtr();
    Real * AMREX_RESTRICT w0_force_p = w0_force.dataPtr();
    const Real * AMREX_RESTRICT w0_old_p = w0_old.dataPtr();
    const auto r_edge_loc = base_geom.r_edge_loc;
>>>>>>> 2a69452f

    // The planar 1/r**2 gravity constraint equation is solved
    // by calling the tridiagonal solver, just like spherical.
    // This is accomplished by putting all the requisite data
    // on the finest basestate grid, solving for w0, and then
    // restricting w0 back down to the coarse grid.

    // 1) allocate the finely-gridded temporary basestate arrays
    BaseState<Real> w0_fine(nr_finest+1);
    BaseState<Real> w0bar_fine(nr_finest+1);
    BaseState<Real> deltaw0_fine(nr_finest+1);
    BaseState<Real> p0_old_fine(nr_finest);
    BaseState<Real> p0_new_fine(nr_finest);
    BaseState<Real> p0_nph_fine(nr_finest);
    BaseState<Real> rho0_old_fine(nr_finest);
    BaseState<Real> rho0_new_fine(nr_finest);
    BaseState<Real> rho0_nph_fine(nr_finest);
    BaseState<Real> gamma1bar_old_fine(nr_finest);
    BaseState<Real> gamma1bar_new_fine(nr_finest);
    BaseState<Real> gamma1bar_nph_fine(nr_finest);
    BaseState<Real> p0_minus_peosbar_fine(nr_finest);
    BaseState<Real> etarho_cc_fine(nr_finest);
    BaseState<Real> Sbar_in_fine(nr_finest);
    BaseState<Real> grav_edge_fine(nr_finest+1);

    // 2) copy the data into the temp, uniformly-gridded basestate arrays.
    ProlongBasetoUniform(p0_old_in, p0_old_fine);
    ProlongBasetoUniform(p0_new_in, p0_new_fine);
    ProlongBasetoUniform(rho0_old_in, rho0_old_fine);
    ProlongBasetoUniform(rho0_new_in, rho0_new_fine);
    ProlongBasetoUniform(gamma1bar_old_in, gamma1bar_old_fine);
    ProlongBasetoUniform(gamma1bar_new_in, gamma1bar_new_fine);
    ProlongBasetoUniform(p0_minus_peosbar, p0_minus_peosbar_fine);
    ProlongBasetoUniform(etarho_cc, etarho_cc_fine);
    ProlongBasetoUniform(Sbar_in, Sbar_in_fine);

    auto p0_old_fine_arr = p0_old_fine.array();
    auto p0_new_fine_arr = p0_new_fine.array();
    auto p0_nph_fine_arr = p0_nph_fine.array();
    auto rho0_old_fine_arr = rho0_old_fine.array();
    auto rho0_new_fine_arr = rho0_new_fine.array();
    auto rho0_nph_fine_arr = rho0_nph_fine.array();
    auto w0_fine_arr = w0_fine.array();
    auto deltaw0_fine_arr = deltaw0_fine.array();
    auto w0bar_fine_arr = w0bar_fine.array();
    auto gamma1bar_old_fine_arr = gamma1bar_old_fine.array();
    auto gamma1bar_new_fine_arr = gamma1bar_new_fine.array();
    auto gamma1bar_nph_fine_arr = gamma1bar_nph_fine.array();
    auto p0_minus_peosbar_fine_arr = p0_minus_peosbar_fine.array();
    auto etarho_cc_fine_arr = etarho_cc_fine.array();
    auto Sbar_in_fine_arr = Sbar_in_fine.array();
    auto grav_edge_fine_arr = grav_edge_fine.array();

    // create time-centered base-state quantities
    p0_nph_fine.copy(0.5*(p0_old_fine+ p0_new_fine));
    rho0_nph_fine.copy(0.5*(rho0_old_fine + rho0_new_fine));
    gamma1bar_nph_fine.copy(0.5*(gamma1bar_old_fine + gamma1bar_new_fine));

    // 3) solve to w0bar -- here we just take into account the Sbar and
    //    volume discrepancy terms
    // lower boundary condition

    w0bar_fine_arr(0) = 0.0;

    // for (auto r = 1; r <= nr_finest; ++r) {
    int lo = 1; 
    int hi = nr_finest;
    AMREX_PARALLEL_FOR_1D(hi-lo+1, j, {
        int r = j + lo;
        Real gamma1bar_p0_avg = gamma1bar_nph_fine_arr(r-1) * p0_nph_fine_arr(r-1);

        Real volume_discrepancy = (r-1 < fine_base_density_cutoff_coord) ? 
            dpdt_factor_loc * p0_minus_peosbar_fine_arr(r-1)/dt_in : 0.0;

        w0bar_fine_arr(r) =  w0bar_fine_arr(r-1) + 
            Sbar_in_fine_arr(r-1) * dr_finest 
            - (volume_discrepancy / gamma1bar_p0_avg ) * dr_finest;
    });
    Gpu::synchronize();

    // 4) get the edge-centered gravity on the uniformly-gridded
    // basestate arrays
    Abort("make_w0.f90: need to write make_grav_edge_uniform");
    //    call make_grav_edge_uniform(grav_edge_fine, rho0_nph_fine)


    // 5) solve for delta w0
    deltaw0_fine.setVal(0.0);

    // this takes the form of a tri-diagonal matrix:
    // A_j (dw_0)_{j-3/2} +
    // B_j (dw_0)_{j-1/2} +
    // C_j (dw_0)_{j+1/2} = F_j

    BaseState<Real> A_s(nr_finest+1);
    BaseState<Real> B_s(nr_finest+1);
    BaseState<Real> C_s(nr_finest+1);
    BaseState<Real> u_s(nr_finest+1);
    BaseState<Real> F_s(nr_finest+1);

    A_s.setVal(0.0);
    B_s.setVal(0.0);
    C_s.setVal(0.0);
    F_s.setVal(0.0);
    u_s.setVal(0.0);

    auto A = A_s.array();
    auto B = B_s.array();
    auto C = C_s.array();
    auto u = u_s.array();
    auto F = A_s.array();

    // for (auto r = 1; r <= fine_base_density_cutoff_coord; ++r) {
    lo = 1; 
    hi = fine_base_density_cutoff_coord;
    AMREX_PARALLEL_FOR_1D(hi-lo+1, j, {
        int r = j + lo;
        A(r) = gamma1bar_nph_fine_arr(r-1) * p0_nph_fine_arr(r-1);
        A(r) /= dr_finest*dr_finest;

        Real dpdr = (p0_nph_fine_arr(r)-p0_nph_fine_arr(r-1))/dr_finest;

        B(r) = -(gamma1bar_nph_fine_arr(r-1) * p0_nph_fine_arr(r-1) + 
            gamma1bar_nph_fine_arr(r) * p0_nph_fine_arr(r)) 
            / (dr_finest*dr_finest);
        B(r) -= 2.0 * dpdr / (r_edge_loc(base_geom.finest_radial_level,r));

        C(r) = gamma1bar_nph_fine_arr(r) * p0_nph_fine_arr(r);
        C(r) /= dr_finest*dr_finest;

        F(r) = 2.0 * dpdr * w0bar_fine_arr(r) / 
            r_edge_loc(base_geom.finest_radial_level,r) -
            grav_edge_fine_arr(r) * (etarho_cc_fine_arr(r) - etarho_cc_fine_arr(r-1)) / 
            dr_finest;
    });
    Gpu::synchronize();

    // Lower boundary
    A(0) = 0.0;
    B(0) = 1.0;
    C(0) = 0.0;
    F(0) = 0.0;

    // Upper boundary
    A(fine_base_density_cutoff_coord+1) = -1.0;
    B(fine_base_density_cutoff_coord+1) = 1.0;
    C(fine_base_density_cutoff_coord+1) = 0.0;
    F(fine_base_density_cutoff_coord+1) = 0.0;

    // need to synchronize gpu values with updated host values
    Gpu::synchronize();
    
    // Call the tridiagonal solver
    Tridiag(A, B, C, F, u, fine_base_density_cutoff_coord+2);

    // for (auto r = 1; r <= fine_base_density_cutoff_coord+1; ++r) {
    lo = 1; 
    hi = fine_base_density_cutoff_coord+1;
    AMREX_PARALLEL_FOR_1D(hi-lo+1, j, {
        int r = j + lo;
        deltaw0_fine_arr(r) = u(r);
    });
    Gpu::synchronize();

    // for (auto r = fine_base_density_cutoff_coord+2; r <= nr_finest; ++r) {
    lo = fine_base_density_cutoff_coord+2; 
    hi = nr_finest;
    AMREX_PARALLEL_FOR_1D(hi-lo+1, j, {
        int r = j + lo;
        deltaw0_fine_arr(r) = deltaw0_fine_arr(fine_base_density_cutoff_coord+1);
    });
    Gpu::synchronize();

    // 6) compute w0 = w0bar + deltaw0
    // for (auto r = 0; r < w0_fine.size(); ++r) {
    AMREX_PARALLEL_FOR_1D(nr_finest+1, r, {
<<<<<<< HEAD
        w0_fine(r) = w0bar_fine(r) + deltaw0_fine(r);
        w0_p(finest_radial_level,r) = w0_fine(r);
=======
        w0_fine_arr(r) = w0bar_fine_arr(r) + deltaw0_fine_arr(r);
        w0_p[base_geom.finest_radial_level+max_lev*r] = w0_fine_arr(r);
>>>>>>> 2a69452f
    });
    Gpu::synchronize();

    // 7) fill the multilevel w0 array from the uniformly-gridded w0 we
    // just solved for.  Here, we make the coarse edge underneath equal
    // to the fine edge value.
<<<<<<< HEAD
    for (auto n = finest_radial_level; n >= 1; --n) {
        for (auto r = 0; r <= nr(n); n+=2) {
            w0(n-1,r/2) = w0(n,r);
=======
    for (auto n = base_geom.finest_radial_level; n >= 1; --n) {
        for (auto r = 0; r <= base_geom.nr(n); n+=2) {
            w0[n-1+max_lev*r/2] = w0[n+max_lev*r];
>>>>>>> 2a69452f
        }
    }

    // 8) zero w0 where there is no corresponding full state array
    for (auto n = 1; n <= base_geom.finest_radial_level; ++n) {
        for (auto j = 1; j <= base_geom.numdisjointchunks(n); ++j) {
            if (j == base_geom.numdisjointchunks(n)) {
                lo = base_geom.r_end_coord(n,j)+2; 
                hi = base_geom.nr(n);
                AMREX_PARALLEL_FOR_1D(hi-lo+1, k, {
                    int r = k + lo;
                    w0_p(n,r) = 0.0;
                });
            } else {
                lo = base_geom.r_end_coord(n,j)+2; 
                hi = base_geom.r_start_coord(n,j+1);
                AMREX_PARALLEL_FOR_1D(hi-lo, k, {
                    int r = k + lo;
                    w0_p(n,r) = 0.0;
                });
            }
            Gpu::synchronize();
        }
    }

    RestrictBase(w0, false);
    FillGhostBase(w0, false);

    // compute the forcing terms
    for (auto n = 0; n <= base_geom.finest_radial_level; ++n) {
        for (auto j = 1; j <= base_geom.numdisjointchunks(n); ++j) {

            // Compute the forcing term in the base state velocity
            // equation, - 1/rho0 grad pi0
            const Real dt_avg = 0.5 * (dt_in + dtold_in);
            const Real dr_lev = base_geom.dr(n);

            lo = base_geom.r_start_coord(n,j); 
            hi = base_geom.r_end_coord(n,j);
            AMREX_PARALLEL_FOR_1D(hi-lo+1, k, {
                int r = k + lo;
                Real w0_old_cen = 0.5 * (w0_old(n,r) + w0_old(n,r+1));
                Real w0_new_cen = 0.5 * (w0_p(n,r) + w0_p(n,r+1));
                Real w0_avg = 0.5 * (dt_in * w0_old_cen + dtold_in *  w0_new_cen) / dt_avg;
                Real div_avg = 0.5 * (dt_in * (w0_old(n,r+1)-w0_old(n,r)) + 
                    dtold_in * (w0_p(n,r+1)-w0_p(n,r))) / dt_avg;
                w0_force(n,r) = (w0_new_cen-w0_old_cen)/dt_avg + w0_avg*div_avg/dr_lev;
            });
            Gpu::synchronize();
        }
    }

    RestrictBase(w0_force, true);
    FillGhostBase(w0_force, true);
}

void 
Maestro::Makew0Sphr(const BaseState<Real>& w0_old, 
                    BaseState<Real>& w0_force, 
                    const BaseState<Real>& Sbar_in, 
                    const BaseState<Real>& rho0_old_in,
                    const BaseState<Real>& rho0_new_in,
                    const BaseState<Real>& p0_old_in,
                    const BaseState<Real>& p0_new_in,
                    const BaseState<Real>& gamma1bar_old_in,
                    const BaseState<Real>& gamma1bar_new_in,
                    const BaseState<Real>& p0_minus_peosbar,  
                    const Real dt_in, const Real dtold_in) 
{
    // timer for profiling
    BL_PROFILE_VAR("Maestro::Makew0Sphr()", Makew0Sphr);

    // local variables 
<<<<<<< HEAD
    const int max_lev = max_radial_level + 1;
    BaseState<Real> gamma1bar_nph(nr_fine);
    BaseState<Real> p0_nph(nr_fine);
    BaseState<Real> A(nr_fine+1);
    BaseState<Real> B(nr_fine+1);
    BaseState<Real> C(nr_fine+1);
    BaseState<Real> u(nr_fine+1);
    BaseState<Real> F(nr_fine+1);
    BaseState<Real> w0_from_Sbar(nr_fine+1);
    BaseState<Real> rho0_nph(max_lev,nr_fine);
    BaseState<Real> grav_edge(max_lev, nr_fine+1);

    const auto& p0_old_p = p0_old_in;
    const auto& p0_new_p = p0_new_in;
    const auto& r_cc_loc_p = r_cc_loc;
    const auto& r_edge_loc_p = r_edge_loc;
    const auto& etarho_cc_p = etarho_cc;
    const auto& etarho_ec_p = etarho_ec;
    auto& w0_p = w0;
=======
    const int max_lev = base_geom.max_radial_level + 1;
    BaseState<Real> gamma1bar_nph_s(base_geom.nr_fine);
    BaseState<Real> p0_nph_s(base_geom.nr_fine);
    BaseState<Real> A_s(base_geom.nr_fine+1);
    BaseState<Real> B_s(base_geom.nr_fine+1);
    BaseState<Real> C_s(base_geom.nr_fine+1);
    BaseState<Real> u_s(base_geom.nr_fine+1);
    BaseState<Real> F_s(base_geom.nr_fine+1);
    BaseState<Real> w0_from_Sbar_s(base_geom.nr_fine+1);
    BaseState<Real> rho0_nph_s(max_lev,base_geom.nr_fine);
    BaseState<Real> grav_edge_s(max_lev, base_geom.nr_fine+1);

    auto gamma1bar_nph = gamma1bar_nph_s.array();
    auto p0_nph = p0_nph_s.array();
    auto A = A_s.array();
    auto B = B_s.array();
    auto C = C_s.array();
    auto u = u_s.array();
    auto F = F_s.array();
    auto w0_from_Sbar = w0_from_Sbar_s.array();
    auto rho0_nph = rho0_nph_s.array();
    auto grav_edge = grav_edge_s.array();

    const auto Sbar_arr = Sbar_in.const_array();
    const auto p0_old_arr = p0_old_in.const_array();
    const auto p0_new_arr = p0_new_in.const_array();
    const auto p0_minus_peosbar_arr = p0_minus_peosbar.const_array();
    const auto gamma1bar_old_arr = gamma1bar_old_in.const_array();
    const auto gamma1bar_new_arr = gamma1bar_new_in.const_array();
    const auto rho0_old_arr = rho0_old_in.const_array();
    const auto rho0_new_arr = rho0_new_in.const_array();
    const auto& r_cc_loc = base_geom.r_cc_loc;
    const auto& r_edge_loc = base_geom.r_edge_loc;
    const auto etarho_cc_arr = etarho_cc.const_array();
    const auto etarho_ec_arr = etarho_ec.const_array();
    Real * AMREX_RESTRICT w0_p = w0.dataPtr();
    const Real * AMREX_RESTRICT w0_old_p = w0_old.dataPtr();
    Real * AMREX_RESTRICT w0_force_p = w0_force.dataPtr();
>>>>>>> 2a69452f

    Real base_cutoff_dens = 0.0;
    get_base_cutoff_density(&base_cutoff_dens);
    const auto base_cutoff_density_coord = base_geom.base_cutoff_density_coord(0);

    const Real dr0 = base_geom.dr(0);
    const Real dpdt_factor_loc = dpdt_factor;
    
    // create time-centered base-state quantities
    // for (auto r = 0; r < nr_fine; ++r) {
    AMREX_PARALLEL_FOR_1D(base_geom.nr_fine, r, {
        p0_nph(r) = 0.5*(p0_old_arr(0,r)+ p0_new_arr(0,r));
        rho0_nph(0,r) = 0.5*(rho0_old_arr(0,r) + rho0_new_arr(0,r));
        gamma1bar_nph(r) = 0.5*(gamma1bar_old_arr(0,r) + gamma1bar_new_arr(0,r));
    });
    Gpu::synchronize();
    
    // NOTE: We first solve for the w0 resulting only from Sbar,
    //      w0_from_sbar by integrating d/dr (r^2 w0_from_sbar) =
    //      (r^2 Sbar).  Then we will solve for the update, delta w0.
    w0_from_Sbar(0) = 0.0;

    for (auto r = 1; r <= base_geom.nr_fine; ++r) {
        Real volume_discrepancy = rho0_old_arr(0,r-1) > base_cutoff_dens ? 
            dpdt_factor_loc * p0_minus_peosbar_arr(0,r-1)/dt_in : 0.0;

        w0_from_Sbar(r) = w0_from_Sbar(r-1) + 
<<<<<<< HEAD
            dr0 * Sbar_in(0,r-1) * r_cc_loc(0,r-1)*r_cc_loc(0,r-1);
=======
            dr0 * Sbar_arr(0,r-1) * r_cc_loc(0,r-1)*r_cc_loc(0,r-1);
>>>>>>> 2a69452f
        if (volume_discrepancy != 0.0) {
            w0_from_Sbar(r) -= dr0 * volume_discrepancy * r_cc_loc(0,r-1)*r_cc_loc(0,r-1) 
            / (gamma1bar_nph(r-1)*p0_nph(r-1));
        }
    }

    // for (auto r = 1; r <= base_geom.nr_fine; ++r) {
    int lo = 1; 
    int hi = base_geom.nr_fine;
    AMREX_PARALLEL_FOR_1D(hi-lo+1, j, {
        int r = j + lo;
        w0_from_Sbar(r) /= (r_edge_loc(0,r)*r_edge_loc(0,r));
    });
    Gpu::synchronize();

    // make the edge-centered gravity
    MakeGravEdge(grav_edge_s, rho0_nph_s);

    // NOTE:  now we solve for the remainder, (r^2 * delta w0)
    // this takes the form of a tri-diagonal matrix:
    // A_j (r^2 dw_0)_{j-3/2} +
    // B_j (r^2 dw_0)_{j-1/2} +
    // C_j (r^2 dw_0)_{j+1/2} = F_j
    A_s.setVal(0.0);
    B_s.setVal(0.0);
    C_s.setVal(0.0);
    F_s.setVal(0.0);
    u_s.setVal(0.0);

    // Note that we are solving for (r^2 delta w0), not just w0.

    int max_cutoff = min(base_cutoff_density_coord, base_geom.nr_fine-1);
    
    // for (auto r = 1; r <= max_cutoff; ++r) {
    lo = 1; 
    hi = max_cutoff;
    //AMREX_PARALLEL_FOR_1D(hi-lo+1, j, {
    amrex::ParallelFor(hi-lo+1, [=] AMREX_GPU_DEVICE (int j) noexcept {
        int r = j + lo;
        A(r) = gamma1bar_nph(r-1) * p0_nph(r-1) / (r_cc_loc(0,r-1)*r_cc_loc(0,r-1));
        A(r) /= dr0*dr0;

        B(r) = -( gamma1bar_nph(r-1) * p0_nph(r-1) / (r_cc_loc(0,r-1)*r_cc_loc(0,r-1))
                + gamma1bar_nph(r) * p0_nph(r) / (r_cc_loc(0,r)*r_cc_loc(0,r)) ) 
                / (dr0*dr0);
        
        Real dpdr = (p0_nph(r) - p0_nph(r-1)) / dr0;

        B(r) -= 4.0 * dpdr / (r_edge_loc(0,r)*r_edge_loc(0,r)*r_edge_loc(0,r));

        C(r) = gamma1bar_nph(r) * p0_nph(r) / (r_cc_loc(0,r)*r_cc_loc(0,r));
        C(r) /= dr0*dr0;

        F(r) = 4.0 * dpdr * w0_from_Sbar(r) / r_edge_loc(0,r) - 
                grav_edge(0,r) * (r_cc_loc(0,r)*r_cc_loc(0,r) * etarho_cc_arr(0,r) - 
                r_cc_loc(0,r-1)*r_cc_loc(0,r-1) * etarho_cc_arr(0,r-1)) / 
                (dr0 * r_edge_loc(0,r)*r_edge_loc(0,r)) - 
                4.0 * M_PI * Gconst * 0.5 * 
                (rho0_nph(0,r) + rho0_nph(0,r-1)) * etarho_ec_arr(0,r);
    });
    Gpu::synchronize();

    // Lower boundary
    A(0) = 0.0;
    B(0) = 1.0;
    C(0) = 0.0;
    F(0) = 0.0;

    // Upper boundary
    A(max_cutoff+1) = -1.0;
    B(max_cutoff+1) = 1.0;
    C(max_cutoff+1) = 0.0;
    F(max_cutoff+1) = 0.0;

    // need to synchronize gpu values with updated host values
    Gpu::synchronize();

    // Call the tridiagonal solver
    Tridiag(A, B, C, F, u, max_cutoff+2);

    w0(0,0) = w0_from_Sbar(0);

    // for (auto r = 1; r <= max_cutoff+1; ++r) {
    lo = 1; 
    hi = max_cutoff+1;
    AMREX_PARALLEL_FOR_1D(hi-lo+1, j, {
        int r = j + lo;
<<<<<<< HEAD
        w0_p(0,r) = u(r) / (r_edge_loc_p(0,r)*r_edge_loc_p(0,r)) + w0_from_Sbar(r);
=======
        w0_p[max_lev*r] = u(r) / (r_edge_loc(0,r)*r_edge_loc(0,r)) + w0_from_Sbar(r);
>>>>>>> 2a69452f
    });
    Gpu::synchronize();

    // for (auto r = max_cutoff+2; r <= base_geom.nr_fine; ++r) {
    lo = max_cutoff+2; 
    hi = base_geom.nr_fine;
    AMREX_PARALLEL_FOR_1D(hi-lo+1, j, {
        int r = j + lo;
<<<<<<< HEAD
        w0_p(0,r) = w0_p(0,max_cutoff+1) * r_edge_loc_p(0,max_cutoff+1)*r_edge_loc_p(0,max_cutoff+1)/(r_edge_loc_p(0,r)*r_edge_loc_p(0,r));
=======
        w0_p[max_lev*r] = w0_p[max_cutoff+1] * r_edge_loc(0,max_cutoff+1)*r_edge_loc(0,max_cutoff+1)/(r_edge_loc(0,r)*r_edge_loc(0,r));
>>>>>>> 2a69452f
    });
    Gpu::synchronize();

    // Compute the forcing term in the base state velocity equation, - 1/rho0 grad pi0
    const Real dt_avg = 0.5 * (dt_in + dtold_in);

<<<<<<< HEAD
    // for (auto r = 0; r < nr_fine; ++r) {
    AMREX_PARALLEL_FOR_1D(nr_fine, r, {
        Real w0_old_cen = 0.5 * (w0_old(0,r) + w0_old(0,r+1));
        Real w0_new_cen = 0.5 * (w0_p(0,r) + w0_p(0,r+1));
=======
    // for (auto r = 0; r < base_geom.nr_fine; ++r) {
    AMREX_PARALLEL_FOR_1D(base_geom.nr_fine, r, {
        Real w0_old_cen = 0.5 * (w0_old_p[max_lev*r] + w0_old_p[max_lev*r+1]);
        Real w0_new_cen = 0.5 * (w0_p[max_lev*r] + w0_p[max_lev*(r+1)]);
>>>>>>> 2a69452f
        Real w0_avg = 0.5 * (dt_in *  w0_old_cen + dtold_in *  w0_new_cen) / dt_avg;
        Real div_avg = 0.5 * (dt_in * (w0_old(0,r+1)-w0_old(0,r)) + dtold_in * (w0_p(0,r+1)-w0_p(0,r))) / dt_avg;
        w0_force(0,r) = (w0_new_cen-w0_old_cen) / dt_avg + w0_avg * div_avg / dr0;
    });
    Gpu::synchronize();
}

void 
Maestro::Makew0SphrIrreg(const BaseState<Real>& w0_old, 
                        BaseState<Real>& w0_force, 
                        const BaseState<Real>& Sbar_in, 
                        const BaseState<Real>& rho0_old_in,
                        const BaseState<Real>& rho0_new_in,
                        const BaseState<Real>& p0_old_in,
                        const BaseState<Real>& p0_new_in,
                        const BaseState<Real>& gamma1bar_old_in,
                        const BaseState<Real>& gamma1bar_new_in,
                        const BaseState<Real>& p0_minus_peosbar,  
                        const Real dt_in, const Real dtold_in) 
{
    // timer for profiling
    BL_PROFILE_VAR("Maestro::Makew0SphrIrreg()",Makew0SphrIrreg);

    // local variables 
<<<<<<< HEAD
    const int max_lev = max_radial_level+1;
    BaseState<Real> gamma1bar_nph(nr_fine);
    BaseState<Real> p0_nph(nr_fine);
    BaseState<Real> A(nr_fine+1);
    BaseState<Real> B(nr_fine+1);
    BaseState<Real> C(nr_fine+1);
    BaseState<Real> u(nr_fine+1);
    BaseState<Real> F(nr_fine+1);
    BaseState<Real> w0_from_Sbar(nr_fine+1);
    BaseState<Real> rho0_nph(max_lev,nr_fine);
    BaseState<Real> grav_edge(max_lev,nr_fine+1);

    const auto& p0_old_p = p0_old_in;
    const auto& p0_new_p = p0_new_in;
    const auto& r_cc_loc_p = r_cc_loc;
    const auto& r_edge_loc_p = r_edge_loc;
    const auto& etarho_cc_p = etarho_cc;
    const auto& etarho_ec_p = etarho_ec;
    auto& w0_p = w0;
=======
    const int max_lev = base_geom.max_radial_level+1;
    BaseState<Real> gamma1bar_nph_s(base_geom.nr_fine);
    BaseState<Real> p0_nph_s(base_geom.nr_fine);
    BaseState<Real> A_s(base_geom.nr_fine+1);
    BaseState<Real> B_s(base_geom.nr_fine+1);
    BaseState<Real> C_s(base_geom.nr_fine+1);
    BaseState<Real> u_s(base_geom.nr_fine+1);
    BaseState<Real> F_s(base_geom.nr_fine+1);
    BaseState<Real> w0_from_Sbar_s(base_geom.nr_fine+1);
    BaseState<Real> rho0_nph_s(max_lev,base_geom.nr_fine);
    BaseState<Real> grav_edge_s(max_lev, base_geom.nr_fine+1);

    auto gamma1bar_nph = gamma1bar_nph_s.array();
    auto p0_nph = p0_nph_s.array();
    auto A = A_s.array();
    auto B = B_s.array();
    auto C = C_s.array();
    auto u = u_s.array();
    auto F = F_s.array();
    auto w0_from_Sbar = w0_from_Sbar_s.array();
    auto rho0_nph = rho0_nph_s.array();
    auto grav_edge = grav_edge_s.array();

    const auto Sbar_arr = Sbar_in.const_array();
    const auto p0_old_arr = p0_old_in.const_array();
    const auto p0_new_arr = p0_new_in.const_array();
    const auto p0_minus_peosbar_arr = p0_minus_peosbar.const_array();
    const auto gamma1bar_old_arr = gamma1bar_old_in.const_array();
    const auto gamma1bar_new_arr = gamma1bar_new_in.const_array();
    const auto rho0_old_arr = rho0_old_in.const_array();
    const auto rho0_new_arr = rho0_new_in.const_array();
    const auto& r_cc_loc = base_geom.r_cc_loc;
    const auto& r_edge_loc = base_geom.r_edge_loc;
    const auto etarho_cc_arr = etarho_cc.const_array();
    const auto etarho_ec_arr = etarho_ec.const_array();
    Real * AMREX_RESTRICT w0_p = w0.dataPtr();
    const Real * AMREX_RESTRICT w0_old_p = w0_old.dataPtr();
    Real * AMREX_RESTRICT w0_force_p = w0_force.dataPtr();
>>>>>>> 2a69452f

    Real base_cutoff_dens = 0.0;
    get_base_cutoff_density(&base_cutoff_dens);
    const auto base_cutoff_density_coord = base_geom.base_cutoff_density_coord(0);
    const Real dpdt_factor_loc = dpdt_factor;

    // create time-centered base-state quantities
    // for (auto r = 0; r < nr_fine; ++r) {
    AMREX_PARALLEL_FOR_1D(base_geom.nr_fine, r, {
        p0_nph(r) = 0.5*(p0_old_arr(0,r) + p0_new_arr(0,r));
        rho0_nph(r) = 0.5*(rho0_old_arr(0,r) + rho0_new_arr(0,r));
        gamma1bar_nph(r) = 0.5*(gamma1bar_old_arr(0,r) + gamma1bar_new_arr(0,r));
    });
    Gpu::synchronize();

    // NOTE: We first solve for the w0 resulting only from Sbar,
    //      w0_from_sbar by integrating d/dr (r^2 w0_from_sbar) =
    //      (r^2 Sbar).  Then we will solve for the update, delta w0.
    w0_from_Sbar(0) = 0.0;

    for (auto r = 1; r <= base_geom.nr_fine; ++r) {
        Real volume_discrepancy = rho0_old_arr(0,r-1) > base_cutoff_dens ? 
            dpdt_factor_loc * p0_minus_peosbar_arr(0,r-1)/dt_in : 0.0;

        Real dr1 = r_edge_loc(0,r) - r_edge_loc(0,r-1);
        w0_from_Sbar(r) = w0_from_Sbar(r-1) + 
<<<<<<< HEAD
            dr1 * Sbar_in(0,r-1) * r_cc_loc(0,r-1)*r_cc_loc(0,r-1) - 
=======
            dr1 * Sbar_arr(0,r-1) * r_cc_loc(0,r-1)*r_cc_loc(0,r-1) - 
>>>>>>> 2a69452f
            dr1* volume_discrepancy * r_cc_loc(0,r-1)*r_cc_loc(0,r-1) 
            / (gamma1bar_nph(r-1)*p0_nph(r-1));
    }

<<<<<<< HEAD
    for (auto r = 1; r <= nr_fine; ++r) {
=======
    for (auto r = 1; r <= base_geom.nr_fine; ++r) {
>>>>>>> 2a69452f
        w0_from_Sbar(r) /= (r_edge_loc(0,r)*r_edge_loc(0,r));
    }

    // make the edge-centered gravity
    MakeGravEdge(grav_edge_s, rho0_nph_s);

    // NOTE:  now we solve for the remainder, (r^2 * delta w0)
    // this takes the form of a tri-diagonal matrix:
    // A_j (r^2 dw_0)_{j-3/2} +
    // B_j (r^2 dw_0)_{j-1/2} +
    // C_j (r^2 dw_0)_{j+1/2} = F_j
    A_s.setVal(0.0);
    B_s.setVal(0.0);
    C_s.setVal(0.0);
    u_s.setVal(0.0);
    F_s.setVal(0.0);

    // Note that we are solving for (r^2 delta w0), not just w0.
    int max_cutoff = base_cutoff_density_coord;
    
    // for (auto r = 1; r <= max_cutoff; ++r) {
    int lo = 1; 
    int hi = max_cutoff;
    AMREX_PARALLEL_FOR_1D(hi-lo+1, j, {
        int r = j + lo;
        Real dr1 = r_edge_loc(0,r) - r_edge_loc(0,r-1);
        Real dr2 = r_edge_loc(0,r+1) - r_edge_loc(0,r);
        Real dr3 = r_cc_loc(0,r) - r_cc_loc(0,r-1);

        A(r) = gamma1bar_nph(r-1) * p0_nph(r-1) / (r_cc_loc(0,r-1)*r_cc_loc(0,r-1));
        A(r) /= dr1*dr3;

        B(r) = -( gamma1bar_nph(r-1) * p0_nph(r-1) / (r_cc_loc(0,r-1)*r_cc_loc(0,r-1)*dr1) 
                + gamma1bar_nph(r) * p0_nph(r) / (r_cc_loc(0,r)*r_cc_loc(0,r)*dr2) ) 
                / dr3;

        Real dpdr = (p0_nph(r) - p0_nph(r-1)) / dr3;

        B(r) -= 4.0 * dpdr / (r_edge_loc(0,r)*r_edge_loc(0,r)*r_edge_loc(0,r));

        C(r) = gamma1bar_nph(r) * p0_nph(r) / (r_cc_loc(0,r)*r_cc_loc(0,r));
        C(r) /= dr2*dr3;

        F(r) = 4.0 * dpdr * w0_from_Sbar(r) / r_edge_loc(0,r) - 
                grav_edge(0,r) * (r_cc_loc(0,r)*r_cc_loc(0,r) * etarho_cc_arr(0,r) - 
                r_cc_loc(0,r-1)*r_cc_loc(0,r-1) * etarho_cc_arr(0,r-1)) / 
                (dr3 * r_edge_loc(0,r)*r_edge_loc(0,r)) - 
                4.0 * M_PI * Gconst * 0.5 * 
                (rho0_nph(0,r) + rho0_nph(0,r-1)) * etarho_ec_arr(0,r);
    });
    Gpu::synchronize();

    // Lower boundary
    A(0) = 0.0;
    B(0) = 1.0;
    C(0) = 0.0;
    F(0) = 0.0;

    // Upper boundary
    A(max_cutoff+1) = -1.0;
    B(max_cutoff+1) = 1.0;
    C(max_cutoff+1) = 0.0;
    F(max_cutoff+1) = 0.0;
    
    // need to synchronize gpu values with updated host values
    Gpu::synchronize();
    
    // Call the tridiagonal solver
    Tridiag(A, B, C, F, u, max_cutoff+2);

    w0(0,0) = w0_from_Sbar(0);

    // for (auto r = 1; r <= max_cutoff+1; ++r) {
    lo = 1; 
    hi = max_cutoff+1;
    AMREX_PARALLEL_FOR_1D(hi-lo+1, j, {
        int r = j + lo;
<<<<<<< HEAD
        w0_p(0,r) = u(r) / (r_edge_loc_p(0,r)*r_edge_loc_p(0,r)) + w0_from_Sbar(r);
=======
        w0_p[max_lev*r] = u(r) / (r_edge_loc(0,r)*r_edge_loc(0,r)) + w0_from_Sbar(r);
>>>>>>> 2a69452f
    });
    Gpu::synchronize();

    // for (auto r = max_cutoff+2; r <= base_geom.nr_fine; ++r) {
    lo = max_cutoff+2; 
    hi = base_geom.nr_fine;
    AMREX_PARALLEL_FOR_1D(hi-lo+1, j, {
        int r = j + lo;
<<<<<<< HEAD
        w0_p(0,r) = w0_p(0,max_cutoff+1) * r_edge_loc_p(0,max_cutoff+1)*r_edge_loc_p(0,max_cutoff+1)/(r_edge_loc_p(0,r)*r_edge_loc_p(0,r));
=======
        w0_p[max_lev*r] = w0_p[max_lev*(max_cutoff+1)] * r_edge_loc(0,max_cutoff+1)*r_edge_loc(0,max_cutoff+1)/(r_edge_loc(0,r)*r_edge_loc(0,r));
>>>>>>> 2a69452f
    });
    Gpu::synchronize();

    // Compute the forcing term in the base state velocity equation, - 1/rho0 grad pi0
    const Real dt_avg = 0.5 * (dt_in + dtold_in);

<<<<<<< HEAD
    // for (auto r = 0; r < nr_fine; ++r) {
    AMREX_PARALLEL_FOR_1D(nr_fine, r, {
        Real dr1 = r_edge_loc_p(0,r) - r_edge_loc_p(0,r-1);
        Real w0_old_cen = 0.5 * (w0_old(0,r) + w0_old(0,r+1));
        Real w0_new_cen = 0.5 * (w0_p(0,r) + w0_p(0,r+1));
=======
    // for (auto r = 0; r < base_geom.nr_fine; ++r) {
    AMREX_PARALLEL_FOR_1D(base_geom.nr_fine, r, {
        Real dr1 = r_edge_loc(0,r) - r_edge_loc(0,r-1);
        Real w0_old_cen = 0.5 * (w0_old_p[max_lev*r] + w0_old_p[max_lev*(r+1)]);
        Real w0_new_cen = 0.5 * (w0_p[max_lev*r] + w0_p[max_lev*(r+1)]);
>>>>>>> 2a69452f
        Real w0_avg = 0.5 * (dt_in *  w0_old_cen + dtold_in *  w0_new_cen) / dt_avg;
        Real div_avg = 0.5 * (dt_in * (w0_old(0,r+1)-w0_old(0,r)) + dtold_in * (w0_p(0,r+1)-w0_p(0,r))) / dt_avg;
        w0_force(0,r) = (w0_new_cen-w0_old_cen) / dt_avg + w0_avg * div_avg / dr1;
    });
    Gpu::synchronize();
}


void
Maestro::Tridiag(const BaseStateArray<Real> a, const BaseStateArray<Real> b, 
                 const BaseStateArray<Real> c, const BaseStateArray<Real> r, 
                 BaseStateArray<Real> u, const int n)
{
    BaseState<Real> gam_s(n);
    auto gam = gam_s.array();

    if (b(0) == 0) Abort("tridiag: CANT HAVE B(0) = 0.0");

    Real bet = b(0);
    u(0) = r(0) / bet;

    for (auto j = 1; j < n; j++) {
        gam(j) = c(j-1) / bet;
        bet = b(j) - a(j) * gam(j);
        if (bet == 0) Abort("tridiag: TRIDIAG FAILED");
        u(j) = (r(j) - a(j) * u(j-1)) / bet;
    }

    for (auto j = n-2; j >= 0; --j) {
        u(j) -= gam(j+1) * u(j+1);
    }
}

void
<<<<<<< HEAD
Maestro::ProlongBasetoUniform(const BaseState<Real>& base_ml, 
                              BaseState<Real>& base_fine)
=======
Maestro::ProlongBasetoUniform(const RealVector& base_ml, 
                              RealVector& base_fine)

{
    // the mask array will keep track of whether we've filled in data
    // in a corresponding radial bin.  .false. indicates that we've
    // already output there.
    IntVector imask_fine(base_geom.nr_fine);
    std::fill(imask_fine.begin(), imask_fine.end(), 1);

    // r1 is the factor between the current level grid spacing and the
    // FINEST level
    int r1 = 1;

    const int max_lev = base_geom.max_radial_level+1;

    for (auto n = base_geom.finest_radial_level; n >= 0; --n) {
        for (auto j = 1; j < base_geom.numdisjointchunks(n); ++j) {
            for (auto r = base_geom.r_start_coord(n,j); r <= base_geom.r_end_coord(n,j); ++r) {
                // sum up mask to see if there are any elements set to true 
                if (std::accumulate(imask_fine.begin()+r*r1-1, imask_fine.begin()+(r+1)*r1-1, 0) > 0) {
                    for (auto i = r*r1-1; i < (r+1)*r1-1; ++r) {
                        base_fine[i] = base_ml[n+max_lev*r];
                        imask_fine[i] = 0;
                    }
                }
            }
        }
        // update r1 for the next coarsest level -- assume a jump by
        // factor of 2
        r1 *= 2;
    }
    
    // check to make sure that no mask values are still true
    if (std::accumulate(imask_fine.begin(), imask_fine.end(), 0) > 0) {
        Abort("ERROR: unfilled cells in prolong_base_to_uniform");
    }
}


void
Maestro::ProlongBasetoUniform(const RealVector& base_ml, 
                              BaseState<Real>& base_fine_s)

{
    // the mask array will keep track of whether we've filled in data
    // in a corresponding radial bin.  .false. indicates that we've
    // already output there.
    IntVector imask_fine(base_geom.nr_fine);
    std::fill(imask_fine.begin(), imask_fine.end(), 1);

    auto base_fine = base_fine_s.array();

    // r1 is the factor between the current level grid spacing and the
    // FINEST level
    int r1 = 1;

    const int max_lev = base_geom.max_radial_level+1;

    for (auto n = base_geom.finest_radial_level; n >= 0; --n) {
        for (auto j = 1; j < base_geom.numdisjointchunks(n); ++j) {
            for (auto r = base_geom.r_start_coord(n,j); r <= base_geom.r_end_coord(n,j); ++r) {
                // sum up mask to see if there are any elements set to true 
                if (std::accumulate(imask_fine.begin()+r*r1-1, imask_fine.begin()+(r+1)*r1-1, 0) > 0) {
                    for (auto i = r*r1-1; i < (r+1)*r1-1; ++r) {
                        base_fine(i) = base_ml[n+max_lev*r];
                        imask_fine[i] = 0;
                    }
                }
            }
        }
        // update r1 for the next coarsest level -- assume a jump by
        // factor of 2
        r1 *= 2;
    }
    
    // check to make sure that no mask values are still true
    if (std::accumulate(imask_fine.begin(), imask_fine.end(), 0) > 0) {
        Abort("ERROR: unfilled cells in prolong_base_to_uniform");
    }
}

void
Maestro::ProlongBasetoUniform(const BaseState<Real>& base_ml_s, 
                              BaseState<Real>& base_fine_s)
>>>>>>> 2a69452f

{
    // the mask array will keep track of whether we've filled in data
    // in a corresponding radial bin.  .false. indicates that we've
    // already output there.
    IntVector imask_fine(base_geom.nr_fine);
    std::fill(imask_fine.begin(), imask_fine.end(), 1);

    // r1 is the factor between the current level grid spacing and the
    // FINEST level
    int r1 = 1;

<<<<<<< HEAD
    for (auto n = finest_radial_level; n >= 0; --n) {
        for (auto j = 1; j < numdisjointchunks(n); ++j) {
            for (auto r = r_start_coord(n,j); r <= r_end_coord(n,j); ++r) {
=======
    const int max_lev = base_geom.max_radial_level+1;
    const auto base_ml = base_ml_s.const_array();
    auto base_fine = base_fine_s.array();

    for (auto n = base_geom.finest_radial_level; n >= 0; --n) {
        for (auto j = 1; j < base_geom.numdisjointchunks(n); ++j) {
            for (auto r = base_geom.r_start_coord(n,j); r <= base_geom.r_end_coord(n,j); ++r) {
>>>>>>> 2a69452f
                // sum up mask to see if there are any elements set to true 
                if (std::accumulate(imask_fine.begin()+r*r1-1, imask_fine.begin()+(r+1)*r1-1, 0) > 0) {
                    for (auto i = r*r1-1; i < (r+1)*r1-1; ++r) {
                        base_fine(i) = base_ml(n,r);
                        imask_fine[i] = 0;
                    }
                }
            }
        }
        // update r1 for the next coarsest level -- assume a jump by
        // factor of 2
        r1 *= 2;
    }
    
    // check to make sure that no mask values are still true
    if (std::accumulate(imask_fine.begin(), imask_fine.end(), 0) > 0) {
        Abort("ERROR: unfilled cells in prolong_base_to_uniform");
    }
}<|MERGE_RESOLUTION|>--- conflicted
+++ resolved
@@ -20,13 +20,7 @@
     // timer for profiling
     BL_PROFILE_VAR("Maestro::Makew0()", Makew0);
 
-<<<<<<< HEAD
     w0_force.setVal(0.);
-=======
-    std::fill(w0_force.begin(), w0_force.end(), 0.);
-
-    const int max_lev = base_geom.max_radial_level+1;
->>>>>>> 2a69452f
     
     if (!spherical) {
         if (do_planar_invsq_grav || do_2d_planar_octant) {
@@ -66,13 +60,8 @@
     if (maestro_verbose >= 2) {
         for (auto n = 0; n <= base_geom.finest_radial_level; ++n) {
             Real max_w0 = 0.0;
-<<<<<<< HEAD
-            for (auto r = r_start_coord(n,1); r <= r_end_coord(n,1)+1; ++r) {
+            for (auto r = base_geom.r_start_coord(n,1); r <= base_geom.r_end_coord(n,1)+1; ++r) {
                 max_w0 = max(max_w0, fabs(w0(n,r)));
-=======
-            for (auto r = base_geom.r_start_coord(n,1); r <= base_geom.r_end_coord(n,1)+1; ++r) {
-                max_w0 = max(max_w0, fabs(w0[n+max_lev*r]));
->>>>>>> 2a69452f
             }
             Print() << "... max CFL of w0: " << max_w0 * dt_in / base_geom.dr(n) << std::endl;
         }
@@ -114,26 +103,16 @@
     // }
     //!!!!!!!!!!!!!!!!!!!!!!!!!!!!!!!!!!!!!!!!!!!!!!!!!!!!!!!!!!!!!!!!!!!!!!
 
-<<<<<<< HEAD
     w0.setVal(0.0);
-=======
-    std::fill(w0.begin(), w0.end(), 0.);
-
-    const int max_lev = base_geom.max_radial_level+1;
->>>>>>> 2a69452f
 
     // local variables 
     BaseState<Real> psi_planar_state(base_geom.nr_fine);
     auto psi_planar = psi_planar_state.array();
 
-<<<<<<< HEAD
-    const auto& etarho_cc_p = etarho_cc;
-    auto& w0_p = w0;
-=======
     const auto etarho_cc_arr = etarho_cc.const_array();
-    Real * AMREX_RESTRICT w0_p = w0.dataPtr();
-    const Real * AMREX_RESTRICT w0_old_p = w0_old.dataPtr();
-    Real * AMREX_RESTRICT w0_force_p = w0_force.dataPtr();
+    auto w0_arr = w0.array();
+    const Real * AMREX_RESTRICT w0_old_arr = w0_old.dataPtr();
+    auto w0_force_arr = w0_force.array();
     const auto Sbar_arr = Sbar_in.const_array();
     const auto rho0_old_arr = rho0_old_in.const_array();
     const auto rho0_new_arr = rho0_new_in.const_array();
@@ -142,7 +121,6 @@
     const auto gamma1bar_old_arr = gamma1bar_old_in.const_array();
     const auto gamma1bar_new_arr = gamma1bar_new_in.const_array();
     const auto p0_minus_peosbar_arr = p0_minus_peosbar.const_array();
->>>>>>> 2a69452f
 
     const Real dt_loc = dt;
     const Real grav_const_loc = grav_const;
@@ -163,11 +141,7 @@
                 w0(0,0) = 0.0;
             } else {
                 // Obtain the starting value of w0 from the coarser grid
-<<<<<<< HEAD
-                w0(n,r_start_coord(n,j)) = w0(n-1,r_start_coord(n,j)/2);
-=======
-                w0[n+max_lev*base_geom.r_start_coord(n,j)] = w0[n-1+max_lev*base_geom.r_start_coord(n,j)/2];
->>>>>>> 2a69452f
+                w0_arr(n,base_geom.r_start_coord(n,j)) = w0_arr(n-1,base_geom.r_start_coord(n,j)/2);
             }
 
             // compute psi for level n
@@ -189,42 +163,23 @@
                     (p0_old_arr(n,r-1) + 
                     p0_new_arr(n,r-1))/4.0;
 
-<<<<<<< HEAD
                 Real delta_chi_w0 = 0.0;
 
                 if (r < base_cutoff_density_coord_loc) {
                     if (is_predictor) {
                         delta_chi_w0 = dpdt_factor_loc * 
-                            p0_minus_peosbar(n,r-1) / 
-                            (gamma1bar_old_in(n,r-1)*
-                            p0_old_in(n,r-1)*dt_loc);
-                    } else {
-                        delta_chi_w0 += dpdt_factor_loc *
-                            p0_minus_peosbar(n,r-1) / 
-                            (gamma1bar_new_in(n,r-1)*
-                            p0_new_in(n,r-1)*dt_loc);
-=======
-                if (r < base_cutoff_density_coord) {
-                    if (is_predictor) {
-                        delta_chi_w0[n+max_lev*(r-1)] = dpdt_factor_loc * 
                             p0_minus_peosbar_arr(n,r-1) / 
                             (gamma1bar_old_arr(n,r-1)*
                             p0_old_arr(n,r-1)*dt_loc);
                     } else {
-                        delta_chi_w0[n+max_lev*(r-1)] += dpdt_factor_loc *
+                        delta_chi_w0 += dpdt_factor_loc *
                             p0_minus_peosbar_arr(n,r-1) / 
                             (gamma1bar_new_arr(n,r-1)*
                             p0_new_arr(n,r-1)*dt_loc);
->>>>>>> 2a69452f
                     }
                 } 
 
-<<<<<<< HEAD
-                w0(n,r) = w0(n,r-1) + Sbar_in(n,r-1) * dr_lev
-=======
-                w0[n+max_lev*r] = w0[n+max_lev*(r-1)]
-                    + Sbar_arr(n,r-1) * dr_lev
->>>>>>> 2a69452f
+                w0_arr(n,r) = w0_arr(n,r-1) + Sbar_arr(n,r-1) * dr_lev
                     - psi_planar[r-1] / gamma1bar_p0_avg * dr_lev
                     - delta_chi_w0 * dr_lev;
             }
@@ -232,13 +187,8 @@
             if (n > 0) {
                 // Compare the difference between w0 at top of level n to
                 // the corresponding point on level n-1
-<<<<<<< HEAD
-                Real offset = w0(n,r_end_coord(n,j)+1)
-                    - w0(n-1,(r_end_coord(n,j)+1)/2);
-=======
-                Real offset = w0[n+max_lev*(base_geom.r_end_coord(n,j)+1)]
-                    - w0[n-1+max_lev*(base_geom.r_end_coord(n,j)+1)/2];
->>>>>>> 2a69452f
+                Real offset = w0_arr(n,base_geom.r_end_coord(n,j)+1)
+                    - w0_arr(n-1,(base_geom.r_end_coord(n,j)+1)/2);
 
                 for (auto i = n-1; i >= 0; --i) {
 
@@ -256,7 +206,7 @@
                     hi = base_geom.nr(i);
                     AMREX_PARALLEL_FOR_1D(hi-lo+1, k, {
                         int r = k + lo;
-                        w0_p(i,r) += offset;
+                        w0_arr(i,r) += offset;
                     });
                     Gpu::synchronize();
                 }
@@ -272,14 +222,14 @@
                 const int hi = base_geom.nr(n);
                 AMREX_PARALLEL_FOR_1D(hi-lo+1, k, {
                     int r = k + lo;
-                    w0_p(n,r) = 0.0;
+                    w0_arr(n,r) = 0.0;
                 });
             } else {
                 const int lo = base_geom.r_end_coord(n,j)+2; 
                 const int hi = base_geom.r_start_coord(n,j+1)-1;
                 AMREX_PARALLEL_FOR_1D(hi-lo+1, k, {
                     int r = k + lo;
-                    w0_p(n,r) = 0.0;
+                    w0_arr(n,r) = 0.0;
                 });
             }
             Gpu::synchronize();
@@ -304,12 +254,12 @@
 
                 Real w0_old_cen = 0.5 * (w0_old(n,r) + 
                     w0_old(n,r+1));
-                Real w0_new_cen = 0.5 * (w0_p(n,r) + 
-                    w0_p(n,r+1));
+                Real w0_new_cen = 0.5 * (w0_arr(n,r) + 
+                    w0_arr(n,r+1));
                 Real w0_avg = 0.5 * (dt_in * w0_old_cen + dtold_in *  w0_new_cen) / dt_avg;
                 Real div_avg = 0.5 * (dt_in *(w0_old(n,r+1)
-                    - w0_old(n,r)) + dtold_in * (w0_p(n,r+1) 
-                    - w0_p(n,r))) / dt_avg;
+                    - w0_old(n,r)) + dtold_in * (w0_arr(n,r+1) 
+                    - w0_arr(n,r))) / dt_avg;
                 w0_force(n,r) = (w0_new_cen - w0_old_cen)/dt_avg 
                     + w0_avg*div_avg/dr_lev;
             });
@@ -339,24 +289,14 @@
 
     const auto fine_base_density_cutoff_coord = base_geom.base_cutoff_density_coord(base_geom.finest_radial_level);
 
-<<<<<<< HEAD
-    const int nr_finest = nr(finest_radial_level);
-    const Real dr_finest = dr(finest_radial_level);
-    const Real dpdt_factor_loc = dpdt_factor;
-
-    auto& w0_p = w0;
-    const auto r_edge_loc_p = r_edge_loc;
-=======
-    const int max_lev = base_geom.max_radial_level+1;
     const int nr_finest = base_geom.nr(base_geom.finest_radial_level);
     const Real dr_finest = base_geom.dr(base_geom.finest_radial_level);
     const Real dpdt_factor_loc = dpdt_factor;
 
-    Real * AMREX_RESTRICT w0_p = w0.dataPtr();
-    Real * AMREX_RESTRICT w0_force_p = w0_force.dataPtr();
-    const Real * AMREX_RESTRICT w0_old_p = w0_old.dataPtr();
+    auto w0_arr = w0.array();
+    auto w0_force_arr = w0_force.array();
+    const auto w0_old_arr = w0_old.const_array();
     const auto r_edge_loc = base_geom.r_edge_loc;
->>>>>>> 2a69452f
 
     // The planar 1/r**2 gravity constraint equation is solved
     // by calling the tridiagonal solver, just like spherical.
@@ -533,28 +473,17 @@
     // 6) compute w0 = w0bar + deltaw0
     // for (auto r = 0; r < w0_fine.size(); ++r) {
     AMREX_PARALLEL_FOR_1D(nr_finest+1, r, {
-<<<<<<< HEAD
-        w0_fine(r) = w0bar_fine(r) + deltaw0_fine(r);
-        w0_p(finest_radial_level,r) = w0_fine(r);
-=======
         w0_fine_arr(r) = w0bar_fine_arr(r) + deltaw0_fine_arr(r);
-        w0_p[base_geom.finest_radial_level+max_lev*r] = w0_fine_arr(r);
->>>>>>> 2a69452f
+        w0_arr(finest_radial_level,r) = w0_fine_arr(r);
     });
     Gpu::synchronize();
 
     // 7) fill the multilevel w0 array from the uniformly-gridded w0 we
     // just solved for.  Here, we make the coarse edge underneath equal
     // to the fine edge value.
-<<<<<<< HEAD
-    for (auto n = finest_radial_level; n >= 1; --n) {
-        for (auto r = 0; r <= nr(n); n+=2) {
-            w0(n-1,r/2) = w0(n,r);
-=======
     for (auto n = base_geom.finest_radial_level; n >= 1; --n) {
         for (auto r = 0; r <= base_geom.nr(n); n+=2) {
-            w0[n-1+max_lev*r/2] = w0[n+max_lev*r];
->>>>>>> 2a69452f
+            w0_arr(n-1,r/2) = w0_arr(n,r);
         }
     }
 
@@ -566,14 +495,14 @@
                 hi = base_geom.nr(n);
                 AMREX_PARALLEL_FOR_1D(hi-lo+1, k, {
                     int r = k + lo;
-                    w0_p(n,r) = 0.0;
+                    w0_arr(n,r) = 0.0;
                 });
             } else {
                 lo = base_geom.r_end_coord(n,j)+2; 
                 hi = base_geom.r_start_coord(n,j+1);
                 AMREX_PARALLEL_FOR_1D(hi-lo, k, {
                     int r = k + lo;
-                    w0_p(n,r) = 0.0;
+                    w0_arr(n,r) = 0.0;
                 });
             }
             Gpu::synchronize();
@@ -597,10 +526,10 @@
             AMREX_PARALLEL_FOR_1D(hi-lo+1, k, {
                 int r = k + lo;
                 Real w0_old_cen = 0.5 * (w0_old(n,r) + w0_old(n,r+1));
-                Real w0_new_cen = 0.5 * (w0_p(n,r) + w0_p(n,r+1));
+                Real w0_new_cen = 0.5 * (w0_arr(n,r) + w0_arr(n,r+1));
                 Real w0_avg = 0.5 * (dt_in * w0_old_cen + dtold_in *  w0_new_cen) / dt_avg;
                 Real div_avg = 0.5 * (dt_in * (w0_old(n,r+1)-w0_old(n,r)) + 
-                    dtold_in * (w0_p(n,r+1)-w0_p(n,r))) / dt_avg;
+                    dtold_in * (w0_arr(n,r+1)-w0_arr(n,r))) / dt_avg;
                 w0_force(n,r) = (w0_new_cen-w0_old_cen)/dt_avg + w0_avg*div_avg/dr_lev;
             });
             Gpu::synchronize();
@@ -628,27 +557,6 @@
     BL_PROFILE_VAR("Maestro::Makew0Sphr()", Makew0Sphr);
 
     // local variables 
-<<<<<<< HEAD
-    const int max_lev = max_radial_level + 1;
-    BaseState<Real> gamma1bar_nph(nr_fine);
-    BaseState<Real> p0_nph(nr_fine);
-    BaseState<Real> A(nr_fine+1);
-    BaseState<Real> B(nr_fine+1);
-    BaseState<Real> C(nr_fine+1);
-    BaseState<Real> u(nr_fine+1);
-    BaseState<Real> F(nr_fine+1);
-    BaseState<Real> w0_from_Sbar(nr_fine+1);
-    BaseState<Real> rho0_nph(max_lev,nr_fine);
-    BaseState<Real> grav_edge(max_lev, nr_fine+1);
-
-    const auto& p0_old_p = p0_old_in;
-    const auto& p0_new_p = p0_new_in;
-    const auto& r_cc_loc_p = r_cc_loc;
-    const auto& r_edge_loc_p = r_edge_loc;
-    const auto& etarho_cc_p = etarho_cc;
-    const auto& etarho_ec_p = etarho_ec;
-    auto& w0_p = w0;
-=======
     const int max_lev = base_geom.max_radial_level + 1;
     BaseState<Real> gamma1bar_nph_s(base_geom.nr_fine);
     BaseState<Real> p0_nph_s(base_geom.nr_fine);
@@ -684,10 +592,9 @@
     const auto& r_edge_loc = base_geom.r_edge_loc;
     const auto etarho_cc_arr = etarho_cc.const_array();
     const auto etarho_ec_arr = etarho_ec.const_array();
-    Real * AMREX_RESTRICT w0_p = w0.dataPtr();
-    const Real * AMREX_RESTRICT w0_old_p = w0_old.dataPtr();
-    Real * AMREX_RESTRICT w0_force_p = w0_force.dataPtr();
->>>>>>> 2a69452f
+    auto w0_arr = w0.array();
+    const auto w0_old_arr = w0_old.const_array();
+    auto w0_force_arr = w0_force.array();
 
     Real base_cutoff_dens = 0.0;
     get_base_cutoff_density(&base_cutoff_dens);
@@ -715,11 +622,7 @@
             dpdt_factor_loc * p0_minus_peosbar_arr(0,r-1)/dt_in : 0.0;
 
         w0_from_Sbar(r) = w0_from_Sbar(r-1) + 
-<<<<<<< HEAD
-            dr0 * Sbar_in(0,r-1) * r_cc_loc(0,r-1)*r_cc_loc(0,r-1);
-=======
             dr0 * Sbar_arr(0,r-1) * r_cc_loc(0,r-1)*r_cc_loc(0,r-1);
->>>>>>> 2a69452f
         if (volume_discrepancy != 0.0) {
             w0_from_Sbar(r) -= dr0 * volume_discrepancy * r_cc_loc(0,r-1)*r_cc_loc(0,r-1) 
             / (gamma1bar_nph(r-1)*p0_nph(r-1));
@@ -807,11 +710,7 @@
     hi = max_cutoff+1;
     AMREX_PARALLEL_FOR_1D(hi-lo+1, j, {
         int r = j + lo;
-<<<<<<< HEAD
-        w0_p(0,r) = u(r) / (r_edge_loc_p(0,r)*r_edge_loc_p(0,r)) + w0_from_Sbar(r);
-=======
-        w0_p[max_lev*r] = u(r) / (r_edge_loc(0,r)*r_edge_loc(0,r)) + w0_from_Sbar(r);
->>>>>>> 2a69452f
+        w0_arr(0,r) = u(r) / (r_edge_loc(0,r)*r_edge_loc(0,r)) + w0_from_Sbar(r);
     });
     Gpu::synchronize();
 
@@ -820,30 +719,18 @@
     hi = base_geom.nr_fine;
     AMREX_PARALLEL_FOR_1D(hi-lo+1, j, {
         int r = j + lo;
-<<<<<<< HEAD
-        w0_p(0,r) = w0_p(0,max_cutoff+1) * r_edge_loc_p(0,max_cutoff+1)*r_edge_loc_p(0,max_cutoff+1)/(r_edge_loc_p(0,r)*r_edge_loc_p(0,r));
-=======
-        w0_p[max_lev*r] = w0_p[max_cutoff+1] * r_edge_loc(0,max_cutoff+1)*r_edge_loc(0,max_cutoff+1)/(r_edge_loc(0,r)*r_edge_loc(0,r));
->>>>>>> 2a69452f
+        w0_arr(0,r) = w0_arr(0,max_cutoff+1) * r_edge_loc(0,max_cutoff+1)*r_edge_loc(0,max_cutoff+1)/(r_edge_loc(0,r)*r_edge_loc(0,r));
     });
     Gpu::synchronize();
 
     // Compute the forcing term in the base state velocity equation, - 1/rho0 grad pi0
     const Real dt_avg = 0.5 * (dt_in + dtold_in);
 
-<<<<<<< HEAD
-    // for (auto r = 0; r < nr_fine; ++r) {
-    AMREX_PARALLEL_FOR_1D(nr_fine, r, {
-        Real w0_old_cen = 0.5 * (w0_old(0,r) + w0_old(0,r+1));
-        Real w0_new_cen = 0.5 * (w0_p(0,r) + w0_p(0,r+1));
-=======
-    // for (auto r = 0; r < base_geom.nr_fine; ++r) {
     AMREX_PARALLEL_FOR_1D(base_geom.nr_fine, r, {
-        Real w0_old_cen = 0.5 * (w0_old_p[max_lev*r] + w0_old_p[max_lev*r+1]);
-        Real w0_new_cen = 0.5 * (w0_p[max_lev*r] + w0_p[max_lev*(r+1)]);
->>>>>>> 2a69452f
+        Real w0_old_cen = 0.5 * (w0_old_arr(0,r) + w0_old_arr(0,r+1));
+        Real w0_new_cen = 0.5 * (w0_arr(0,r) + w0_arr(0,r+1));
         Real w0_avg = 0.5 * (dt_in *  w0_old_cen + dtold_in *  w0_new_cen) / dt_avg;
-        Real div_avg = 0.5 * (dt_in * (w0_old(0,r+1)-w0_old(0,r)) + dtold_in * (w0_p(0,r+1)-w0_p(0,r))) / dt_avg;
+        Real div_avg = 0.5 * (dt_in * (w0_old(0,r+1)-w0_old(0,r)) + dtold_in * (w0_arr(0,r+1)-w0_arr(0,r))) / dt_avg;
         w0_force(0,r) = (w0_new_cen-w0_old_cen) / dt_avg + w0_avg * div_avg / dr0;
     });
     Gpu::synchronize();
@@ -866,27 +753,6 @@
     BL_PROFILE_VAR("Maestro::Makew0SphrIrreg()",Makew0SphrIrreg);
 
     // local variables 
-<<<<<<< HEAD
-    const int max_lev = max_radial_level+1;
-    BaseState<Real> gamma1bar_nph(nr_fine);
-    BaseState<Real> p0_nph(nr_fine);
-    BaseState<Real> A(nr_fine+1);
-    BaseState<Real> B(nr_fine+1);
-    BaseState<Real> C(nr_fine+1);
-    BaseState<Real> u(nr_fine+1);
-    BaseState<Real> F(nr_fine+1);
-    BaseState<Real> w0_from_Sbar(nr_fine+1);
-    BaseState<Real> rho0_nph(max_lev,nr_fine);
-    BaseState<Real> grav_edge(max_lev,nr_fine+1);
-
-    const auto& p0_old_p = p0_old_in;
-    const auto& p0_new_p = p0_new_in;
-    const auto& r_cc_loc_p = r_cc_loc;
-    const auto& r_edge_loc_p = r_edge_loc;
-    const auto& etarho_cc_p = etarho_cc;
-    const auto& etarho_ec_p = etarho_ec;
-    auto& w0_p = w0;
-=======
     const int max_lev = base_geom.max_radial_level+1;
     BaseState<Real> gamma1bar_nph_s(base_geom.nr_fine);
     BaseState<Real> p0_nph_s(base_geom.nr_fine);
@@ -922,10 +788,9 @@
     const auto& r_edge_loc = base_geom.r_edge_loc;
     const auto etarho_cc_arr = etarho_cc.const_array();
     const auto etarho_ec_arr = etarho_ec.const_array();
-    Real * AMREX_RESTRICT w0_p = w0.dataPtr();
-    const Real * AMREX_RESTRICT w0_old_p = w0_old.dataPtr();
-    Real * AMREX_RESTRICT w0_force_p = w0_force.dataPtr();
->>>>>>> 2a69452f
+    auto w0_arr = w0.array();
+    const auto w0_old_arr = w0_old.const_array();
+    auto w0_force_arr = w0_force.array();
 
     Real base_cutoff_dens = 0.0;
     get_base_cutoff_density(&base_cutoff_dens);
@@ -952,20 +817,12 @@
 
         Real dr1 = r_edge_loc(0,r) - r_edge_loc(0,r-1);
         w0_from_Sbar(r) = w0_from_Sbar(r-1) + 
-<<<<<<< HEAD
-            dr1 * Sbar_in(0,r-1) * r_cc_loc(0,r-1)*r_cc_loc(0,r-1) - 
-=======
             dr1 * Sbar_arr(0,r-1) * r_cc_loc(0,r-1)*r_cc_loc(0,r-1) - 
->>>>>>> 2a69452f
             dr1* volume_discrepancy * r_cc_loc(0,r-1)*r_cc_loc(0,r-1) 
             / (gamma1bar_nph(r-1)*p0_nph(r-1));
     }
 
-<<<<<<< HEAD
-    for (auto r = 1; r <= nr_fine; ++r) {
-=======
     for (auto r = 1; r <= base_geom.nr_fine; ++r) {
->>>>>>> 2a69452f
         w0_from_Sbar(r) /= (r_edge_loc(0,r)*r_edge_loc(0,r));
     }
 
@@ -1043,11 +900,7 @@
     hi = max_cutoff+1;
     AMREX_PARALLEL_FOR_1D(hi-lo+1, j, {
         int r = j + lo;
-<<<<<<< HEAD
-        w0_p(0,r) = u(r) / (r_edge_loc_p(0,r)*r_edge_loc_p(0,r)) + w0_from_Sbar(r);
-=======
-        w0_p[max_lev*r] = u(r) / (r_edge_loc(0,r)*r_edge_loc(0,r)) + w0_from_Sbar(r);
->>>>>>> 2a69452f
+        w0_arr(0,r) = u(r) / (r_edge_loc(0,r)*r_edge_loc(0,r)) + w0_from_Sbar(r);
     });
     Gpu::synchronize();
 
@@ -1056,32 +909,19 @@
     hi = base_geom.nr_fine;
     AMREX_PARALLEL_FOR_1D(hi-lo+1, j, {
         int r = j + lo;
-<<<<<<< HEAD
-        w0_p(0,r) = w0_p(0,max_cutoff+1) * r_edge_loc_p(0,max_cutoff+1)*r_edge_loc_p(0,max_cutoff+1)/(r_edge_loc_p(0,r)*r_edge_loc_p(0,r));
-=======
-        w0_p[max_lev*r] = w0_p[max_lev*(max_cutoff+1)] * r_edge_loc(0,max_cutoff+1)*r_edge_loc(0,max_cutoff+1)/(r_edge_loc(0,r)*r_edge_loc(0,r));
->>>>>>> 2a69452f
+        w0_arr(0,r) = w0_arr(0,max_cutoff+1) * r_edge_loc(0,max_cutoff+1)*r_edge_loc(0,max_cutoff+1)/(r_edge_loc(0,r)*r_edge_loc(0,r));
     });
     Gpu::synchronize();
 
     // Compute the forcing term in the base state velocity equation, - 1/rho0 grad pi0
     const Real dt_avg = 0.5 * (dt_in + dtold_in);
 
-<<<<<<< HEAD
-    // for (auto r = 0; r < nr_fine; ++r) {
-    AMREX_PARALLEL_FOR_1D(nr_fine, r, {
-        Real dr1 = r_edge_loc_p(0,r) - r_edge_loc_p(0,r-1);
-        Real w0_old_cen = 0.5 * (w0_old(0,r) + w0_old(0,r+1));
-        Real w0_new_cen = 0.5 * (w0_p(0,r) + w0_p(0,r+1));
-=======
-    // for (auto r = 0; r < base_geom.nr_fine; ++r) {
     AMREX_PARALLEL_FOR_1D(base_geom.nr_fine, r, {
         Real dr1 = r_edge_loc(0,r) - r_edge_loc(0,r-1);
-        Real w0_old_cen = 0.5 * (w0_old_p[max_lev*r] + w0_old_p[max_lev*(r+1)]);
-        Real w0_new_cen = 0.5 * (w0_p[max_lev*r] + w0_p[max_lev*(r+1)]);
->>>>>>> 2a69452f
+        Real w0_old_cen = 0.5 * (w0_old_arr(0,r) + w0_old_arr(0,r+1));
+        Real w0_new_cen = 0.5 * (w0_arr(0,r) + w0_arr(0,r+1));
         Real w0_avg = 0.5 * (dt_in *  w0_old_cen + dtold_in *  w0_new_cen) / dt_avg;
-        Real div_avg = 0.5 * (dt_in * (w0_old(0,r+1)-w0_old(0,r)) + dtold_in * (w0_p(0,r+1)-w0_p(0,r))) / dt_avg;
+        Real div_avg = 0.5 * (dt_in * (w0_old(0,r+1)-w0_old(0,r)) + dtold_in * (w0_arr(0,r+1)-w0_arr(0,r))) / dt_avg;
         w0_force(0,r) = (w0_new_cen-w0_old_cen) / dt_avg + w0_avg * div_avg / dr1;
     });
     Gpu::synchronize();
@@ -1114,12 +954,8 @@
 }
 
 void
-<<<<<<< HEAD
 Maestro::ProlongBasetoUniform(const BaseState<Real>& base_ml, 
                               BaseState<Real>& base_fine)
-=======
-Maestro::ProlongBasetoUniform(const RealVector& base_ml, 
-                              RealVector& base_fine)
 
 {
     // the mask array will keep track of whether we've filled in data
@@ -1132,103 +968,12 @@
     // FINEST level
     int r1 = 1;
 
-    const int max_lev = base_geom.max_radial_level+1;
+    const auto base_ml = base_ml_s.const_array();
+    auto base_fine = base_fine_s.array();
 
     for (auto n = base_geom.finest_radial_level; n >= 0; --n) {
         for (auto j = 1; j < base_geom.numdisjointchunks(n); ++j) {
             for (auto r = base_geom.r_start_coord(n,j); r <= base_geom.r_end_coord(n,j); ++r) {
-                // sum up mask to see if there are any elements set to true 
-                if (std::accumulate(imask_fine.begin()+r*r1-1, imask_fine.begin()+(r+1)*r1-1, 0) > 0) {
-                    for (auto i = r*r1-1; i < (r+1)*r1-1; ++r) {
-                        base_fine[i] = base_ml[n+max_lev*r];
-                        imask_fine[i] = 0;
-                    }
-                }
-            }
-        }
-        // update r1 for the next coarsest level -- assume a jump by
-        // factor of 2
-        r1 *= 2;
-    }
-    
-    // check to make sure that no mask values are still true
-    if (std::accumulate(imask_fine.begin(), imask_fine.end(), 0) > 0) {
-        Abort("ERROR: unfilled cells in prolong_base_to_uniform");
-    }
-}
-
-
-void
-Maestro::ProlongBasetoUniform(const RealVector& base_ml, 
-                              BaseState<Real>& base_fine_s)
-
-{
-    // the mask array will keep track of whether we've filled in data
-    // in a corresponding radial bin.  .false. indicates that we've
-    // already output there.
-    IntVector imask_fine(base_geom.nr_fine);
-    std::fill(imask_fine.begin(), imask_fine.end(), 1);
-
-    auto base_fine = base_fine_s.array();
-
-    // r1 is the factor between the current level grid spacing and the
-    // FINEST level
-    int r1 = 1;
-
-    const int max_lev = base_geom.max_radial_level+1;
-
-    for (auto n = base_geom.finest_radial_level; n >= 0; --n) {
-        for (auto j = 1; j < base_geom.numdisjointchunks(n); ++j) {
-            for (auto r = base_geom.r_start_coord(n,j); r <= base_geom.r_end_coord(n,j); ++r) {
-                // sum up mask to see if there are any elements set to true 
-                if (std::accumulate(imask_fine.begin()+r*r1-1, imask_fine.begin()+(r+1)*r1-1, 0) > 0) {
-                    for (auto i = r*r1-1; i < (r+1)*r1-1; ++r) {
-                        base_fine(i) = base_ml[n+max_lev*r];
-                        imask_fine[i] = 0;
-                    }
-                }
-            }
-        }
-        // update r1 for the next coarsest level -- assume a jump by
-        // factor of 2
-        r1 *= 2;
-    }
-    
-    // check to make sure that no mask values are still true
-    if (std::accumulate(imask_fine.begin(), imask_fine.end(), 0) > 0) {
-        Abort("ERROR: unfilled cells in prolong_base_to_uniform");
-    }
-}
-
-void
-Maestro::ProlongBasetoUniform(const BaseState<Real>& base_ml_s, 
-                              BaseState<Real>& base_fine_s)
->>>>>>> 2a69452f
-
-{
-    // the mask array will keep track of whether we've filled in data
-    // in a corresponding radial bin.  .false. indicates that we've
-    // already output there.
-    IntVector imask_fine(base_geom.nr_fine);
-    std::fill(imask_fine.begin(), imask_fine.end(), 1);
-
-    // r1 is the factor between the current level grid spacing and the
-    // FINEST level
-    int r1 = 1;
-
-<<<<<<< HEAD
-    for (auto n = finest_radial_level; n >= 0; --n) {
-        for (auto j = 1; j < numdisjointchunks(n); ++j) {
-            for (auto r = r_start_coord(n,j); r <= r_end_coord(n,j); ++r) {
-=======
-    const int max_lev = base_geom.max_radial_level+1;
-    const auto base_ml = base_ml_s.const_array();
-    auto base_fine = base_fine_s.array();
-
-    for (auto n = base_geom.finest_radial_level; n >= 0; --n) {
-        for (auto j = 1; j < base_geom.numdisjointchunks(n); ++j) {
-            for (auto r = base_geom.r_start_coord(n,j); r <= base_geom.r_end_coord(n,j); ++r) {
->>>>>>> 2a69452f
                 // sum up mask to see if there are any elements set to true 
                 if (std::accumulate(imask_fine.begin()+r*r1-1, imask_fine.begin()+(r+1)*r1-1, 0) > 0) {
                     for (auto i = r*r1-1; i < (r+1)*r1-1; ++r) {
