
#include <Maestro.H>
#include <AMReX_VisMF.H>

using namespace amrex;

namespace
{
    const std::string level_prefix {"Level_"};
}

// compute S at cell-centers
void
Maestro::WriteCheckPoint (int step) {

<<<<<<< HEAD
		// chk00010            write a checkpoint file with this root directory
		// chk00010/Header     this contains information you need to save (e.g., finest_level, t_new, etc.) and also
		//                     the BoxArrays at each level
		// chk00010/Level_0/
		// chk00010/Level_1/
		// etc.                these subdirectories will hold the MultiFab data at each level of refinement

		// timer for profiling
		BL_PROFILE_VAR("Maestro::WriteCheckPoint()",WriteCheckPoint);

		// checkpoint file name, e.g., chk00010
		const std::string& checkpointname = amrex::Concatenate(check_base_name,step,7);

		amrex::Print() << "Writing checkpoint " << checkpointname << "\n";

		const int nlevels = finest_level+1;

		// ---- prebuild a hierarchy of directories
		// ---- dirName is built first.  if dirName exists, it is renamed.  then build
		// ---- dirName/subDirPrefix_0 .. dirName/subDirPrefix_nlevels-1
		// ---- if callBarrier is true, call ParallelDescriptor::Barrier()
		// ---- after all directories are built
		// ---- ParallelDescriptor::IOProcessor() creates the directories
		amrex::PreBuildDirectorHierarchy(checkpointname, "Level_", nlevels, true);

		VisMF::IO_Buffer io_buffer(VisMF::IO_Buffer_Size);

		// write Header file
		if (ParallelDescriptor::IOProcessor()) {

				std::ofstream HeaderFile;
				HeaderFile.rdbuf()->pubsetbuf(io_buffer.dataPtr(), io_buffer.size());
				std::string HeaderFileName(checkpointname + "/Header");
				HeaderFile.open(HeaderFileName.c_str(), std::ofstream::out   |
				                std::ofstream::trunc |
				                std::ofstream::binary);

				if( !HeaderFile.good()) {
						amrex::FileOpenFailed(HeaderFileName);
				}

				HeaderFile.precision(17);

				// write out title line
				HeaderFile << "Checkpoint file for MAESTRO\n";

				// write out the time step number
				HeaderFile << step << "\n";

				// write out finest_level
				HeaderFile << finest_level << "\n";

				// write out step
				HeaderFile << step << "\n";

				// write out dt
				HeaderFile << dt << "\n";

				// write out t_new
				HeaderFile << t_new << "\n";

				// write out rel_eps
				Real rel_eps;
				get_rel_eps(&rel_eps);
				HeaderFile << rel_eps << "\n";

				// write the BoxArray at each level
				for (int lev = 0; lev <= finest_level; ++lev) {
						boxArray(lev).writeOn(HeaderFile);
						HeaderFile << '\n';
				}

				{
						// store elapsed CPU time
						std::ofstream CPUFile;
						std::string FullPathCPUFile(checkpointname + "/CPUtime");
						CPUFile.open(FullPathCPUFile.c_str(), std::ios::out);

						CPUFile << std::setprecision(15) << getCPUTime();
						CPUFile.close();
				}


		}

		// write the MultiFab data to, e.g., chk00010/Level_0/
		for (int lev = 0; lev <= finest_level; ++lev) {
				VisMF::Write(snew[lev],
				             amrex::MultiFabFileFullPrefix(lev, checkpointname, "Level_", "snew"));
				VisMF::Write(unew[lev],
				             amrex::MultiFabFileFullPrefix(lev, checkpointname, "Level_", "unew"));
				VisMF::Write(gpi[lev],
				             amrex::MultiFabFileFullPrefix(lev, checkpointname, "Level_", "gpi"));
				VisMF::Write(dSdt[lev],
				             amrex::MultiFabFileFullPrefix(lev, checkpointname, "Level_", "dSdt"));
				VisMF::Write(S_cc_new[lev],
				             amrex::MultiFabFileFullPrefix(lev, checkpointname, "Level_", "S_cc_new"));
#ifdef SDC
				VisMF::Write(intra[lev],
				             amrex::MultiFabFileFullPrefix(lev, checkpointname, "Level_", "intra"));
#endif
		}

		// write out the cell-centered base state
		if (ParallelDescriptor::IOProcessor()) {

				std::ofstream BaseCCFile;
				BaseCCFile.rdbuf()->pubsetbuf(io_buffer.dataPtr(), io_buffer.size());
				std::string BaseCCFileName(checkpointname + "/BaseCC");
				BaseCCFile.open(BaseCCFileName.c_str(), std::ofstream::out   |
				                std::ofstream::trunc |
				                std::ofstream::binary);
				if( !BaseCCFile.good()) {
						amrex::FileOpenFailed(BaseCCFileName);
				}

				BaseCCFile.precision(17);

				for (int i=0; i<rho0_new.size(); ++i) {
						BaseCCFile << rho0_new[i] << " "
						           << p0_new[i] << " "
						           << gamma1bar_new[i] << " "
						           << rhoh0_new[i] << " "
						           << beta0_new[i] << " "
						           << psi[i] << " "
						           << tempbar[i] << " "
						           << etarho_cc[i] << " "
						           << tempbar_init[i] << " "
							   << p0_old[i] << " "
							   << beta0_nm1[i] << "\n";
				}
		}

		// write out the face-centered base state
		if (ParallelDescriptor::IOProcessor()) {

				std::ofstream BaseFCFile;
				BaseFCFile.rdbuf()->pubsetbuf(io_buffer.dataPtr(), io_buffer.size());
				std::string BaseFCFileName(checkpointname + "/BaseFC");
				BaseFCFile.open(BaseFCFileName.c_str(), std::ofstream::out   |
				                std::ofstream::trunc |
				                std::ofstream::binary);
				if( !BaseFCFile.good()) {
						amrex::FileOpenFailed(BaseFCFileName);
				}

				BaseFCFile.precision(17);

				for (int i=0; i<w0.size(); ++i) {
						BaseFCFile << w0[i] << " "
						           << etarho_ec[i] << "\n";
				}
		}

		WriteJobInfo(checkpointname);
=======
    // chk00010            write a checkpoint file with this root directory
    // chk00010/Header     this contains information you need to save (e.g., finest_level, t_new, etc.) and also
    //                     the BoxArrays at each level
    // chk00010/Level_0/
    // chk00010/Level_1/
    // etc.                these subdirectories will hold the MultiFab data at each level of refinement

    // timer for profiling
    BL_PROFILE_VAR("Maestro::WriteCheckPoint()",WriteCheckPoint);

    // checkpoint file name, e.g., chk00010
    const std::string& checkpointname = amrex::Concatenate(check_base_name,step,7);

    amrex::Print() << "Writing checkpoint " << checkpointname << "\n";

    const int nlevels = finest_level+1;

    // ---- prebuild a hierarchy of directories
    // ---- dirName is built first.  if dirName exists, it is renamed.  then build
    // ---- dirName/subDirPrefix_0 .. dirName/subDirPrefix_nlevels-1
    // ---- if callBarrier is true, call ParallelDescriptor::Barrier()
    // ---- after all directories are built
    // ---- ParallelDescriptor::IOProcessor() creates the directories
    amrex::PreBuildDirectorHierarchy(checkpointname, "Level_", nlevels, true);

    VisMF::IO_Buffer io_buffer(VisMF::IO_Buffer_Size);

    // write Header file
    if (ParallelDescriptor::IOProcessor()) {

        std::ofstream HeaderFile;
        HeaderFile.rdbuf()->pubsetbuf(io_buffer.dataPtr(), io_buffer.size());
        std::string HeaderFileName(checkpointname + "/Header");
        HeaderFile.open(HeaderFileName.c_str(), std::ofstream::out   |
                        std::ofstream::trunc |
                        std::ofstream::binary);

        if( !HeaderFile.good()) {
            amrex::FileOpenFailed(HeaderFileName);
        }

        HeaderFile.precision(17);

        // write out title line
        HeaderFile << "Checkpoint file for MAESTRO\n";

        // write out the time step number
        HeaderFile << step << "\n";

        // write out finest_level
        HeaderFile << finest_level << "\n";

        // write out step
        HeaderFile << step << "\n";

        // write out dt
        HeaderFile << dt << "\n";

        // write out t_new
        HeaderFile << t_new << "\n";

        // write out rel_eps
        Real rel_eps;
        get_rel_eps(&rel_eps);
        HeaderFile << rel_eps << "\n";

        // write the BoxArray at each level
        for (int lev = 0; lev <= finest_level; ++lev) {
            boxArray(lev).writeOn(HeaderFile);
            HeaderFile << '\n';
        }

        {
            // store elapsed CPU time
            std::ofstream CPUFile;
            std::string FullPathCPUFile(checkpointname + "/CPUtime");
            CPUFile.open(FullPathCPUFile.c_str(), std::ios::out);

            CPUFile << std::setprecision(15) << getCPUTime();
            CPUFile.close();
        }


    }

    // write the MultiFab data to, e.g., chk00010/Level_0/
    for (int lev = 0; lev <= finest_level; ++lev) {
        VisMF::Write(snew[lev],
                     amrex::MultiFabFileFullPrefix(lev, checkpointname, "Level_", "snew"));
        VisMF::Write(unew[lev],
                     amrex::MultiFabFileFullPrefix(lev, checkpointname, "Level_", "unew"));
        VisMF::Write(gpi[lev],
                     amrex::MultiFabFileFullPrefix(lev, checkpointname, "Level_", "gpi"));
        VisMF::Write(dSdt[lev],
                     amrex::MultiFabFileFullPrefix(lev, checkpointname, "Level_", "dSdt"));
        VisMF::Write(S_cc_new[lev],
                     amrex::MultiFabFileFullPrefix(lev, checkpointname, "Level_", "S_cc_new"));
    }

    // write out the cell-centered base state
    if (ParallelDescriptor::IOProcessor()) {

        std::ofstream BaseCCFile;
        BaseCCFile.rdbuf()->pubsetbuf(io_buffer.dataPtr(), io_buffer.size());
        std::string BaseCCFileName(checkpointname + "/BaseCC");
        BaseCCFile.open(BaseCCFileName.c_str(), std::ofstream::out   |
                        std::ofstream::trunc |
                        std::ofstream::binary);
        if( !BaseCCFile.good()) {
            amrex::FileOpenFailed(BaseCCFileName);
        }

        BaseCCFile.precision(17);

        for (int i=0; i<rho0_new.size(); ++i) {
            BaseCCFile << rho0_new[i] << " "
                       << p0_new[i] << " "
                       << gamma1bar_new[i] << " "
                       << rhoh0_new[i] << " "
                       << beta0_new[i] << " "
                       << psi[i] << " "
                       << tempbar[i] << " "
                       << etarho_cc[i] << " "
                       << tempbar_init[i] << " "
                       << p0_old[i] << " "
                       << beta0_nm1[i] << "\n";
        }
    }

    // write out the face-centered base state
    if (ParallelDescriptor::IOProcessor()) {

        std::ofstream BaseFCFile;
        BaseFCFile.rdbuf()->pubsetbuf(io_buffer.dataPtr(), io_buffer.size());
        std::string BaseFCFileName(checkpointname + "/BaseFC");
        BaseFCFile.open(BaseFCFileName.c_str(), std::ofstream::out   |
                        std::ofstream::trunc |
                        std::ofstream::binary);
        if( !BaseFCFile.good()) {
            amrex::FileOpenFailed(BaseFCFileName);
        }

        BaseFCFile.precision(17);

        for (int i=0; i<w0.size(); ++i) {
            BaseFCFile << w0[i] << " "
                       << etarho_ec[i] << "\n";
        }
    }

    WriteJobInfo(checkpointname);
>>>>>>> fac19708
}

int
Maestro::ReadCheckPoint ()
{
<<<<<<< HEAD
		// timer for profiling
		BL_PROFILE_VAR("Maestro::ReadCheckPoint()",ReadCheckPoint);

		amrex::Print() << "Restart from checkpoint " << restart_file << "\n";

		VisMF::IO_Buffer io_buffer(VisMF::GetIOBufferSize());

		std::string line, word;
		int step;

		// Header
		{
				std::string File(restart_file + "/Header");
				Vector<char> fileCharPtr;
				ParallelDescriptor::ReadAndBcastFile(File, fileCharPtr);
				std::string fileCharPtrString(fileCharPtr.dataPtr());
				std::istringstream is(fileCharPtrString, std::istringstream::in);

				// read in title line
				std::getline(is, line);

				// read in time step number
				is >> start_step;
				GotoNextLine(is);
				++start_step;

				// read in finest_level
				is >> finest_level;
				GotoNextLine(is);

				// read in step
				is >> step;
				GotoNextLine(is);

				// read in dt
				is >> dt;
				GotoNextLine(is);

				// read in time
				is >> t_old;
				GotoNextLine(is);

				// read in rel_eps
				Real rel_eps;
				is >> rel_eps;
				GotoNextLine(is);
				set_rel_eps(&rel_eps);

				for (int lev = 0; lev <= finest_level; ++lev) {

						// read in level 'lev' BoxArray from Header
						BoxArray ba;
						ba.readFrom(is);
						GotoNextLine(is);

						// create a distribution mapping
						DistributionMapping dm { ba, ParallelDescriptor::NProcs() };

						// set BoxArray grids and DistributionMapping dmap in AMReX_AmrMesh.H class
						SetBoxArray(lev, ba);
						SetDistributionMap(lev, dm);

						// build MultiFab data
						sold              [lev].define(ba, dm,          Nscal, ng_s);
						snew              [lev].define(ba, dm,          Nscal, ng_s);
						uold              [lev].define(ba, dm, AMREX_SPACEDIM, ng_s);
						unew              [lev].define(ba, dm, AMREX_SPACEDIM, ng_s);
						S_cc_old          [lev].define(ba, dm,              1,    0);
						S_cc_new          [lev].define(ba, dm,              1,    0);
						gpi               [lev].define(ba, dm, AMREX_SPACEDIM,    0);
						dSdt              [lev].define(ba, dm,              1,    0);
						rhcc_for_nodalproj[lev].define(ba, dm,              1,    1);

						pi[lev].define(convert(ba,nodal_flag), dm, 1, 0); // nodal
						intra[lev].define(ba, dm, Nscal, 0); // for sdc

						if (spherical == 1) {
								normal[lev].define(ba, dm, 1, 1);
								cell_cc_to_r[lev].define(ba, dm, 1, 0);
						}

						// build FluxRegister data
						if (lev > 0 && reflux_type == 2) {
								flux_reg_s[lev].reset(new FluxRegister(ba, dm, refRatio(lev-1), lev, Nscal));
						}
				}
		}

		// read in the MultiFab data - put it in the "old" MultiFabs
		for (int lev = 0; lev <= finest_level; ++lev) {
				VisMF::Read(sold[lev],
				            amrex::MultiFabFileFullPrefix(lev, restart_file, "Level_", "snew"));
				VisMF::Read(uold[lev],
				            amrex::MultiFabFileFullPrefix(lev, restart_file, "Level_", "unew"));
				VisMF::Read(gpi[lev],
				            amrex::MultiFabFileFullPrefix(lev, restart_file, "Level_", "gpi"));
				VisMF::Read(dSdt[lev],
				            amrex::MultiFabFileFullPrefix(lev, restart_file, "Level_", "dSdt"));
				VisMF::Read(S_cc_old[lev],
				            amrex::MultiFabFileFullPrefix(lev, restart_file, "Level_", "S_cc_new"));
#ifdef SDC
				VisMF::Read(intra[lev],
				            amrex::MultiFabFileFullPrefix(lev, restart_file, "Level_", "intra"));
#endif
		}

		// get the elapsed CPU time to now;
		{
				// get ellapsed CPU time
				std::string CPUFile(restart_file + "/CPUtime");
				Vector<char> fileCharPtr;
				ParallelDescriptor::ReadAndBcastFile(CPUFile, fileCharPtr);
				std::string fileCharPtrString(fileCharPtr.dataPtr());
				std::istringstream is(fileCharPtrString, std::istringstream::in);

				// read in line
				std::getline(is, line);

				is >> previousCPUTimeUsed;

				std::cout << "read CPU time: " << previousCPUTimeUsed << "\n";

		}


		// BaseCC
		{
				std::string File(restart_file + "/BaseCC");
				Vector<char> fileCharPtr;
				ParallelDescriptor::ReadAndBcastFile(File, fileCharPtr);
				std::string fileCharPtrString(fileCharPtr.dataPtr());
				std::istringstream is(fileCharPtrString, std::istringstream::in);

				// read in cell-centered base state
				for (int i=0; i<(max_radial_level+1)*nr_fine; ++i) {
						std::getline(is, line);
						std::istringstream lis(line);
						lis >> word;
						rho0_old[i] = std::stod(word);
						lis >> word;
						p0_old[i] = std::stod(word);
						lis >> word;
						gamma1bar_old[i] = std::stod(word);
						lis >> word;
						rhoh0_old[i] = std::stod(word);
						lis >> word;
						beta0_old[i] = std::stod(word);
						lis >> word;
						psi[i] = std::stod(word);
						lis >> word;
						tempbar[i] = std::stod(word);
						lis >> word;
						etarho_cc[i] = std::stod(word);
						lis >> word;
						tempbar_init[i] = std::stod(word);
						lis >> word;
						p0_nm1[i] = std::stod(word);
						lis >> word;
						beta0_nm1[i] = std::stod(word);
				}
		}


		if (do_smallscale) {
		    Average(sold,rho0_old,Rho);
		    compute_cutoff_coords(rho0_old.dataPtr());
		    std::fill(rho0_old.begin(),  rho0_old.end(),  0.);
		}

		// BaseFC
		{
				std::string File(restart_file + "/BaseFC");
				Vector<char> fileCharPtr;
				ParallelDescriptor::ReadAndBcastFile(File, fileCharPtr);
				std::string fileCharPtrString(fileCharPtr.dataPtr());
				std::istringstream is(fileCharPtrString, std::istringstream::in);


				// read in face-centered base state
				for (int i=0; i<(max_radial_level+1)*nr_fine+1; ++i) {
						std::getline(is, line);
						std::istringstream lis(line);
						lis >> word;
						w0[i] = std::stod(word);
						lis >> word;
						etarho_ec[i] = std::stod(word);
				}
		}

		return step;
=======
    // timer for profiling
    BL_PROFILE_VAR("Maestro::ReadCheckPoint()",ReadCheckPoint);

    amrex::Print() << "Restart from checkpoint " << restart_file << "\n";

    VisMF::IO_Buffer io_buffer(VisMF::GetIOBufferSize());

    std::string line, word;
    int step;

    // Header
    {
        std::string File(restart_file + "/Header");
        Vector<char> fileCharPtr;
        ParallelDescriptor::ReadAndBcastFile(File, fileCharPtr);
        std::string fileCharPtrString(fileCharPtr.dataPtr());
        std::istringstream is(fileCharPtrString, std::istringstream::in);

        // read in title line
        std::getline(is, line);

        // read in time step number
        is >> start_step;
        GotoNextLine(is);
        ++start_step;

        // read in finest_level
        is >> finest_level;
        GotoNextLine(is);

        // read in step
        is >> step;
        GotoNextLine(is);

        // read in dt
        is >> dt;
        GotoNextLine(is);

        // read in time
        is >> t_old;
        GotoNextLine(is);

        // read in rel_eps
        Real rel_eps;
        is >> rel_eps;
        GotoNextLine(is);
        set_rel_eps(&rel_eps);

        for (int lev = 0; lev <= finest_level; ++lev) {

            // read in level 'lev' BoxArray from Header
            BoxArray ba;
            ba.readFrom(is);
            GotoNextLine(is);

            // create a distribution mapping
            DistributionMapping dm { ba, ParallelDescriptor::NProcs() };

            // set BoxArray grids and DistributionMapping dmap in AMReX_AmrMesh.H class
            SetBoxArray(lev, ba);
            SetDistributionMap(lev, dm);

            // build MultiFab data
            sold              [lev].define(ba, dm,          Nscal, ng_s);
            snew              [lev].define(ba, dm,          Nscal, ng_s);
            uold              [lev].define(ba, dm, AMREX_SPACEDIM, ng_s);
            unew              [lev].define(ba, dm, AMREX_SPACEDIM, ng_s);
            S_cc_old          [lev].define(ba, dm,              1,    0);
            S_cc_new          [lev].define(ba, dm,              1,    0);
            gpi               [lev].define(ba, dm, AMREX_SPACEDIM,    0);
            dSdt              [lev].define(ba, dm,              1,    0);
            w0_cart           [lev].define(ba, dm, AMREX_SPACEDIM,    1);
            rhcc_for_nodalproj[lev].define(ba, dm,              1,    1);

            pi[lev].define(convert(ba,nodal_flag), dm, 1, 0); // nodal

            if (spherical == 1) {
                normal[lev].define(ba, dm, 1, 1);
                cell_cc_to_r[lev].define(ba, dm, 1, 0);
            }

            // build FluxRegister data
            if (lev > 0 && reflux_type == 2) {
                flux_reg_s[lev].reset(new FluxRegister(ba, dm, refRatio(lev-1), lev, Nscal));
            }
        }
    }

    // read in the MultiFab data - put it in the "old" MultiFabs
    for (int lev = 0; lev <= finest_level; ++lev) {
        VisMF::Read(sold[lev],
                    amrex::MultiFabFileFullPrefix(lev, restart_file, "Level_", "snew"));
        VisMF::Read(uold[lev],
                    amrex::MultiFabFileFullPrefix(lev, restart_file, "Level_", "unew"));
        VisMF::Read(gpi[lev],
                    amrex::MultiFabFileFullPrefix(lev, restart_file, "Level_", "gpi"));
        VisMF::Read(dSdt[lev],
                    amrex::MultiFabFileFullPrefix(lev, restart_file, "Level_", "dSdt"));
        VisMF::Read(S_cc_old[lev],
                    amrex::MultiFabFileFullPrefix(lev, restart_file, "Level_", "S_cc_new"));
    }

    // get the elapsed CPU time to now;
    {
        // get ellapsed CPU time
        std::string CPUFile(restart_file + "/CPUtime");
        Vector<char> fileCharPtr;
        ParallelDescriptor::ReadAndBcastFile(CPUFile, fileCharPtr);
        std::string fileCharPtrString(fileCharPtr.dataPtr());
        std::istringstream is(fileCharPtrString, std::istringstream::in);

        // read in line
        std::getline(is, line);

        is >> previousCPUTimeUsed;

        std::cout << "read CPU time: " << previousCPUTimeUsed << "\n";

    }


    // BaseCC
    {
        std::string File(restart_file + "/BaseCC");
        Vector<char> fileCharPtr;
        ParallelDescriptor::ReadAndBcastFile(File, fileCharPtr);
        std::string fileCharPtrString(fileCharPtr.dataPtr());
        std::istringstream is(fileCharPtrString, std::istringstream::in);

        // read in cell-centered base state
        for (int i=0; i<(max_radial_level+1)*nr_fine; ++i) {
            std::getline(is, line);
            std::istringstream lis(line);
            lis >> word;
            rho0_old[i] = std::stod(word);
            lis >> word;
            p0_old[i] = std::stod(word);
            lis >> word;
            gamma1bar_old[i] = std::stod(word);
            lis >> word;
            rhoh0_old[i] = std::stod(word);
            lis >> word;
            beta0_old[i] = std::stod(word);
            lis >> word;
            psi[i] = std::stod(word);
            lis >> word;
            tempbar[i] = std::stod(word);
            lis >> word;
            etarho_cc[i] = std::stod(word);
            lis >> word;
            tempbar_init[i] = std::stod(word);
            lis >> word;
            p0_nm1[i] = std::stod(word);
            lis >> word;
            beta0_nm1[i] = std::stod(word);
        }
    }


    if (do_smallscale) {
        Average(sold,rho0_old,Rho);
        compute_cutoff_coords(rho0_old.dataPtr());
        std::fill(rho0_old.begin(),  rho0_old.end(),  0.);
    }

    // BaseFC
    {
        std::string File(restart_file + "/BaseFC");
        Vector<char> fileCharPtr;
        ParallelDescriptor::ReadAndBcastFile(File, fileCharPtr);
        std::string fileCharPtrString(fileCharPtr.dataPtr());
        std::istringstream is(fileCharPtrString, std::istringstream::in);


        // read in face-centered base state
        for (int i=0; i<(max_radial_level+1)*nr_fine+1; ++i) {
            std::getline(is, line);
            std::istringstream lis(line);
            lis >> word;
            w0[i] = std::stod(word);
            lis >> word;
            etarho_ec[i] = std::stod(word);
        }
    }

    return step;
>>>>>>> fac19708
}


// utility to skip to next line in Header
void
Maestro::GotoNextLine (std::istream& is)
{
    // timer for profiling
    BL_PROFILE_VAR("Maestro::GotoNextLine()",GotoNextLine);

    constexpr std::streamsize bl_ignore_max { 100000 };
    is.ignore(bl_ignore_max, '\n');
}<|MERGE_RESOLUTION|>--- conflicted
+++ resolved
@@ -13,163 +13,6 @@
 void
 Maestro::WriteCheckPoint (int step) {
 
-<<<<<<< HEAD
-		// chk00010            write a checkpoint file with this root directory
-		// chk00010/Header     this contains information you need to save (e.g., finest_level, t_new, etc.) and also
-		//                     the BoxArrays at each level
-		// chk00010/Level_0/
-		// chk00010/Level_1/
-		// etc.                these subdirectories will hold the MultiFab data at each level of refinement
-
-		// timer for profiling
-		BL_PROFILE_VAR("Maestro::WriteCheckPoint()",WriteCheckPoint);
-
-		// checkpoint file name, e.g., chk00010
-		const std::string& checkpointname = amrex::Concatenate(check_base_name,step,7);
-
-		amrex::Print() << "Writing checkpoint " << checkpointname << "\n";
-
-		const int nlevels = finest_level+1;
-
-		// ---- prebuild a hierarchy of directories
-		// ---- dirName is built first.  if dirName exists, it is renamed.  then build
-		// ---- dirName/subDirPrefix_0 .. dirName/subDirPrefix_nlevels-1
-		// ---- if callBarrier is true, call ParallelDescriptor::Barrier()
-		// ---- after all directories are built
-		// ---- ParallelDescriptor::IOProcessor() creates the directories
-		amrex::PreBuildDirectorHierarchy(checkpointname, "Level_", nlevels, true);
-
-		VisMF::IO_Buffer io_buffer(VisMF::IO_Buffer_Size);
-
-		// write Header file
-		if (ParallelDescriptor::IOProcessor()) {
-
-				std::ofstream HeaderFile;
-				HeaderFile.rdbuf()->pubsetbuf(io_buffer.dataPtr(), io_buffer.size());
-				std::string HeaderFileName(checkpointname + "/Header");
-				HeaderFile.open(HeaderFileName.c_str(), std::ofstream::out   |
-				                std::ofstream::trunc |
-				                std::ofstream::binary);
-
-				if( !HeaderFile.good()) {
-						amrex::FileOpenFailed(HeaderFileName);
-				}
-
-				HeaderFile.precision(17);
-
-				// write out title line
-				HeaderFile << "Checkpoint file for MAESTRO\n";
-
-				// write out the time step number
-				HeaderFile << step << "\n";
-
-				// write out finest_level
-				HeaderFile << finest_level << "\n";
-
-				// write out step
-				HeaderFile << step << "\n";
-
-				// write out dt
-				HeaderFile << dt << "\n";
-
-				// write out t_new
-				HeaderFile << t_new << "\n";
-
-				// write out rel_eps
-				Real rel_eps;
-				get_rel_eps(&rel_eps);
-				HeaderFile << rel_eps << "\n";
-
-				// write the BoxArray at each level
-				for (int lev = 0; lev <= finest_level; ++lev) {
-						boxArray(lev).writeOn(HeaderFile);
-						HeaderFile << '\n';
-				}
-
-				{
-						// store elapsed CPU time
-						std::ofstream CPUFile;
-						std::string FullPathCPUFile(checkpointname + "/CPUtime");
-						CPUFile.open(FullPathCPUFile.c_str(), std::ios::out);
-
-						CPUFile << std::setprecision(15) << getCPUTime();
-						CPUFile.close();
-				}
-
-
-		}
-
-		// write the MultiFab data to, e.g., chk00010/Level_0/
-		for (int lev = 0; lev <= finest_level; ++lev) {
-				VisMF::Write(snew[lev],
-				             amrex::MultiFabFileFullPrefix(lev, checkpointname, "Level_", "snew"));
-				VisMF::Write(unew[lev],
-				             amrex::MultiFabFileFullPrefix(lev, checkpointname, "Level_", "unew"));
-				VisMF::Write(gpi[lev],
-				             amrex::MultiFabFileFullPrefix(lev, checkpointname, "Level_", "gpi"));
-				VisMF::Write(dSdt[lev],
-				             amrex::MultiFabFileFullPrefix(lev, checkpointname, "Level_", "dSdt"));
-				VisMF::Write(S_cc_new[lev],
-				             amrex::MultiFabFileFullPrefix(lev, checkpointname, "Level_", "S_cc_new"));
-#ifdef SDC
-				VisMF::Write(intra[lev],
-				             amrex::MultiFabFileFullPrefix(lev, checkpointname, "Level_", "intra"));
-#endif
-		}
-
-		// write out the cell-centered base state
-		if (ParallelDescriptor::IOProcessor()) {
-
-				std::ofstream BaseCCFile;
-				BaseCCFile.rdbuf()->pubsetbuf(io_buffer.dataPtr(), io_buffer.size());
-				std::string BaseCCFileName(checkpointname + "/BaseCC");
-				BaseCCFile.open(BaseCCFileName.c_str(), std::ofstream::out   |
-				                std::ofstream::trunc |
-				                std::ofstream::binary);
-				if( !BaseCCFile.good()) {
-						amrex::FileOpenFailed(BaseCCFileName);
-				}
-
-				BaseCCFile.precision(17);
-
-				for (int i=0; i<rho0_new.size(); ++i) {
-						BaseCCFile << rho0_new[i] << " "
-						           << p0_new[i] << " "
-						           << gamma1bar_new[i] << " "
-						           << rhoh0_new[i] << " "
-						           << beta0_new[i] << " "
-						           << psi[i] << " "
-						           << tempbar[i] << " "
-						           << etarho_cc[i] << " "
-						           << tempbar_init[i] << " "
-							   << p0_old[i] << " "
-							   << beta0_nm1[i] << "\n";
-				}
-		}
-
-		// write out the face-centered base state
-		if (ParallelDescriptor::IOProcessor()) {
-
-				std::ofstream BaseFCFile;
-				BaseFCFile.rdbuf()->pubsetbuf(io_buffer.dataPtr(), io_buffer.size());
-				std::string BaseFCFileName(checkpointname + "/BaseFC");
-				BaseFCFile.open(BaseFCFileName.c_str(), std::ofstream::out   |
-				                std::ofstream::trunc |
-				                std::ofstream::binary);
-				if( !BaseFCFile.good()) {
-						amrex::FileOpenFailed(BaseFCFileName);
-				}
-
-				BaseFCFile.precision(17);
-
-				for (int i=0; i<w0.size(); ++i) {
-						BaseFCFile << w0[i] << " "
-						           << etarho_ec[i] << "\n";
-				}
-		}
-
-		WriteJobInfo(checkpointname);
-=======
     // chk00010            write a checkpoint file with this root directory
     // chk00010/Header     this contains information you need to save (e.g., finest_level, t_new, etc.) and also
     //                     the BoxArrays at each level
@@ -267,6 +110,10 @@
                      amrex::MultiFabFileFullPrefix(lev, checkpointname, "Level_", "dSdt"));
         VisMF::Write(S_cc_new[lev],
                      amrex::MultiFabFileFullPrefix(lev, checkpointname, "Level_", "S_cc_new"));
+#ifdef SDC
+	VisMF::Write(intra[lev],
+		     amrex::MultiFabFileFullPrefix(lev, checkpointname, "Level_", "intra"));
+#endif
     }
 
     // write out the cell-centered base state
@@ -321,204 +168,11 @@
     }
 
     WriteJobInfo(checkpointname);
->>>>>>> fac19708
 }
 
 int
 Maestro::ReadCheckPoint ()
 {
-<<<<<<< HEAD
-		// timer for profiling
-		BL_PROFILE_VAR("Maestro::ReadCheckPoint()",ReadCheckPoint);
-
-		amrex::Print() << "Restart from checkpoint " << restart_file << "\n";
-
-		VisMF::IO_Buffer io_buffer(VisMF::GetIOBufferSize());
-
-		std::string line, word;
-		int step;
-
-		// Header
-		{
-				std::string File(restart_file + "/Header");
-				Vector<char> fileCharPtr;
-				ParallelDescriptor::ReadAndBcastFile(File, fileCharPtr);
-				std::string fileCharPtrString(fileCharPtr.dataPtr());
-				std::istringstream is(fileCharPtrString, std::istringstream::in);
-
-				// read in title line
-				std::getline(is, line);
-
-				// read in time step number
-				is >> start_step;
-				GotoNextLine(is);
-				++start_step;
-
-				// read in finest_level
-				is >> finest_level;
-				GotoNextLine(is);
-
-				// read in step
-				is >> step;
-				GotoNextLine(is);
-
-				// read in dt
-				is >> dt;
-				GotoNextLine(is);
-
-				// read in time
-				is >> t_old;
-				GotoNextLine(is);
-
-				// read in rel_eps
-				Real rel_eps;
-				is >> rel_eps;
-				GotoNextLine(is);
-				set_rel_eps(&rel_eps);
-
-				for (int lev = 0; lev <= finest_level; ++lev) {
-
-						// read in level 'lev' BoxArray from Header
-						BoxArray ba;
-						ba.readFrom(is);
-						GotoNextLine(is);
-
-						// create a distribution mapping
-						DistributionMapping dm { ba, ParallelDescriptor::NProcs() };
-
-						// set BoxArray grids and DistributionMapping dmap in AMReX_AmrMesh.H class
-						SetBoxArray(lev, ba);
-						SetDistributionMap(lev, dm);
-
-						// build MultiFab data
-						sold              [lev].define(ba, dm,          Nscal, ng_s);
-						snew              [lev].define(ba, dm,          Nscal, ng_s);
-						uold              [lev].define(ba, dm, AMREX_SPACEDIM, ng_s);
-						unew              [lev].define(ba, dm, AMREX_SPACEDIM, ng_s);
-						S_cc_old          [lev].define(ba, dm,              1,    0);
-						S_cc_new          [lev].define(ba, dm,              1,    0);
-						gpi               [lev].define(ba, dm, AMREX_SPACEDIM,    0);
-						dSdt              [lev].define(ba, dm,              1,    0);
-						rhcc_for_nodalproj[lev].define(ba, dm,              1,    1);
-
-						pi[lev].define(convert(ba,nodal_flag), dm, 1, 0); // nodal
-						intra[lev].define(ba, dm, Nscal, 0); // for sdc
-
-						if (spherical == 1) {
-								normal[lev].define(ba, dm, 1, 1);
-								cell_cc_to_r[lev].define(ba, dm, 1, 0);
-						}
-
-						// build FluxRegister data
-						if (lev > 0 && reflux_type == 2) {
-								flux_reg_s[lev].reset(new FluxRegister(ba, dm, refRatio(lev-1), lev, Nscal));
-						}
-				}
-		}
-
-		// read in the MultiFab data - put it in the "old" MultiFabs
-		for (int lev = 0; lev <= finest_level; ++lev) {
-				VisMF::Read(sold[lev],
-				            amrex::MultiFabFileFullPrefix(lev, restart_file, "Level_", "snew"));
-				VisMF::Read(uold[lev],
-				            amrex::MultiFabFileFullPrefix(lev, restart_file, "Level_", "unew"));
-				VisMF::Read(gpi[lev],
-				            amrex::MultiFabFileFullPrefix(lev, restart_file, "Level_", "gpi"));
-				VisMF::Read(dSdt[lev],
-				            amrex::MultiFabFileFullPrefix(lev, restart_file, "Level_", "dSdt"));
-				VisMF::Read(S_cc_old[lev],
-				            amrex::MultiFabFileFullPrefix(lev, restart_file, "Level_", "S_cc_new"));
-#ifdef SDC
-				VisMF::Read(intra[lev],
-				            amrex::MultiFabFileFullPrefix(lev, restart_file, "Level_", "intra"));
-#endif
-		}
-
-		// get the elapsed CPU time to now;
-		{
-				// get ellapsed CPU time
-				std::string CPUFile(restart_file + "/CPUtime");
-				Vector<char> fileCharPtr;
-				ParallelDescriptor::ReadAndBcastFile(CPUFile, fileCharPtr);
-				std::string fileCharPtrString(fileCharPtr.dataPtr());
-				std::istringstream is(fileCharPtrString, std::istringstream::in);
-
-				// read in line
-				std::getline(is, line);
-
-				is >> previousCPUTimeUsed;
-
-				std::cout << "read CPU time: " << previousCPUTimeUsed << "\n";
-
-		}
-
-
-		// BaseCC
-		{
-				std::string File(restart_file + "/BaseCC");
-				Vector<char> fileCharPtr;
-				ParallelDescriptor::ReadAndBcastFile(File, fileCharPtr);
-				std::string fileCharPtrString(fileCharPtr.dataPtr());
-				std::istringstream is(fileCharPtrString, std::istringstream::in);
-
-				// read in cell-centered base state
-				for (int i=0; i<(max_radial_level+1)*nr_fine; ++i) {
-						std::getline(is, line);
-						std::istringstream lis(line);
-						lis >> word;
-						rho0_old[i] = std::stod(word);
-						lis >> word;
-						p0_old[i] = std::stod(word);
-						lis >> word;
-						gamma1bar_old[i] = std::stod(word);
-						lis >> word;
-						rhoh0_old[i] = std::stod(word);
-						lis >> word;
-						beta0_old[i] = std::stod(word);
-						lis >> word;
-						psi[i] = std::stod(word);
-						lis >> word;
-						tempbar[i] = std::stod(word);
-						lis >> word;
-						etarho_cc[i] = std::stod(word);
-						lis >> word;
-						tempbar_init[i] = std::stod(word);
-						lis >> word;
-						p0_nm1[i] = std::stod(word);
-						lis >> word;
-						beta0_nm1[i] = std::stod(word);
-				}
-		}
-
-
-		if (do_smallscale) {
-		    Average(sold,rho0_old,Rho);
-		    compute_cutoff_coords(rho0_old.dataPtr());
-		    std::fill(rho0_old.begin(),  rho0_old.end(),  0.);
-		}
-
-		// BaseFC
-		{
-				std::string File(restart_file + "/BaseFC");
-				Vector<char> fileCharPtr;
-				ParallelDescriptor::ReadAndBcastFile(File, fileCharPtr);
-				std::string fileCharPtrString(fileCharPtr.dataPtr());
-				std::istringstream is(fileCharPtrString, std::istringstream::in);
-
-
-				// read in face-centered base state
-				for (int i=0; i<(max_radial_level+1)*nr_fine+1; ++i) {
-						std::getline(is, line);
-						std::istringstream lis(line);
-						lis >> word;
-						w0[i] = std::stod(word);
-						lis >> word;
-						etarho_ec[i] = std::stod(word);
-				}
-		}
-
-		return step;
-=======
     // timer for profiling
     BL_PROFILE_VAR("Maestro::ReadCheckPoint()",ReadCheckPoint);
 
@@ -594,6 +248,7 @@
             rhcc_for_nodalproj[lev].define(ba, dm,              1,    1);
 
             pi[lev].define(convert(ba,nodal_flag), dm, 1, 0); // nodal
+	    intra[lev].define(ba, dm, Nscal, 0); // for sdc
 
             if (spherical == 1) {
                 normal[lev].define(ba, dm, 1, 1);
@@ -619,6 +274,10 @@
                     amrex::MultiFabFileFullPrefix(lev, restart_file, "Level_", "dSdt"));
         VisMF::Read(S_cc_old[lev],
                     amrex::MultiFabFileFullPrefix(lev, restart_file, "Level_", "S_cc_new"));
+#ifdef SDC
+	VisMF::Read(intra[lev],
+		    amrex::MultiFabFileFullPrefix(lev, restart_file, "Level_", "intra"));
+#endif
     }
 
     // get the elapsed CPU time to now;
@@ -705,7 +364,6 @@
     }
 
     return step;
->>>>>>> fac19708
 }
 
 
