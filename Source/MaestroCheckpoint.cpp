
#include <Maestro.H>
#include <AMReX_VisMF.H>

using namespace amrex;

namespace
{
    const std::string level_prefix {"Level_"};
}

// compute S at cell-centers
void
Maestro::WriteCheckPoint (int step) {

    // chk00010            write a checkpoint file with this root directory
    // chk00010/Header     this contains information you need to save (e.g., finest_level, t_new, etc.) and also
    //                     the BoxArrays at each level
    // chk00010/Level_0/
    // chk00010/Level_1/
    // etc.                these subdirectories will hold the MultiFab data at each level of refinement

    // timer for profiling
    BL_PROFILE_VAR("Maestro::WriteCheckPoint()",WriteCheckPoint);

    // checkpoint file name, e.g., chk00010
    const std::string& checkpointname = amrex::Concatenate(check_base_name,step,7);

    amrex::Print() << "Writing checkpoint " << checkpointname << "\n";

    const int nlevels = finest_level+1;

    // ---- prebuild a hierarchy of directories
    // ---- dirName is built first.  if dirName exists, it is renamed.  then build
    // ---- dirName/subDirPrefix_0 .. dirName/subDirPrefix_nlevels-1
    // ---- if callBarrier is true, call ParallelDescriptor::Barrier()
    // ---- after all directories are built
    // ---- ParallelDescriptor::IOProcessor() creates the directories
    amrex::PreBuildDirectorHierarchy(checkpointname, "Level_", nlevels, true);

    VisMF::IO_Buffer io_buffer(VisMF::IO_Buffer_Size);

    // write Header file
    if (ParallelDescriptor::IOProcessor()) {

        std::ofstream HeaderFile;
        HeaderFile.rdbuf()->pubsetbuf(io_buffer.dataPtr(), io_buffer.size());
        std::string HeaderFileName(checkpointname + "/Header");
        HeaderFile.open(HeaderFileName.c_str(), std::ofstream::out   |
                        std::ofstream::trunc |
                        std::ofstream::binary);

        if( !HeaderFile.good()) {
            amrex::FileOpenFailed(HeaderFileName);
        }

        HeaderFile.precision(17);

        // write out title line
        HeaderFile << "Checkpoint file for MAESTRO\n";

        // write out the time step number
        HeaderFile << step << "\n";

        // write out finest_level
        HeaderFile << finest_level << "\n";

        // write out step
        HeaderFile << step << "\n";

        // write out dt
        HeaderFile << dt << "\n";

        // write out t_new
        HeaderFile << t_new << "\n";

        // write out rel_eps
        Real rel_eps;
        get_rel_eps(&rel_eps);
        HeaderFile << rel_eps << "\n";

        // write the BoxArray at each level
        for (int lev = 0; lev <= finest_level; ++lev) {
            boxArray(lev).writeOn(HeaderFile);
            HeaderFile << '\n';
        }

        {
            // store elapsed CPU time
            std::ofstream CPUFile;
            std::string FullPathCPUFile(checkpointname + "/CPUtime");
            CPUFile.open(FullPathCPUFile.c_str(), std::ios::out);

            CPUFile << std::setprecision(15) << getCPUTime();
            CPUFile.close();
        }


    }

    // write the MultiFab data to, e.g., chk00010/Level_0/
    for (int lev = 0; lev <= finest_level; ++lev) {
        VisMF::Write(snew[lev],
                     amrex::MultiFabFileFullPrefix(lev, checkpointname, "Level_", "snew"));
        VisMF::Write(unew[lev],
                     amrex::MultiFabFileFullPrefix(lev, checkpointname, "Level_", "unew"));
        VisMF::Write(gpi[lev],
                     amrex::MultiFabFileFullPrefix(lev, checkpointname, "Level_", "gpi"));
        VisMF::Write(dSdt[lev],
                     amrex::MultiFabFileFullPrefix(lev, checkpointname, "Level_", "dSdt"));
        VisMF::Write(S_cc_new[lev],
                     amrex::MultiFabFileFullPrefix(lev, checkpointname, "Level_", "S_cc_new"));
#ifdef SDC
	VisMF::Write(intra[lev],
		     amrex::MultiFabFileFullPrefix(lev, checkpointname, "Level_", "intra"));
#endif
    }

    // write out the cell-centered base state
    if (ParallelDescriptor::IOProcessor()) {

        std::ofstream BaseCCFile;
        BaseCCFile.rdbuf()->pubsetbuf(io_buffer.dataPtr(), io_buffer.size());
        std::string BaseCCFileName(checkpointname + "/BaseCC");
        BaseCCFile.open(BaseCCFileName.c_str(), std::ofstream::out   |
                        std::ofstream::trunc |
                        std::ofstream::binary);
        if( !BaseCCFile.good()) {
            amrex::FileOpenFailed(BaseCCFileName);
        }

        BaseCCFile.precision(17);

        for (int i=0; i<rho0_new.size(); ++i) {
            BaseCCFile << rho0_new[i] << " "
                       << p0_new[i] << " "
                       << gamma1bar_new[i] << " "
                       << rhoh0_new[i] << " "
                       << beta0_new[i] << " "
                       << psi[i] << " "
                       << tempbar[i] << " "
                       << etarho_cc[i] << " "
                       << tempbar_init[i] << " "
                       << p0_old[i] << " "
                       << beta0_nm1[i] << "\n";
        }
    }

    // write out the face-centered base state
    if (ParallelDescriptor::IOProcessor()) {

        std::ofstream BaseFCFile;
        BaseFCFile.rdbuf()->pubsetbuf(io_buffer.dataPtr(), io_buffer.size());
        std::string BaseFCFileName(checkpointname + "/BaseFC");
        BaseFCFile.open(BaseFCFileName.c_str(), std::ofstream::out   |
                        std::ofstream::trunc |
                        std::ofstream::binary);
        if( !BaseFCFile.good()) {
            amrex::FileOpenFailed(BaseFCFileName);
        }

        BaseFCFile.precision(17);

        for (int i=0; i<w0.size(); ++i) {
            BaseFCFile << w0[i] << " "
                       << etarho_ec[i] << "\n";
        }
    }

    WriteJobInfo(checkpointname);
}

int
Maestro::ReadCheckPoint ()
{
    // timer for profiling
    BL_PROFILE_VAR("Maestro::ReadCheckPoint()",ReadCheckPoint);

    amrex::Print() << "Restart from checkpoint " << restart_file << "\n";

    VisMF::IO_Buffer io_buffer(VisMF::GetIOBufferSize());

    std::string line, word;
    int step;

    // Header
    {
        std::string File(restart_file + "/Header");
        Vector<char> fileCharPtr;
        ParallelDescriptor::ReadAndBcastFile(File, fileCharPtr);
        std::string fileCharPtrString(fileCharPtr.dataPtr());
        std::istringstream is(fileCharPtrString, std::istringstream::in);

        // read in title line
        std::getline(is, line);

        // read in time step number
        is >> start_step;
        GotoNextLine(is);
        ++start_step;

        // read in finest_level
        is >> finest_level;
        GotoNextLine(is);

        // read in step
        is >> step;
        GotoNextLine(is);

        // read in dt
        is >> dt;
        GotoNextLine(is);

        // read in time
        is >> t_old;
        GotoNextLine(is);

        // read in rel_eps
        Real rel_eps;
        is >> rel_eps;
        GotoNextLine(is);
        set_rel_eps(&rel_eps);

        for (int lev = 0; lev <= finest_level; ++lev) {

            // read in level 'lev' BoxArray from Header
            BoxArray ba;
            ba.readFrom(is);
            GotoNextLine(is);

            // create a distribution mapping
            DistributionMapping dm { ba, ParallelDescriptor::NProcs() };

            // set BoxArray grids and DistributionMapping dmap in AMReX_AmrMesh.H class
            SetBoxArray(lev, ba);
            SetDistributionMap(lev, dm);

            // build MultiFab data
            sold              [lev].define(ba, dm,          Nscal, ng_s);
            uold              [lev].define(ba, dm, AMREX_SPACEDIM, ng_s);
            S_cc_old          [lev].define(ba, dm,              1,    0);
            gpi               [lev].define(ba, dm, AMREX_SPACEDIM,    0);
            dSdt              [lev].define(ba, dm,              1,    0);
<<<<<<< HEAD
            w0_cart           [lev].define(ba, dm, AMREX_SPACEDIM,    1);
            rhcc_for_nodalproj[lev].define(ba, dm,              1,    1);

            pi[lev].define(convert(ba,nodal_flag), dm, 1, 0); // nodal
	    intra[lev].define(ba, dm, Nscal, 0); // for sdc

            if (spherical == 1) {
                normal[lev].define(ba, dm, 1, 1);
                cell_cc_to_r[lev].define(ba, dm, 1, 0);
            }
=======
>>>>>>> 7f7b6dde

            // build FluxRegister data
            if (lev > 0 && reflux_type == 2) {
                flux_reg_s[lev].reset(new FluxRegister(ba, dm, refRatio(lev-1), lev, Nscal));
            }
        }
    }

    // read in the MultiFab data - put it in the "old" MultiFabs
    for (int lev = 0; lev <= finest_level; ++lev) {
        VisMF::Read(sold[lev],
                    amrex::MultiFabFileFullPrefix(lev, restart_file, "Level_", "snew"));
        VisMF::Read(uold[lev],
                    amrex::MultiFabFileFullPrefix(lev, restart_file, "Level_", "unew"));
        VisMF::Read(gpi[lev],
                    amrex::MultiFabFileFullPrefix(lev, restart_file, "Level_", "gpi"));
        VisMF::Read(dSdt[lev],
                    amrex::MultiFabFileFullPrefix(lev, restart_file, "Level_", "dSdt"));
        VisMF::Read(S_cc_old[lev],
                    amrex::MultiFabFileFullPrefix(lev, restart_file, "Level_", "S_cc_new"));
#ifdef SDC
	VisMF::Read(intra[lev],
		    amrex::MultiFabFileFullPrefix(lev, restart_file, "Level_", "intra"));
#endif
    }

    // get the elapsed CPU time to now;
    {
        // get ellapsed CPU time
        std::string CPUFile(restart_file + "/CPUtime");
        Vector<char> fileCharPtr;
        ParallelDescriptor::ReadAndBcastFile(CPUFile, fileCharPtr);
        std::string fileCharPtrString(fileCharPtr.dataPtr());
        std::istringstream is(fileCharPtrString, std::istringstream::in);

        // read in line
        std::getline(is, line);

        is >> previousCPUTimeUsed;

        std::cout << "read CPU time: " << previousCPUTimeUsed << "\n";

    }


    // BaseCC
    {
        std::string File(restart_file + "/BaseCC");
        Vector<char> fileCharPtr;
        ParallelDescriptor::ReadAndBcastFile(File, fileCharPtr);
        std::string fileCharPtrString(fileCharPtr.dataPtr());
        std::istringstream is(fileCharPtrString, std::istringstream::in);

        // read in cell-centered base state
        for (int i=0; i<(max_radial_level+1)*nr_fine; ++i) {
            std::getline(is, line);
            std::istringstream lis(line);
            lis >> word;
            rho0_old[i] = std::stod(word);
            lis >> word;
            p0_old[i] = std::stod(word);
            lis >> word;
            gamma1bar_old[i] = std::stod(word);
            lis >> word;
            rhoh0_old[i] = std::stod(word);
            lis >> word;
            beta0_old[i] = std::stod(word);
            lis >> word;
            psi[i] = std::stod(word);
            lis >> word;
            tempbar[i] = std::stod(word);
            lis >> word;
            etarho_cc[i] = std::stod(word);
            lis >> word;
            tempbar_init[i] = std::stod(word);
            lis >> word;
            p0_nm1[i] = std::stod(word);
            lis >> word;
            beta0_nm1[i] = std::stod(word);
        }
    }


    if (do_smallscale) {
        Average(sold,rho0_old,Rho);
        compute_cutoff_coords(rho0_old.dataPtr());
        std::fill(rho0_old.begin(),  rho0_old.end(),  0.);
    }

    // BaseFC
    {
        std::string File(restart_file + "/BaseFC");
        Vector<char> fileCharPtr;
        ParallelDescriptor::ReadAndBcastFile(File, fileCharPtr);
        std::string fileCharPtrString(fileCharPtr.dataPtr());
        std::istringstream is(fileCharPtrString, std::istringstream::in);


        // read in face-centered base state
        for (int i=0; i<(max_radial_level+1)*nr_fine+1; ++i) {
            std::getline(is, line);
            std::istringstream lis(line);
            lis >> word;
            w0[i] = std::stod(word);
            lis >> word;
            etarho_ec[i] = std::stod(word);
        }
    }

    return step;
}


// utility to skip to next line in Header
void
Maestro::GotoNextLine (std::istream& is)
{
    // timer for profiling
    BL_PROFILE_VAR("Maestro::GotoNextLine()",GotoNextLine);

    constexpr std::streamsize bl_ignore_max { 100000 };
    is.ignore(bl_ignore_max, '\n');
}<|MERGE_RESOLUTION|>--- conflicted
+++ resolved
@@ -241,19 +241,6 @@
             S_cc_old          [lev].define(ba, dm,              1,    0);
             gpi               [lev].define(ba, dm, AMREX_SPACEDIM,    0);
             dSdt              [lev].define(ba, dm,              1,    0);
-<<<<<<< HEAD
-            w0_cart           [lev].define(ba, dm, AMREX_SPACEDIM,    1);
-            rhcc_for_nodalproj[lev].define(ba, dm,              1,    1);
-
-            pi[lev].define(convert(ba,nodal_flag), dm, 1, 0); // nodal
-	    intra[lev].define(ba, dm, Nscal, 0); // for sdc
-
-            if (spherical == 1) {
-                normal[lev].define(ba, dm, 1, 1);
-                cell_cc_to_r[lev].define(ba, dm, 1, 0);
-            }
-=======
->>>>>>> 7f7b6dde
 
             // build FluxRegister data
             if (lev > 0 && reflux_type == 2) {
