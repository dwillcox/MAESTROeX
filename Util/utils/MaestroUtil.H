#include <string>

<<<<<<< HEAD
namespace MAESTROeX {
    
=======
namespace maestro {

>>>>>>> 77506741
std::string 
trim(const std::string& str);

}<|MERGE_RESOLUTION|>--- conflicted
+++ resolved
@@ -1,12 +1,7 @@
 #include <string>
 
-<<<<<<< HEAD
-namespace MAESTROeX {
-    
-=======
 namespace maestro {
 
->>>>>>> 77506741
 std::string 
 trim(const std::string& str);
 
