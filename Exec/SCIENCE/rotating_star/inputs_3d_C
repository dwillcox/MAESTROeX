--- conflicted
+++ resolved
@@ -2,7 +2,7 @@
 # model file computed with n_cell x 35 points out to 1.75e10 (i.e. so it
 # covers sqrt(3) * 1e10)
 # INITIAL MODEL
-maestro.model_file = "18m_500_s_rot_b_eq_1.hse.4480"
+maestro.model_file = "18m_500_s_rot_b_eq_1.hse.2240"
 
 maestro.drdxfac = 5
 #maestro.ppm_type = 1
@@ -29,7 +29,7 @@
 # GRIDDING AND REFINEMENT
 #amr.n_cell             = 160 160 160
 #amr.n_cell             = 96 96 96
-amr.n_cell = 128 128 128
+amr.n_cell = 64 64 64
 #amr.n_cell = 384 384 384
 amr.max_grid_size      = 32
 amr.max_level          = 2       # maximum level number allowed
@@ -55,13 +55,8 @@
 maestro.init_divu_iter        = 3
 maestro.init_iter             = 1
 
-<<<<<<< HEAD
 maestro.anelastic_cutoff = 1.e3
 maestro.base_cutoff_density = 1.e1
-=======
-maestro.anelastic_cutoff_density = 1.e6
-maestro.base_cutoff_density = 1.e5
->>>>>>> 1e56ac8a
 
 maestro.do_sponge = 1
 maestro.sponge_center_density = 3.e6
