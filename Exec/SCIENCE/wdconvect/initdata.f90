
module initdata_module

  use amrex_mempool_module, only : bl_allocate, bl_deallocate
  use parallel, only: parallel_IOProcessor
  use bl_constants_module
  use network, only: nspec
  use amrex_fort_module, only : amrex_spacedim, amrex_random
  use base_state_geometry_module, only: nr_fine, max_radial_level
  use meth_params_module, only: nscal, rho_comp, rhoh_comp, temp_comp, spec_comp, pi_comp, &
       prob_lo, prob_hi
<<<<<<< HEAD
  use probdata_module, only: velpert_amplitude, velpert_radius, velpert_steep, velpert_scale
=======
  use probin_module, only: velpert_amplitude, velpert_radius, velpert_steep, velpert_scale
>>>>>>> 68550305
  use eos_module
  use eos_type_module
  use fill_3d_data_module, only: put_1d_array_on_cart_sphr

  implicit none

  private

contains

  subroutine initdata(lev, time, lo, hi, &
       scal, scal_lo, scal_hi, nc_s, &
       vel, vel_lo, vel_hi, nc_v, &
       s0_init, p0_init, &
       dx, r_cc_loc, r_edge_loc) bind(C, name="initdata")

    integer         , intent(in   ) :: lev, lo(3), hi(3)
    integer         , intent(in   ) :: scal_lo(3), scal_hi(3), nc_s
    integer         , intent(in   ) :: vel_lo(3), vel_hi(3), nc_v
    double precision, intent(in   ) :: time
    double precision, intent(inout) :: scal(scal_lo(1):scal_hi(1), &
         scal_lo(2):scal_hi(2), &
         scal_lo(3):scal_hi(3), 1:nc_s)
    double precision, intent(inout) :: vel(vel_lo(1):vel_hi(1), &
         vel_lo(2):vel_hi(2), &
         vel_lo(3):vel_hi(3), 1:nc_v)
    double precision, intent(in   ) :: s0_init(0:max_radial_level,0:nr_fine-1,1:nscal)
    double precision, intent(in   ) :: p0_init(0:max_radial_level,0:nr_fine-1)
    double precision, intent(in   ) :: dx(3)
    double precision, intent(in   ) :: r_cc_loc (0:max_radial_level,0:nr_fine-1)
    double precision, intent(in   ) :: r_edge_loc(0:max_radial_level,0:nr_fine)

    integer          :: i,j,k,r

    if (parallel_IOProcessor()) then
       print*,"Create a local copy of initdata.f90 in your build directory"
       print*,"Here is a sample that initializes v=0 and the scalars using s0"
    end if

    ! abort program
    call bl_error("Planar initdata not written")

    ! set velocity to zero
    vel(lo(1):hi(1),lo(2):hi(2),lo(3):hi(3),1:nc_v) = 0.d0

    do k=lo(3),hi(3)
       do j=lo(2),hi(2)
          do i=lo(1),hi(1)

             if (amrex_spacedim .eq. 1) then
                r = i
             else if (amrex_spacedim .eq. 2) then
                r = j
             else if (amrex_spacedim .eq. 3) then
                r = k
             end if

             ! set scalars using s0
             scal(i,j,k,rho_comp)  = s0_init(lev,r,rho_comp)
             scal(i,j,k,rhoh_comp) = s0_init(lev,r,rhoh_comp)
             scal(i,j,k,temp_comp) = s0_init(lev,r,temp_comp)
             scal(i,j,k,spec_comp:spec_comp+nspec-1) = &
                  s0_init(lev,r,spec_comp:spec_comp+nspec-1)

             ! initialize pi to zero for now
             scal(i,j,k,pi_comp) = 0.d0

          end do
       end do
    end do

  end subroutine initdata

  subroutine initdata_sphr(time, lo, hi, &
       scal, scal_lo, scal_hi, nc_s, &
       vel, vel_lo, vel_hi, nc_v, &
       s0_init, p0_init, &
       dx, r_cc_loc, r_edge_loc, &
       cc_to_r, ccr_lo, ccr_hi) bind(C, name="initdata_sphr")

    integer         , intent(in   ) :: lo(3), hi(3)
    integer         , intent(in   ) :: scal_lo(3), scal_hi(3), nc_s
    integer         , intent(in   ) :: vel_lo(3), vel_hi(3), nc_v
    integer         , intent(in   ) :: ccr_lo(3), ccr_hi(3)
    double precision, intent(in   ) :: time
    double precision, intent(inout) :: scal(scal_lo(1):scal_hi(1), &
         scal_lo(2):scal_hi(2), &
         scal_lo(3):scal_hi(3), nc_s)
    double precision, intent(inout) :: vel(vel_lo(1):vel_hi(1), &
         vel_lo(2):vel_hi(2), &
         vel_lo(3):vel_hi(3), nc_v)
    double precision, intent(in   ) :: s0_init(0:max_radial_level,0:nr_fine-1,1:nscal)
    double precision, intent(in   ) :: p0_init(0:max_radial_level,0:nr_fine-1)
    double precision, intent(in   ) :: dx(3)
    double precision, intent(in   ) :: r_cc_loc  (0:max_radial_level,0:nr_fine-1)
    double precision, intent(in   ) :: r_edge_loc(0:max_radial_level,0:nr_fine)
    double precision, intent(in   ) :: cc_to_r   (ccr_lo(1):ccr_hi(1), &
         ccr_lo(2):ccr_hi(2),ccr_lo(3):ccr_hi(3))

    !     Local variables
    integer          :: i,j,k,comp
    double precision, pointer :: p0_cart(:,:,:,:)

    type (eos_t) :: eos_state
    integer :: pt_index(3)

    double precision :: rand

    ! random numbers between -1 and 1
    double precision :: alpha(3,3,3), beta(3,3,3), gamma(3,3,3)

    ! random numbers between 0 and 2*pi
    double precision :: phix(3,3,3), phiy(3,3,3), phiz(3,3,3)

    ! L2 norm of k
    double precision :: normk(3,3,3)

    integer :: iloc, jloc, kloc

    ! cos and sin of (2*pi*kx/L + phix), etc
    double precision :: cx(3,3,3), cy(3,3,3), cz(3,3,3)
    double precision :: sx(3,3,3), sy(3,3,3), sz(3,3,3)

    ! location of center of star
    double precision :: xc(3)

    ! radius, or distance, to center of star
    double precision :: rloc

    ! the point we're at
    double precision :: xloc(3)

    ! perturbational velocity to add
    double precision :: vpert(3)


    ! initialize the domain with the base state
<<<<<<< HEAD
    scal(lo(1):hi(1),lo(2):hi(2),lo(3):hi(3),1:nc_s) = 0.d0
=======
    scal = 0.d0
>>>>>>> 68550305

    ! if we are spherical, we want to make sure that p0 is good, since that is
    ! what is needed for HSE.  Therefore, we will put p0 onto a cart array and
    ! then initialize h from rho, X, and p0.
    call bl_allocate(p0_cart,lo,hi,1)

    ! initialize temp
    call put_1d_array_on_cart_sphr(lo,hi,scal(:,:,:,temp_comp),scal_lo,scal_hi,1, &
         s0_init(0,:,temp_comp),dx,0,0,r_cc_loc,r_edge_loc, &
         cc_to_r,ccr_lo,ccr_hi)

    ! initialize p0_cart
    call put_1d_array_on_cart_sphr(lo,hi,p0_cart,lo,hi,1,p0_init,dx,0,0,r_cc_loc,r_edge_loc, &
         cc_to_r,ccr_lo,ccr_hi)

    ! initialize species
    do comp = spec_comp, spec_comp+nspec-1
       call put_1d_array_on_cart_sphr(lo,hi,scal(:,:,:,comp),scal_lo,scal_hi,1, &
            s0_init(0,:,comp),dx,0,0,r_cc_loc,r_edge_loc, &
            cc_to_r,ccr_lo,ccr_hi)
    end do

    ! initialize rho as sum of partial densities rho*X_i
    do k = lo(3), hi(3)
       do j = lo(2), hi(2)
          do i = lo(1), hi(1)
             scal(i,j,k,rho_comp) = 0.d0
             do comp = spec_comp, spec_comp+nspec-1
                scal(i,j,k,rho_comp) = scal(i,j,k,rho_comp) + scal(i,j,k,comp)
             enddo
          enddo
       enddo
    enddo

    ! initialize (rho h) and T using the EOS
    do k = lo(3), hi(3)
       do j = lo(2), hi(2)
          do i = lo(1), hi(1)

             eos_state%T     = scal(i,j,k,temp_comp)
             eos_state%p     = p0_cart(i,j,k,1)
             eos_state%rho   = scal(i,j,k,rho_comp)
             eos_state%xn(:) = scal(i,j,k,spec_comp:spec_comp+nspec-1)/eos_state%rho

             pt_index = (/ i, j, k /)

             call eos(eos_input_rp, eos_state, pt_index)

             scal(i,j,k,rhoh_comp) = eos_state%rho*eos_state%h
             scal(i,j,k,temp_comp) = eos_state%T

          enddo
       enddo
    enddo

<<<<<<< HEAD
    call bl_deallocate(p0_cart)


    ! initialize the velocity to zero everywhere
    vel(lo(1):hi(1),lo(2):hi(2),lo(3):hi(3),1:nc_v) = 0.d0
=======

    ! initialize the velocity to zero everywhere
    vel = 0.d0
>>>>>>> 68550305

    ! generate random numbers
    ! random numbers are not currently supported
    ! use functions that result in numbers between (-1,1)
    do i=1,3
       do j=1,3
          do k=1,3
             rand = amrex_random()
             rand = 2.0d0*rand - 1.0d0
             ! rand = (.5)**i * (.7)**j * (.3)**k * (-1.)**i
             alpha(i,j,k) = rand
             rand = amrex_random()
             rand = 2.0d0*rand - 1.0d0
             ! rand = (.5)**i * (.3)**j * (.7)**k * (-1.)**j
             beta(i,j,k) = rand
             rand = amrex_random()
             rand = 2.0d0*rand - 1.0d0
             ! rand = (.3)**i * (.5)**j * (.7)**k * (-1.)**k
             gamma(i,j,k) = rand
             rand = amrex_random()
             ! rand = (.3)**i * (.7)**j * (.5)**k
             rand = 2.0d0*M_PI*rand
             phix(i,j,k) = rand
             rand = amrex_random()
<<<<<<< HEAD
             ! rand = (.7)**i * (.3)**j * (.5)**k
             rand = 2.0d0*M_PI*rand
             phiy(i,j,k) = rand
             rand = amrex_random()
             ! rand = (.7)**i * (.5)**j * (.3)**k
=======
             !rand = (.7)**i * (.3)**j * (.5)**k
             rand = 2.0d0*M_PI*rand
             phiy(i,j,k) = rand
             rand = amrex_random()
             !rand = (.7)**i * (.5)**j * (.3)**k
>>>>>>> 68550305
             rand = 2.0d0*M_PI*rand
             phiz(i,j,k) = rand
          enddo
       enddo
    enddo

    ! compute the norm of k
    do i=1,3
       do j=1,3
          do k=1,3
             normk(i,j,k) = sqrt(dble(i)**2+dble(j)**2+dble(k)**2)
          enddo
       enddo
    enddo

    ! define where center of star is
    ! this currently assumes the star is at the center of the domain
    xc(1) = 0.5d0*(prob_lo(1)+prob_hi(1))
    xc(2) = 0.5d0*(prob_lo(2)+prob_hi(2))
    xc(3) = 0.5d0*(prob_lo(3)+prob_hi(3))

    ! now do the big loop over all points in the domain
    do iloc = lo(1),hi(1)
       do jloc = lo(2),hi(2)
          do kloc = lo(3),hi(3)

             ! set perturbational velocity to zero
             vpert = ZERO

             ! compute where we physically are
             xloc(1) = prob_lo(1) + (dble(iloc)+0.5d0)*dx(1)
             xloc(2) = prob_lo(2) + (dble(jloc)+0.5d0)*dx(2)
             xloc(3) = prob_lo(3) + (dble(kloc)+0.5d0)*dx(3)

             ! compute distance to the center of the star
             rloc = ZERO
             do i=1,3
                rloc = rloc + (xloc(i) - xc(i))**2
             enddo
             rloc = sqrt(rloc)

             ! loop over the 27 combinations of fourier components
             do i=1,3
                do j=1,3
                   do k=1,3
                      ! compute cosines and sines
                      cx(i,j,k) = cos(2.0d0*M_PI*dble(i)*xloc(1)/velpert_scale + phix(i,j,k))
                      cy(i,j,k) = cos(2.0d0*M_PI*dble(j)*xloc(2)/velpert_scale + phiy(i,j,k))
                      cz(i,j,k) = cos(2.0d0*M_PI*dble(k)*xloc(3)/velpert_scale + phiz(i,j,k))
                      sx(i,j,k) = sin(2.0d0*M_PI*dble(i)*xloc(1)/velpert_scale + phix(i,j,k))
                      sy(i,j,k) = sin(2.0d0*M_PI*dble(j)*xloc(2)/velpert_scale + phiy(i,j,k))
                      sz(i,j,k) = sin(2.0d0*M_PI*dble(k)*xloc(3)/velpert_scale + phiz(i,j,k))
                   enddo
                enddo
             enddo

             ! loop over the 27 combinations of fourier components
             do i=1,3
                do j=1,3
                   do k=1,3
                      ! compute contribution from perturbation velocity from each mode
                      vpert(1) = vpert(1) + &
                           (-gamma(i,j,k)*dble(j)*cx(i,j,k)*cz(i,j,k)*sy(i,j,k) &
                           +beta(i,j,k)*dble(k)*cx(i,j,k)*cy(i,j,k)*sz(i,j,k)) &
                           / normk(i,j,k)

                      vpert(2) = vpert(2) + &
                           (gamma(i,j,k)*dble(i)*cy(i,j,k)*cz(i,j,k)*sx(i,j,k) &
                           -alpha(i,j,k)*dble(k)*cx(i,j,k)*cy(i,j,k)*sz(i,j,k)) &
                           / normk(i,j,k)

                      vpert(3) = vpert(3) + &
                           ( -beta(i,j,k)*dble(i)*cy(i,j,k)*cz(i,j,k)*sx(i,j,k) &
                           +alpha(i,j,k)*dble(j)*cx(i,j,k)*cz(i,j,k)*sy(i,j,k)) &
                           / normk(i,j,k)
                   enddo
                enddo
             enddo

             ! apply the cutoff function to the perturbational velocity
             do i=1,3
                vpert(i) = velpert_amplitude*vpert(i) &
                     *(0.5d0+0.5d0*tanh((velpert_radius-rloc)/velpert_steep))
             enddo

             ! add perturbational velocity to background velocity
             do i=1,3
                vel(iloc,jloc,kloc,i) = vel(iloc,jloc,kloc,i) + vpert(i)
             enddo

          enddo
       enddo
    enddo

  end subroutine initdata_sphr

end module initdata_module<|MERGE_RESOLUTION|>--- conflicted
+++ resolved
@@ -9,11 +9,7 @@
   use base_state_geometry_module, only: nr_fine, max_radial_level
   use meth_params_module, only: nscal, rho_comp, rhoh_comp, temp_comp, spec_comp, pi_comp, &
        prob_lo, prob_hi
-<<<<<<< HEAD
-  use probdata_module, only: velpert_amplitude, velpert_radius, velpert_steep, velpert_scale
-=======
   use probin_module, only: velpert_amplitude, velpert_radius, velpert_steep, velpert_scale
->>>>>>> 68550305
   use eos_module
   use eos_type_module
   use fill_3d_data_module, only: put_1d_array_on_cart_sphr
@@ -151,11 +147,7 @@
 
 
     ! initialize the domain with the base state
-<<<<<<< HEAD
     scal(lo(1):hi(1),lo(2):hi(2),lo(3):hi(3),1:nc_s) = 0.d0
-=======
-    scal = 0.d0
->>>>>>> 68550305
 
     ! if we are spherical, we want to make sure that p0 is good, since that is
     ! what is needed for HSE.  Therefore, we will put p0 onto a cart array and
@@ -211,17 +203,10 @@
        enddo
     enddo
 
-<<<<<<< HEAD
     call bl_deallocate(p0_cart)
-
 
     ! initialize the velocity to zero everywhere
     vel(lo(1):hi(1),lo(2):hi(2),lo(3):hi(3),1:nc_v) = 0.d0
-=======
-
-    ! initialize the velocity to zero everywhere
-    vel = 0.d0
->>>>>>> 68550305
 
     ! generate random numbers
     ! random numbers are not currently supported
@@ -246,19 +231,11 @@
              rand = 2.0d0*M_PI*rand
              phix(i,j,k) = rand
              rand = amrex_random()
-<<<<<<< HEAD
              ! rand = (.7)**i * (.3)**j * (.5)**k
              rand = 2.0d0*M_PI*rand
              phiy(i,j,k) = rand
              rand = amrex_random()
              ! rand = (.7)**i * (.5)**j * (.3)**k
-=======
-             !rand = (.7)**i * (.3)**j * (.5)**k
-             rand = 2.0d0*M_PI*rand
-             phiy(i,j,k) = rand
-             rand = amrex_random()
-             !rand = (.7)**i * (.5)**j * (.3)**k
->>>>>>> 68550305
              rand = 2.0d0*M_PI*rand
              phiz(i,j,k) = rand
           enddo
