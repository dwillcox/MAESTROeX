--- conflicted
+++ resolved
@@ -26,9 +26,6 @@
 
 Bpack   := ./Make.package
 Blocs   := .
-<<<<<<< HEAD
-=======
 PROBIN_PARAMETER_DIRS := .
->>>>>>> 5a6ff77f
 
 include $(MAESTROEX_HOME)/Exec/Make.Maestro