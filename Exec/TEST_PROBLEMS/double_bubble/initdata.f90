--- conflicted
+++ resolved
@@ -8,11 +8,7 @@
   use base_state_geometry_module, only: nr_fine, max_radial_level
   use meth_params_module, only: nscal, rho_comp, rhoh_comp, temp_comp, spec_comp, pi_comp, &
        perturb_model, prob_lo, prob_hi
-<<<<<<< HEAD
-  use probdata_module, only: pert_factor, y_pert_center, pert_width, single, do_isentropic
-=======
   use probin_module, only: pert_factor, y_pert_center, pert_width, single, do_isentropic
->>>>>>> 68550305
   use fill_3d_data_module, only: put_1d_array_on_cart_sphr
 
   implicit none
