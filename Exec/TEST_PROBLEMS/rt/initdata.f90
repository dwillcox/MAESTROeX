
module initdata_module

  use amrex_mempool_module, only : bl_allocate, bl_deallocate
  use bl_constants_module
  use eos_type_module
  use eos_module
  use network, only: nspec
  use amrex_fort_module, only : amrex_spacedim
  use base_state_geometry_module, only: nr_fine, max_radial_level
  use meth_params_module, only: nscal, rho_comp, rhoh_comp, temp_comp, spec_comp, pi_comp, &
       perturb_model, prob_lo, prob_hi
<<<<<<< HEAD
  use probdata_module, only: rho_1, rho_2, vel_amplitude, vel_width, nmodes
=======
  use probin_module, only: rho_1, rho_2, vel_amplitude, vel_width, nmodes
>>>>>>> 68550305
  use fill_3d_data_module, only: put_1d_array_on_cart_sphr

  implicit none

  private

contains

  subroutine initdata(lev, time, lo, hi, &
       scal, scal_lo, scal_hi, nc_s, &
       vel, vel_lo, vel_hi, nc_v, &
       s0_init, p0_init, &
       dx) bind(C, name="initdata")

    integer         , intent(in   ) :: lev, lo(3), hi(3)
    integer         , intent(in   ) :: scal_lo(3), scal_hi(3), nc_s
    integer         , intent(in   ) :: vel_lo(3), vel_hi(3), nc_v
    double precision, intent(in   ) :: time
    double precision, intent(inout) :: scal(scal_lo(1):scal_hi(1), &
         scal_lo(2):scal_hi(2), &
         scal_lo(3):scal_hi(3), 1:nc_s)
    double precision, intent(inout) :: vel(vel_lo(1):vel_hi(1), &
         vel_lo(2):vel_hi(2), &
         vel_lo(3):vel_hi(3), 1:nc_v)
    double precision, intent(in   ) :: s0_init(0:max_radial_level,0:nr_fine-1,1:nscal)
    double precision, intent(in   ) :: p0_init(0:max_radial_level,0:nr_fine-1)
    double precision, intent(in   ) :: dx(3)

    integer          :: i,j,k,r,n
    double precision :: x,y,z

    double precision :: dens_pert, rhoh_pert, temp_pert, rand
    double precision :: rhoX_pert(nspec), vel_pert(3)
    double precision :: alpha(nmodes), phi(nmodes)

    ! set velocity to zero
    vel(lo(1):hi(1),lo(2):hi(2),lo(3):hi(3),1:nc_v) = 0.d0

    do k=lo(3),hi(3)
       z = prob_lo(3) + (dble(k)+0.5d0) * dx(3)
       do j=lo(2),hi(2)
          y = prob_lo(2) + (dble(j)+0.5d0) * dx(2)

          if (amrex_spacedim .eq. 2) then
             r = j
          else
             r = k
          end if

          do i=lo(1),hi(1)
             x = prob_lo(1) + (dble(i)+0.5d0) * dx(1)

             scal(i,j,k,rho_comp)  = s0_init(lev,r,rho_comp)
             scal(i,j,k,rhoh_comp) = s0_init(lev,r,rhoh_comp)
             scal(i,j,k,temp_comp) = s0_init(lev,r,temp_comp)
             scal(i,j,k,spec_comp:spec_comp+nspec-1) = &
                  s0_init(lev,r,spec_comp:spec_comp+nspec-1)

             ! initialize pi_comp to zero for now
             scal(i,j,k,pi_comp) = 0.d0

          end do
       end do
    end do

    ! add an optional perturbation
    if (perturb_model) then

       do n = 1, nmodes
          call random_number(rand)
          alpha(n) = 2.0d0*rand - 1.0d0
          call random_number(rand)
          phi(n) = 2.0d0*M_PI*rand
       enddo

       ! write(*,*) "alpha = ", alpha

       do k=lo(3),hi(3)
          z = prob_lo(3) + (dble(k)+0.5d0) * dx(3)
          do j = lo(2), hi(2)
             y = prob_lo(2) + (dble(j)+0.5d0) * dx(2)
             do i = lo(1), hi(1)
                x = prob_lo(1) + (dble(i)+0.5d0) * dx(1)

                if (amrex_spacedim .eq. 2) then
                   call perturb_2d(x, y, p0_init(lev,j), s0_init(lev,j,:), &
                        alpha, phi, &
                        dens_pert, rhoX_pert, vel_pert)
                else
                   call perturb_3d(x, y, z, p0_init(lev,k), s0_init(lev,k,:), &
                        alpha, phi, &
                        dens_pert, rhoX_pert, vel_pert)
                end if

                scal(i,j,k,rho_comp) = dens_pert
                scal(i,j,k,spec_comp:spec_comp+nspec-1) = rhoX_pert(1:nspec)

                vel(i,j,k,1:nc_v) = vel_pert(1:nc_v)

             end do
          end do
       end do

    end if

  end subroutine initdata

  subroutine perturb_2d(x, y, p0_init, s0_init, alpha, phi, dens_pert, rhoX_pert, vel_pert)

    ! apply an optional perturbation to the initial temperature field
    ! to see some bubbles

    double precision, intent(in ) :: x, y
    double precision, intent(in ) :: p0_init, s0_init(1:nscal), alpha(1:nmodes), phi(1:nmodes)
    double precision, intent(out) :: dens_pert
    double precision, intent(out) :: rhoX_pert(1:nspec)
    double precision, intent(out) :: vel_pert(1:3)

    double precision :: L_x, pertheight, y0, pert
    integer :: n

    type (eos_t) :: eos_state

    L_x = prob_hi(1) - prob_lo(1)

    pertheight = 0.01d0*0.5d0*(cos(2.0d0*M_PI*x/L_x)+cos(2.0d0*M_PI*(L_x-x)/L_x)) + 0.5d0

    dens_pert = rho_1 + ((rho_2-rho_1)/2.0d0)*(1.0d0+tanh((y-pertheight)/0.005d0))

    rhoX_pert(:) = dens_pert*s0_init(spec_comp:spec_comp+nspec-1)/s0_init(rho_comp)

    ! y0 = 0.5d0 * (prob_lo(2) + prob_hi(2))
    !
    ! pert = 0.0d0
    !
    ! if (nmodes == 1) then
    !     pert = pert + vel_amplitude*0.5d0*(cos(2.d0*M_PI*x/L_x) + &
    !     cos(2.d0*M_PI*(L_x- x)/L_x))
    ! else
    !     do n = 1, nmodes
    !         pert = pert + vel_amplitude*alpha(n)* &
    !              cos(2.d0*M_PI*x/L_x + phi(n))
    !     enddo
    ! endif

    vel_pert(:) = 0.0d0
    !vel_pert(2) = exp(-(y-y0)**2/vel_width**2)*pert

  end subroutine perturb_2d

  subroutine perturb_3d(x, y, z, p0_init, s0_init, alpha, phi, dens_pert, rhoX_pert, vel_pert)

    ! apply an optional perturbation to the initial temperature field
    ! to see some bubbles

    double precision, intent(in ) :: x, y, z
    double precision, intent(in ) :: p0_init, s0_init(1:nscal), alpha(1:nmodes), phi(1:nmodes)
    double precision, intent(out) :: dens_pert
    double precision, intent(out) :: rhoX_pert(1:nspec)
    double precision, intent(out) :: vel_pert(1:3)

    double precision :: L_x, pertheight, pert, y0
    integer :: n

    type (eos_t) :: eos_state

    L_x = prob_hi(1) - prob_lo(1)

    pertheight = 0.01d0*0.5d0*(cos(2.0d0*M_PI*x/L_x)+cos(2.0d0*M_PI*(L_x-x)/L_x)) + 0.5d0

    dens_pert = rho_1 + ((rho_2-rho_1)/2.0d0)*(1.0d0+tanh((y-pertheight)/0.005d0))

    rhoX_pert = dens_pert*s0_init(spec_comp:spec_comp+nspec-1)/s0_init(rho_comp)

    y0 = 0.5d0 * (prob_lo(2) + prob_hi(2))

    pert = 0.0d0

    if (nmodes == 1) then
       pert = pert + vel_amplitude*0.5d0*(cos(2.d0*M_PI*x/L_x) + &
            cos(2.d0*M_PI*(L_x- x)/L_x))
    else
       do n = 1, nmodes
          pert = pert + vel_amplitude*alpha(n)* &
               cos(2.d0*M_PI*x/L_x + phi(n))
       enddo
    endif

    vel_pert(:) = 0.0d0
    vel_pert(2) = exp(-(y-y0)**2/vel_width**2)*pert

  end subroutine perturb_3d


  subroutine initdata_sphr(time, lo, hi, &
       scal, scal_lo, scal_hi, nc_s, &
       vel, vel_lo, vel_hi, nc_v, &
       s0_init, p0_init, &
       dx, r_cc_loc, r_edge_loc, &
       cc_to_r, ccr_lo, ccr_hi) bind(C, name="initdata_sphr")

    integer         , intent(in   ) :: lo(3), hi(3)
    integer         , intent(in   ) :: scal_lo(3), scal_hi(3), nc_s
    integer         , intent(in   ) :: vel_lo(3), vel_hi(3), nc_v
    double precision, intent(in   ) :: time
    double precision, intent(inout) :: scal(scal_lo(1):scal_hi(1), &
         scal_lo(2):scal_hi(2), &
         scal_lo(3):scal_hi(3), nc_s)
    double precision, intent(inout) :: vel(vel_lo(1):vel_hi(1), &
         vel_lo(2):vel_hi(2), &
         vel_lo(3):vel_hi(3), nc_v)
    double precision, intent(in   ) :: s0_init(0:max_radial_level,0:nr_fine-1,1:nscal)
    double precision, intent(in   ) :: p0_init(0:max_radial_level,0:nr_fine-1)
    double precision, intent(in   ) :: dx(3)
    double precision, intent(in   ) :: r_cc_loc (0:max_radial_level,0:nr_fine-1)
    double precision, intent(in   ) :: r_edge_loc(0:max_radial_level,0:nr_fine)
    integer         , intent(in   ) :: ccr_lo(3), ccr_hi(3)
    double precision, intent(in   ) :: cc_to_r(ccr_lo(1):ccr_hi(1), &
         ccr_lo(2):ccr_hi(2),ccr_lo(3):ccr_hi(3))

    !     Local variables
    integer          :: i,j,k,comp
    double precision :: x,y,z
    double precision :: dens_pert, rhoh_pert, temp_pert
    double precision :: rhoX_pert(nspec)
    double precision, pointer :: p0_cart(:,:,:,:)

    type (eos_t) :: eos_state
    integer :: pt_index(3)

    ! set velocity to zero
    vel(lo(1):hi(1),lo(2):hi(2),lo(3):hi(3),1:nc_v) = 0.d0

    ! initialize the domain with the base state
    scal(lo(1):hi(1),lo(2):hi(2),lo(3):hi(3),1:nc_s) = 0.d0

    ! if we are spherical, we want to make sure that p0 is good, since that is
    ! what is needed for HSE.  Therefore, we will put p0 onto a cart array and
    ! then initialize h from rho, X, and p0.
    call bl_allocate(p0_cart,lo,hi,1)

    ! initialize temp
    call put_1d_array_on_cart_sphr(lo,hi,scal(:,:,:,temp_comp),scal_lo,scal_hi,1, &
         s0_init(0,:,temp_comp),dx,0,0,r_cc_loc,r_edge_loc, &
         cc_to_r,ccr_lo,ccr_hi)

    ! initialize p0_cart
    call put_1d_array_on_cart_sphr(lo,hi,p0_cart,lo,hi,1,p0_init,dx,0,0,r_cc_loc,r_edge_loc, &
         cc_to_r,ccr_lo,ccr_hi)

    ! initialize species
    do comp = spec_comp, spec_comp+nspec-1
       call put_1d_array_on_cart_sphr(lo,hi,scal(:,:,:,comp),scal_lo,scal_hi,1, &
            s0_init(0,:,comp),dx,0,0,r_cc_loc,r_edge_loc, &
            cc_to_r,ccr_lo,ccr_hi)
    end do

    ! initialize rho as sum of partial densities rho*X_i
    do k = lo(3), hi(3)
       do j = lo(2), hi(2)
          do i = lo(1), hi(1)
             scal(i,j,k,rho_comp) = 0.d0
             do comp = spec_comp, spec_comp+nspec-1
                scal(i,j,k,rho_comp) = scal(i,j,k,rho_comp) + scal(i,j,k,comp)
             enddo
          enddo
       enddo
    enddo

    ! initialize (rho h) and T using the EOS
    do k = lo(3), hi(3)
       do j = lo(2), hi(2)
          do i = lo(1), hi(1)

             eos_state%T     = scal(i,j,k,temp_comp)
             eos_state%p     = p0_cart(i,j,k,1)
             eos_state%rho   = scal(i,j,k,rho_comp)
             eos_state%xn(:) = scal(i,j,k,spec_comp:spec_comp+nspec-1)/eos_state%rho

             pt_index = (/ i, j, k /)

             call eos(eos_input_rp, eos_state, pt_index)

             scal(i,j,k,rhoh_comp) = eos_state%rho*eos_state%h
             scal(i,j,k,temp_comp) = eos_state%T

          enddo
       enddo
    enddo

    ! if (perturb_model) then
    !
    !    ! add an optional perturbation
    !    do k = lo(3), hi(3)
    !       z = prob_lo(3) + (dble(k)+0.5d0) * dx(3)
    !
    !       do j = lo(2), hi(2)
    !          y = prob_lo(2) + (dble(j)+0.5d0) * dx(2)
    !
    !          do i = lo(1), hi(1)
    !             x = prob_lo(1) + (dble(i)+0.5d0) * dx(1)
    !
    !             call perturb_3d_sphr(x, y, z, p0_cart(i,j,k,1), scal(i,j,k,:), &
    !                                  dens_pert, rhoh_pert, rhoX_pert, temp_pert)
    !
    !             scal(i,j,k,rho_comp) = dens_pert
    !             scal(i,j,k,rhoh_comp) = rhoh_pert
    !             scal(i,j,k,temp_comp) = temp_pert
    !             scal(i,j,k,spec_comp:spec_comp+nspec-1) = rhoX_pert(:)
    !          enddo
    !       enddo
    !    enddo
    !
    ! end if

    call bl_deallocate(p0_cart)

  end subroutine initdata_sphr
  !
  ! subroutine perturb_3d_sphr(x, y, z, p0_init, s0_init, dens_pert, rhoh_pert, &
  !                            rhoX_pert, temp_pert)
  !
  !   ! apply an optional perturbation to the initial temperature field
  !   ! to see some bubbles
  !   double precision, intent(in ) :: x, y, z
  !   double precision, intent(in ) :: p0_init, s0_init(nscal)
  !   double precision, intent(out) :: dens_pert, rhoh_pert, temp_pert
  !   double precision, intent(out) :: rhoX_pert(nspec)
  !
  !   double precision :: temp, t0
  !   double precision :: x0, y0, z0, r0
  !
  !   type (eos_t) :: eos_state
  !
  !   t0 = s0_init(temp_comp)
  !
  !   ! center of star is at 2.5d8
  !   x0 = 2.5d8
  !   y0 = 2.5d8
  !   z0 = 3.0d8
  !
  !   ! Tanh bubbles
  !   r0 = sqrt( (x-x0)**2 + (y-y0)**2 + (z-z0)**2 ) / 2.5d6
  !
  !   ! This case works
  !   temp = t0 * (1.0d0 + 2.0d0*(.150d0 * 0.5d0 * (1.0d0 + tanh((2.0d0-r0)))))
  !
  !   ! Use the EOS to make this temperature perturbation occur at constant
  !   ! pressure
  !   eos_state%T     = temp
  !   eos_state%p     = p0_init
  !   eos_state%rho   = s0_init(rho_comp)
  !   eos_state%xn(:) = s0_init(spec_comp:spec_comp+nspec-1)/s0_init(rho_comp)
  !
  !   call eos(eos_input_tp, eos_state)
  !
  !   dens_pert = eos_state%rho
  !   rhoh_pert = eos_state%rho * eos_state%h
  !   rhoX_pert = dens_pert*eos_state%xn(:)
  !
  !   temp_pert = temp
  !
  ! end subroutine perturb_3d_sphr

end module initdata_module<|MERGE_RESOLUTION|>--- conflicted
+++ resolved
@@ -10,11 +10,7 @@
   use base_state_geometry_module, only: nr_fine, max_radial_level
   use meth_params_module, only: nscal, rho_comp, rhoh_comp, temp_comp, spec_comp, pi_comp, &
        perturb_model, prob_lo, prob_hi
-<<<<<<< HEAD
-  use probdata_module, only: rho_1, rho_2, vel_amplitude, vel_width, nmodes
-=======
   use probin_module, only: rho_1, rho_2, vel_amplitude, vel_width, nmodes
->>>>>>> 68550305
   use fill_3d_data_module, only: put_1d_array_on_cart_sphr
 
   implicit none
