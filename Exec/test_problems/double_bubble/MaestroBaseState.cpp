--- conflicted
+++ resolved
@@ -4,13 +4,8 @@
 using namespace amrex;
 
 void 
-<<<<<<< HEAD
-Maestro::InitBaseState(RealVector& rho0, BaseState<Real>& rhoh0, 
-                       BaseState<Real>& p0, 
-=======
 Maestro::InitBaseState(RealVector& rho0, BaseState<Real>& rhoh0_s, 
                        BaseState<Real>& p0_s, 
->>>>>>> c4daee31
                        const int lev)
 {
     // timer for profiling
@@ -114,19 +109,11 @@
 
     // copy s0_init and p0_init into rho0, rhoh0, p0, and tempbar
     for (auto i = 0; i < nr_fine; ++i) {
-<<<<<<< HEAD
         rho0(lev,i) = s0_init[lev+max_lev*(i+nr_fine*Rho)];
         rhoh0(lev,i) = s0_init[lev+max_lev*(i+nr_fine*RhoH)];
         tempbar(lev,i) = s0_init[lev+max_lev*(i+nr_fine*Temp)];
         tempbar_init(lev,i) = s0_init[lev+max_lev*(i+nr_fine*Temp)];
         p0(lev,i) = p0_init(lev,i);
-=======
-        rho0[lev+max_lev*i] = s0_init[lev+max_lev*(i+nr_fine*Rho)];
-        rhoh0(lev,i) = s0_init[lev+max_lev*(i+nr_fine*RhoH)];
-        tempbar[lev+max_lev*i] = s0_init[lev+max_lev*(i+nr_fine*Temp)];
-        tempbar_init[lev+max_lev*i] = s0_init[lev+max_lev*(i+nr_fine*Temp)];
-        p0(lev,i) = p0_init[lev+max_lev*i];
->>>>>>> c4daee31
     }
 
     Real min_temp = 1.e99;
