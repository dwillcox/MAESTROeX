--- conflicted
+++ resolved
@@ -81,11 +81,7 @@
         s0_init[lev+max_lev*(r+nr_fine*Rho)] = dens_zone;
 
         // compute the pressure by discretizing HSE
-<<<<<<< HEAD
-        p0_init(lev,r) = p0_init(lev,r-1) - dr[n] * 0.5 *
-=======
         p0_init[lev+max_lev*r] = p0_init[lev+max_lev*(r-1)] - base_geom.dr(n) * 0.5 *
->>>>>>> 847051d6
             (s0_init[lev+max_lev*(r+nr_fine*Rho)] + 
              s0_init[lev+max_lev*(r-1+nr_fine*Rho)]) * fabs(grav_const);
 
@@ -137,11 +133,7 @@
 
         Real rloc = geom[lev].ProbLo(AMREX_SPACEDIM-1) + (Real(r) + 0.5)*base_geom.dr(n);
 
-<<<<<<< HEAD
-        Real dpdr = (p0_init(n,r) - p0_init(n,r-1)) / dr[n];
-=======
-        Real dpdr = (p0_init[n+max_lev*r] - p0_init[n+max_lev*(r-1)]) / base_geom.dr(n);
->>>>>>> 847051d6
+        Real dpdr = (p0_init(n,r) - p0_init(n,r-1)) / base_geom.dr(n);
         Real rhog = 0.5*(s0_init[n+max_lev*(r+nr_fine*Rho)] + 
                          s0_init[n+max_lev*(r-1+nr_fine*Rho)])*grav_const;
 
