--- conflicted
+++ resolved
@@ -50,15 +50,7 @@
         const auto prob_lo = geom[lev].ProbLoArray();
         const auto dx = geom[lev].CellSizeArray();
 
-<<<<<<< HEAD
-        const auto pert_rad_factor_loc = pert_rad_factor;
-        const auto pert_temp_factor_loc = pert_temp_factor;
-        const auto do_small_domain_loc = do_small_domain;
-
         ParallelFor(tileBox, [=] AMREX_GPU_DEVICE (int i, int j, int k) {
-=======
-        AMREX_PARALLEL_FOR_3D(tileBox, i, j, k, {
->>>>>>> 959326cc
             int r = AMREX_SPACEDIM == 2 ? j : k;
 
             Real x = prob_lo[0] + (Real(i)+0.5) * dx[0];
