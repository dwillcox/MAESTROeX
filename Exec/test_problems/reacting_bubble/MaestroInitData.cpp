
#include <Maestro.H>
using namespace amrex;

// prototype for pertubation function to be called on the
// device (if USE_CUDA=TRUE)
AMREX_GPU_DEVICE
<<<<<<< HEAD
void Perturb(const Real p0, const Real* s0, Real* perturbations, const Real x,
             const Real y, const Real z, const Real pert_rad_factor,
             const Real pert_temp_factor, const bool do_small_domain,
             bool spherical = false);
=======
void Perturb(const Real p0_init, 
             const Real* s0,
             Real* perturbations,  
             const Real x, const Real y, const Real z);
>>>>>>> 4883f178

// initializes data on a specific level
void Maestro::InitLevelData(const int lev, const Real time, const MFIter& mfi,
                            const Array4<Real> scal, const Array4<Real> vel) {
    // timer for profiling
    BL_PROFILE_VAR("Maestro::InitLevelData()", InitLevelData);

    const auto tileBox = mfi.tilebox();

    // set velocity to zero
    AMREX_PARALLEL_FOR_4D(tileBox, AMREX_SPACEDIM, i, j, k, n,
                          { vel(i, j, k, n) = 0.0; });

    const auto s0_arr = s0_init.const_array();
    const auto p0_arr = p0_init.const_array();

    AMREX_PARALLEL_FOR_3D(tileBox, i, j, k, {
        int r = AMREX_SPACEDIM == 2 ? j : k;

        // set the scalars using s0
        scal(i, j, k, Rho) = s0_arr(lev, r, Rho);
        scal(i, j, k, RhoH) = s0_arr(lev, r, RhoH);
        scal(i, j, k, Temp) = s0_arr(lev, r, Temp);
        for (auto comp = 0; comp < NumSpec; ++comp) {
            scal(i, j, k, FirstSpec + comp) = s0_arr(lev, r, FirstSpec + comp);
        }
        // initialize pi to zero for now
        scal(i, j, k, Pi) = 0.0;
    });

    // add an optional perturbation
    if (perturb_model) {
        const auto prob_lo = geom[lev].ProbLoArray();
        const auto dx = geom[lev].CellSizeArray();

        AMREX_PARALLEL_FOR_3D(tileBox, i, j, k, {
            int r = AMREX_SPACEDIM == 2 ? j : k;

            Real x = prob_lo[0] + (Real(i) + 0.5) * dx[0];
            Real y = prob_lo[1] + (Real(j) + 0.5) * dx[1];
            Real z = prob_lo[2] + (Real(k) + 0.5) * dx[2];

            Real perturbations[Nscal];
            Real s0[Nscal];

            for (auto n = 0; n < Nscal; ++n) {
                s0[n] = s0_arr(lev, r, n);
            }

<<<<<<< HEAD
            Perturb(p0_arr(lev, r), s0, perturbations, x, y, z,
                    pert_rad_factor_loc, pert_temp_factor_loc,
                    do_small_domain_loc);
=======
            Perturb(p0_arr(lev,r), s0, perturbations, 
                    x, y, z);
>>>>>>> 4883f178

            scal(i, j, k, Rho) = perturbations[Rho];
            scal(i, j, k, RhoH) = perturbations[RhoH];
            scal(i, j, k, Temp) = perturbations[Temp];
            for (auto comp = 0; comp < NumSpec; ++comp) {
                scal(i, j, k, FirstSpec + comp) =
                    perturbations[FirstSpec + comp];
            }
        });
    }
}

void Maestro::InitLevelDataSphr(const int lev, const Real time, MultiFab& scal,
                                MultiFab& vel) {
    // timer for profiling
    BL_PROFILE_VAR("Maestro::InitLevelDataSphr()", InitLevelDataSphr);

#ifdef _OPENMP
#pragma omp parallel
#endif
    for (MFIter mfi(scal, TilingIfNotGPU()); mfi.isValid(); ++mfi) {
        const auto tileBox = mfi.tilebox();

        const Array4<Real> vel_arr = vel.array(mfi);
        const Array4<Real> scal_arr = scal.array(mfi);

        // set velocity to zero
        AMREX_PARALLEL_FOR_4D(tileBox, AMREX_SPACEDIM, i, j, k, n,
                              { vel_arr(i, j, k, n) = 0.0; });

        AMREX_PARALLEL_FOR_4D(tileBox, Nscal, i, j, k, n,
                              { scal_arr(i, j, k, n) = 0.0; });
    }

    // if we are spherical, we want to make sure that p0 is good, since that is
    // what is needed for HSE.  Therefore, we will put p0 onto a cart array and
    // then initialize h from rho, X, and p0.
    Vector<MultiFab> p0_cart(finest_level);

    // make a temporary MultiFab and RealVector to hold the cartesian data then copy it back to scal
    Vector<MultiFab> temp_mf(finest_level);

    for (auto i = 0; i <= finest_level; ++i) {
        p0_cart[i].define(grids[lev], dmap[lev], 1, ng_s);
        temp_mf[i].define(grids[lev], dmap[lev], 1, ng_s);
    }

    BaseState<Real> temp_vec(base_geom.max_radial_level + 1, base_geom.nr_fine);
    auto temp_arr = temp_vec.array();

    const auto s0_init_arr = s0_init.const_array();

    // initialize temperature
    for (auto l = 0; l <= base_geom.max_radial_level; ++l) {
        for (auto r = 0; r < base_geom.nr_fine; ++r) {
            temp_arr(l, r) = s0_init_arr(l, r, Temp);
        }
    }

    Put1dArrayOnCart(temp_vec, temp_mf, false, false, bcs_s, Temp);
    MultiFab::Copy(scal, temp_mf[lev], 0, Temp, 1, scal.nGrow());

    // initialize p0_cart
    Put1dArrayOnCart(p0_init, p0_cart, false, false, bcs_f, 0);

    // initialize species
    for (auto comp = 0; comp < NumSpec; ++comp) {
        for (auto l = 0; l <= base_geom.max_radial_level; ++l) {
            for (auto r = 0; r < base_geom.nr_fine; ++r) {
                temp_arr(l, r) = s0_init_arr(l, r, FirstSpec + comp);
            }
        }
<<<<<<< HEAD
        Put1dArrayOnCart(temp_vec, temp_mf, 0, 0, bcs_s, FirstSpec + comp);
=======
        Put1dArrayOnCart(temp_vec, temp_mf, false, false, bcs_s, FirstSpec+comp);
>>>>>>> 4883f178
        MultiFab::Copy(scal, temp_mf[lev], 0, Temp, 1, scal.nGrow());
    }

#ifdef _OPENMP
#pragma omp parallel
#endif
    for (MFIter mfi(scal, TilingIfNotGPU()); mfi.isValid(); ++mfi) {
        const auto tileBox = mfi.tilebox();

        const Array4<Real> scal_arr = scal.array(mfi);
        const Array4<const Real> p0_arr = p0_cart[lev].array(mfi);

        // initialize rho as sum of partial densities rho*X_i
        AMREX_PARALLEL_FOR_3D(tileBox, i, j, k, {
            for (auto comp = 0; comp < NumSpec; ++comp) {
                scal_arr(i, j, k, Rho) += scal_arr(i, j, k, FirstSpec + comp);
            }

            // initialize (rho h) and T using the EOS
            eos_t eos_state;
            eos_state.T = scal_arr(i, j, k, Temp);
            eos_state.p = p0_arr(i, j, k);
            eos_state.rho = scal_arr(i, j, k, Rho);
            for (auto comp = 0; comp < NumSpec; ++comp) {
                eos_state.xn[comp] =
                    scal_arr(i, j, k, FirstSpec + comp) / eos_state.rho;
            }

            eos(eos_input_rp, eos_state);

            scal_arr(i, j, k, RhoH) = eos_state.rho * eos_state.h;
            scal_arr(i, j, k, Temp) = eos_state.T;
        });

        if (perturb_model) {
            const auto prob_lo = geom[lev].ProbLoArray();
            const auto dx = geom[lev].CellSizeArray();

            // add an optional perturbation
            AMREX_PARALLEL_FOR_3D(tileBox, i, j, k, {
                Real x = prob_lo[0] + (Real(i) + 0.5) * dx[0];
                Real y = prob_lo[1] + (Real(j) + 0.5) * dx[1];
                Real z = prob_lo[2] + (Real(k) + 0.5) * dx[2];

                Real perturbations[Nscal];
                Real s0[Nscal];

                for (auto n = 0; n < Nscal; ++n) {
                    s0[n] = scal_arr(i, j, k, n);
                }

<<<<<<< HEAD
                Perturb(p0_arr(i, j, k), s0, perturbations, x, y, z,
                        pert_rad_factor_loc, pert_temp_factor_loc,
                        do_small_domain_loc, true);
=======
                Perturb(p0_arr(i,j,k), s0, perturbations, 
                    x, y, z);
>>>>>>> 4883f178

                scal_arr(i, j, k, Rho) = perturbations[Rho];
                scal_arr(i, j, k, RhoH) = perturbations[RhoH];
                scal_arr(i, j, k, Temp) = perturbations[Temp];
                for (auto comp = 0; comp < NumSpec; ++comp) {
                    scal_arr(i, j, k, FirstSpec + comp) =
                        perturbations[FirstSpec + comp];
                }
            });
        }
    }
}

<<<<<<< HEAD
void Perturb(const Real p0_init, const Real* s0, Real* perturbations,
             const Real x, const Real y, const Real z,
             const Real pert_rad_factor, const Real pert_temp_factor,
             const bool do_small_domain, bool spherical) {
=======
void Perturb(const Real p0_init, 
             const Real* s0,
             Real* perturbations,  
             const Real x, const Real y, const Real z)
{
>>>>>>> 4883f178
    Real t0 = s0[Temp];

#if (AMREX_SPACEDIM == 2)

    Real x1 = 5.0e7;
    Real y1 = 6.5e7;
    Real r1 = std::sqrt((x - x1) * (x - x1) + (y - y1) * (y - y1)) /
              (2.5e6 * pert_rad_factor);

    Real x2 = 1.2e8;
    Real y2 = 8.5e7;
    Real r2 = std::sqrt((x - x2) * (x - x2) + (y - y2) * (y - y2)) /
              (2.5e6 * pert_rad_factor);

    Real x3 = 2.0e8;
    Real y3 = 7.5e7;
    Real r3 = std::sqrt((x - x3) * (x - x3) + (y - y3) * (y - y3)) /
              (2.5e6 * pert_rad_factor);

    // this is a tiny bubble for inputs_2d_smalldomain
    Real x4 = 0.5;
    Real y4 = 85218750.25;
    Real r4 = std::sqrt((x - x4) * (x - x4) + (y - y4) * (y - y4)) /
              (2.5e-2 * pert_rad_factor);

    Real temp = 0.0;

    if (do_small_domain) {
        temp = t0 *
               (1.0 + pert_temp_factor * (0.150 * (1.0 + std::tanh(2.0 - r1)) +
                                          0.300 * (1.0 + std::tanh(2.0 - r2)) +
                                          0.225 * (1.0 + std::tanh(2.0 - r3)) +
                                          0.300 * (1.0 + std::tanh(2.0 - r4))));
    } else {
        temp = t0 *
               (1.0 + pert_temp_factor * (0.150 * (1.0 + std::tanh(2.0 - r1)) +
                                          0.300 * (1.0 + std::tanh(2.0 - r2)) +
                                          0.225 * (1.0 + std::tanh(2.0 - r3))));
    }

#else

    Real temp = 0.0;

    if (!maestro::spherical) {
        Real x0 = 1.8e7;
        Real y0 = 1.8e7;
        Real z0 = 8.5e7;

        Real r0 = std::sqrt((x - x0) * (x - x0) + (y - y0) * (y - y0) +
                            (z - z0) * (z - z0)) /
                  2.5e6;

        temp = t0 * (1.0 + 2.0 * (0.15 * (1.0 + std::tanh((2.0 - r0)))));
    } else {
        // center of the star is a 2.5e8
        Real x0 = 2.5e8;
        Real y0 = 2.5e8;
        Real z0 = 2.5e8;

        Real r0 = std::sqrt((x - x0) * (x - x0) + (y - y0) * (y - y0) +
                            (z - z0) * (z - z0)) /
                  2.5e6;

        // note extra factor of 0.5 for spherical case
        temp = t0 * (1.0 + 2.0 * (0.15 * 0.5 * (1.0 + std::tanh((2.0 - r0)))));
    }

#endif

    eos_t eos_state;

    // Use the EOS to make this temperature perturbation occur at constant
    // pressure
    eos_state.T = temp;
    eos_state.p = p0_init;
    eos_state.rho = s0[Rho];
    for (auto comp = 0; comp < NumSpec; ++comp) {
        eos_state.xn[comp] = s0[FirstSpec + comp] / s0[Rho];
    }

    eos(eos_input_tp, eos_state);

    perturbations[Rho] = eos_state.rho;
    perturbations[RhoH] = eos_state.rho * eos_state.h;
    for (auto comp = 0; comp < NumSpec; ++comp) {
        perturbations[FirstSpec + comp] = eos_state.rho * eos_state.xn[comp];
    }

    perturbations[Temp] = temp;
}<|MERGE_RESOLUTION|>--- conflicted
+++ resolved
@@ -5,17 +5,8 @@
 // prototype for pertubation function to be called on the
 // device (if USE_CUDA=TRUE)
 AMREX_GPU_DEVICE
-<<<<<<< HEAD
-void Perturb(const Real p0, const Real* s0, Real* perturbations, const Real x,
-             const Real y, const Real z, const Real pert_rad_factor,
-             const Real pert_temp_factor, const bool do_small_domain,
-             bool spherical = false);
-=======
-void Perturb(const Real p0_init, 
-             const Real* s0,
-             Real* perturbations,  
+void Perturb(const Real p0_init, const Real* s0, Real* perturbations,
              const Real x, const Real y, const Real z);
->>>>>>> 4883f178
 
 // initializes data on a specific level
 void Maestro::InitLevelData(const int lev, const Real time, const MFIter& mfi,
@@ -65,14 +56,7 @@
                 s0[n] = s0_arr(lev, r, n);
             }
 
-<<<<<<< HEAD
-            Perturb(p0_arr(lev, r), s0, perturbations, x, y, z,
-                    pert_rad_factor_loc, pert_temp_factor_loc,
-                    do_small_domain_loc);
-=======
-            Perturb(p0_arr(lev,r), s0, perturbations, 
-                    x, y, z);
->>>>>>> 4883f178
+            Perturb(p0_arr(lev,r), s0, perturbations, x, y, z);
 
             scal(i, j, k, Rho) = perturbations[Rho];
             scal(i, j, k, RhoH) = perturbations[RhoH];
@@ -145,11 +129,7 @@
                 temp_arr(l, r) = s0_init_arr(l, r, FirstSpec + comp);
             }
         }
-<<<<<<< HEAD
-        Put1dArrayOnCart(temp_vec, temp_mf, 0, 0, bcs_s, FirstSpec + comp);
-=======
-        Put1dArrayOnCart(temp_vec, temp_mf, false, false, bcs_s, FirstSpec+comp);
->>>>>>> 4883f178
+        Put1dArrayOnCart(temp_vec, temp_mf, false, false, bcs_s, FirstSpec + comp);
         MultiFab::Copy(scal, temp_mf[lev], 0, Temp, 1, scal.nGrow());
     }
 
@@ -201,15 +181,8 @@
                     s0[n] = scal_arr(i, j, k, n);
                 }
 
-<<<<<<< HEAD
-                Perturb(p0_arr(i, j, k), s0, perturbations, x, y, z,
-                        pert_rad_factor_loc, pert_temp_factor_loc,
-                        do_small_domain_loc, true);
-=======
-                Perturb(p0_arr(i,j,k), s0, perturbations, 
-                    x, y, z);
->>>>>>> 4883f178
-
+		Perturb(p0_arr(i, j, k), s0, perturbations, x, y, z);
+                
                 scal_arr(i, j, k, Rho) = perturbations[Rho];
                 scal_arr(i, j, k, RhoH) = perturbations[RhoH];
                 scal_arr(i, j, k, Temp) = perturbations[Temp];
@@ -222,18 +195,9 @@
     }
 }
 
-<<<<<<< HEAD
 void Perturb(const Real p0_init, const Real* s0, Real* perturbations,
-             const Real x, const Real y, const Real z,
-             const Real pert_rad_factor, const Real pert_temp_factor,
-             const bool do_small_domain, bool spherical) {
-=======
-void Perturb(const Real p0_init, 
-             const Real* s0,
-             Real* perturbations,  
              const Real x, const Real y, const Real z)
 {
->>>>>>> 4883f178
     Real t0 = s0[Temp];
 
 #if (AMREX_SPACEDIM == 2)
