--- conflicted
+++ resolved
@@ -25,34 +25,24 @@
     BL_PROFILE_VAR("Maestro::InitLevelData()", InitLevelData);
 
     const auto tileBox = mfi.tilebox();
-<<<<<<< HEAD
-=======
-    const int max_lev = base_geom.max_radial_level + 1;
-    const int nrf = base_geom.nr_fine;
->>>>>>> 2a69452f
 
     // set velocity to zero 
     AMREX_PARALLEL_FOR_4D(tileBox, AMREX_SPACEDIM, i, j, k, n, {
         vel(i,j,k,n) = 0.0;
     });
 
-<<<<<<< HEAD
-    const auto& s0_p = s0_init;
-    const auto& p0_p = p0_init;
-=======
-    const Real * AMREX_RESTRICT s0_p = s0_init.dataPtr();
+    const auto s0_arr = s0_init.array();
     const auto p0_arr = p0_init.const_array();
->>>>>>> 2a69452f
 
     AMREX_PARALLEL_FOR_3D(tileBox, i, j, k, {
         int r = AMREX_SPACEDIM == 2 ? j : k;
 
         // set the scalars using s0
-        scal(i,j,k,Rho) = s0_p(lev,r,Rho);
-        scal(i,j,k,RhoH) = s0_p(lev,r,RhoH);
-        scal(i,j,k,Temp) = s0_p(lev,r,Temp);
+        scal(i,j,k,Rho) = s0_arr(lev,r,Rho);
+        scal(i,j,k,RhoH) = s0_arr(lev,r,RhoH);
+        scal(i,j,k,Temp) = s0_arr(lev,r,Temp);
         for (auto comp = 0; comp < NumSpec; ++comp) {
-            scal(i,j,k,FirstSpec+comp) = s0_p(lev,r,FirstSpec+comp);
+            scal(i,j,k,FirstSpec+comp) = s0_arr(lev,r,FirstSpec+comp);
         }
         // initialize pi to zero for now
         scal(i,j,k,Pi) = 0.0;
@@ -79,7 +69,7 @@
             Real s0[Nscal];
 
             for (auto n = 0; n < Nscal; ++n) {
-                s0[n] = s0_p(lev,r,n);
+                s0[n] = s0_arr(lev,r,n);
             }
 
             Perturb(p0_arr(lev,r), s0, perturbations, 
@@ -104,10 +94,6 @@
 {
     // timer for profiling
     BL_PROFILE_VAR("Maestro::InitLevelDataSphr()", InitLevelDataSphr);
-<<<<<<< HEAD
-=======
-    const int max_lev = base_geom.max_radial_level + 1;
->>>>>>> 2a69452f
     
 #ifdef _OPENMP
 #pragma omp parallel
@@ -142,21 +128,15 @@
         temp_mf[i].define(grids[lev], dmap[lev], 1, ng_s);
     }
 
-<<<<<<< HEAD
     BaseState<Real> temp_vec(max_radial_level+1, nr_fine);
 
+    const auto s0_init_arr = s0_init.const_array();
+
     // initialize temperature 
-    for (auto l = 0; l <= max_radial_level; ++l) {
-        for (auto r = 0; r < nr_fine; ++r) {
-            temp_vec(l,r) = s0_init(l,r,Temp);
+    for (auto l = 0; l <= base_geom.max_radial_level; ++l) {
+        for (auto r = 0; r < base_geom.nr_fine; ++r) {
+            temp_vec(l,r) = s0_init_arr(l,r,Temp);
         }
-=======
-    RealVector temp_vec(max_lev*base_geom.nr_fine);
-
-    // initialize temperature 
-    for (auto i = 0; i < max_lev*base_geom.nr_fine; ++i) {
-        temp_vec[i] = s0_init[i*Temp];
->>>>>>> 2a69452f
     }
 
     Put1dArrayOnCart(temp_vec, temp_mf, 0, 0, bcs_s, Temp);
@@ -167,15 +147,10 @@
 
     // initialize species 
     for (auto comp = 0; comp < NumSpec; ++comp) {
-<<<<<<< HEAD
-        for (auto l = 0; l <= max_radial_level; ++l) {
-            for (auto r = 0; r < nr_fine; ++r) {
-                temp_vec(l,r) = s0_init(l,r,FirstSpec+comp);
-            }
-=======
-        for (auto i = 0; i < max_lev*base_geom.nr_fine; ++i) {
-            temp_vec[i] = s0_init[i*(FirstSpec+comp)];
->>>>>>> 2a69452f
+        for (auto l = 0; l <= base_geom.max_radial_level; ++l) {
+            for (auto r = 0; r < base_geom.nr_fine; ++r) {
+                temp_vec(l,r) = s0_init_arr(l,r,FirstSpec+comp);
+            }
         }
         Put1dArrayOnCart(temp_vec, temp_mf, 0, 0, bcs_s, FirstSpec+comp);
         MultiFab::Copy(scal, temp_mf[lev], 0, Temp, 1, scal.nGrow());
