--- conflicted
+++ resolved
@@ -11,28 +11,23 @@
     BL_PROFILE_VAR("Maestro::InitLevelData()", InitLevelData);
 
     const auto tileBox = mfi.tilebox();
-<<<<<<< HEAD
-=======
-    const int max_lev = base_geom.max_radial_level + 1;
-    const auto nrf = base_geom.nr_fine;
->>>>>>> 2a69452f
 
     // set velocity to zero 
     AMREX_PARALLEL_FOR_4D(tileBox, AMREX_SPACEDIM, i, j, k, n, {
         vel(i,j,k,n) = 0.0;
     });
 
-    const auto& s0_p = s0_init;
+    const auto s0_arr = s0_init.const_array();
 
     AMREX_PARALLEL_FOR_3D(tileBox, i, j, k, {
         int r = AMREX_SPACEDIM == 2 ? j : k;
 
         // set the scalars using s0
-        scal(i,j,k,Rho) = s0_p(lev,r,Rho);
-        scal(i,j,k,RhoH) = s0_p(lev,r,RhoH);
-        scal(i,j,k,Temp) = s0_p(lev,r,Temp);
+        scal(i,j,k,Rho) = s0_arr(lev,r,Rho);
+        scal(i,j,k,RhoH) = s0_arr(lev,r,RhoH);
+        scal(i,j,k,Temp) = s0_arr(lev,r,Temp);
         for (auto comp = 0; comp < NumSpec; ++comp) {
-            scal(i,j,k,FirstSpec+comp) = s0_p(lev,r,FirstSpec+comp);
+            scal(i,j,k,FirstSpec+comp) = s0_arr(lev,r,FirstSpec+comp);
         }
         // initialize pi to zero for now
         scal(i,j,k,Pi) = 0.0;
