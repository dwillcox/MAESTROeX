
#include <Maestro.H>
using namespace amrex;

// initializes data on a specific level
void
Maestro::InitLevelData(const int lev, const Real time, 
                       const MFIter& mfi, const Array4<Real> scal, const Array4<Real> vel)
{
    // timer for profiling
    BL_PROFILE_VAR("Maestro::InitLevelData()", InitLevelData);

    const auto tileBox = mfi.tilebox();

    if (AMREX_SPACEDIM != 2) {
        Abort("Error: InitLevelData only implemented for 2d.");
    }

    // set velocity to zero 
    ParallelFor(tileBox, AMREX_SPACEDIM, [=] AMREX_GPU_DEVICE (int i, int j, int k, int n) {
        vel(i,j,k,n) = 0.0;
    });

    const auto s0_arr = s0_init.const_array();
    const auto p0_arr = p0_init.const_array();

<<<<<<< HEAD
    ParallelFor(tileBox, [=] AMREX_GPU_DEVICE (int i, int j, int k) {
=======
    AMREX_PARALLEL_FOR_3D(tileBox, i, j, k, {
>>>>>>> 7cfdbe59
        int r = AMREX_SPACEDIM == 2 ? j : k;

        // set the scalars using s0
        scal(i,j,k,Rho) = s0_arr(lev,r,Rho);
        scal(i,j,k,RhoH) = s0_arr(lev,r,RhoH);
        scal(i,j,k,Temp) = s0_arr(lev,r,Temp);
        for (auto comp = 0; comp < NumSpec; ++comp) {
            scal(i,j,k,FirstSpec+comp) = s0_arr(lev,r,FirstSpec+comp);
        }
        // initialize pi to zero for now
        scal(i,j,k,Pi) = 0.0;
    });    

    // introduce density fluctuations 
    const auto prob_lo = geom[lev].ProbLoArray();
    const auto prob_hi = geom[lev].ProbHiArray();
    const auto dx = geom[lev].CellSizeArray();

    const auto pert_amp_loc = pert_amp;
    const auto scale_height_loc = scale_height;
    const auto pres_base_loc = pres_base;
    const auto k_hoz_loc = k_hoz;
    const auto k_vert_loc = k_vert;
    const auto grav_const_loc = fabs(grav_const);

    ParallelFor(tileBox, [=] AMREX_GPU_DEVICE (int i, int j, int k) {
        const auto r = j;
        const Real x = prob_lo[0] + (Real(i) + 0.5) * dx[0];
        const Real y = prob_lo[1] + (Real(j) + 0.5) * dx[1];

        const Real rho0 = s0_arr(lev,r,Rho);
	
        // This seems to work ok with sealed box?
        // Real rho_local = rho0 * (1.0 + 
        // 			    pert_amp_loc * std::exp(-y/(2.0 * scale_height_loc)) * 
        // 			    std::cos(x * k_hoz_loc * M_PI / (prob_hi[0] - prob_lo[0]) ) * 
        // 			    sin(y * k_vert_loc * M_PI / (prob_hi[1] - prob_lo[1]) ) );

        // What about this ?
     
        const Real rho_base = pres_base_loc / scale_height_loc / grav_const_loc;

        Real rho_local = rho_base * pert_amp_loc * \
            std::exp(-y / (2.0 * scale_height_loc)) *			\
            std::cos(x * k_hoz_loc * M_PI / (prob_hi[0] - prob_lo[0]));

        // if k_vert is 0, dont multiply by sin(0) = 0
        if (k_vert_loc != 0.0) {
            rho_local *= std::sin(y * k_vert_loc * M_PI / (prob_hi[1] - prob_lo[1]));
        } 
        rho_local += rho0;

        eos_t eos_state;

        eos_state.rho = rho_local;
        eos_state.p = p0_arr(lev,r);
<<<<<<< HEAD
        eos_state.T = s0_arr[lev+max_lev*(r+nrf*Temp)];
=======
        eos_state.T = s0_arr(lev,r,Temp);
>>>>>>> 7cfdbe59
        for (auto comp = 0; comp < NumSpec; ++comp) {
            eos_state.xn[comp] = 1.0; // single fluid
        }

        // (rho,p) --> T, h
        eos(eos_input_rp, eos_state);

        scal(i,j,k,Rho) = eos_state.rho;
        scal(i,j,k,RhoH) = eos_state.rho * eos_state.h;
        scal(i,j,k,Temp) = eos_state.T;
        for (auto comp = 0; comp < NumSpec; ++comp) {
            scal(i,j,k,FirstSpec+comp) = eos_state.rho * eos_state.xn[comp];
        }
    });
}

void
Maestro::InitLevelDataSphr(const int lev, const Real time, 
			   MultiFab& scal, MultiFab& vel)
{
    Abort("InitLevelDataSphr is not implemented.");
}<|MERGE_RESOLUTION|>--- conflicted
+++ resolved
@@ -24,11 +24,7 @@
     const auto s0_arr = s0_init.const_array();
     const auto p0_arr = p0_init.const_array();
 
-<<<<<<< HEAD
     ParallelFor(tileBox, [=] AMREX_GPU_DEVICE (int i, int j, int k) {
-=======
-    AMREX_PARALLEL_FOR_3D(tileBox, i, j, k, {
->>>>>>> 7cfdbe59
         int r = AMREX_SPACEDIM == 2 ? j : k;
 
         // set the scalars using s0
@@ -85,11 +81,7 @@
 
         eos_state.rho = rho_local;
         eos_state.p = p0_arr(lev,r);
-<<<<<<< HEAD
-        eos_state.T = s0_arr[lev+max_lev*(r+nrf*Temp)];
-=======
         eos_state.T = s0_arr(lev,r,Temp);
->>>>>>> 7cfdbe59
         for (auto comp = 0; comp < NumSpec; ++comp) {
             eos_state.xn[comp] = 1.0; // single fluid
         }
