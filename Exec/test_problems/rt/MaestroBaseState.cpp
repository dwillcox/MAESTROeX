--- conflicted
+++ resolved
@@ -139,13 +139,8 @@
     }
 
     Real min_temp = 1.e99;
-<<<<<<< HEAD
-    for (auto r = 0; r < nr_fine; ++r) {
-        min_temp = min(min_temp, s0_init_arr(lev,r,Temp));
-=======
     for (auto r = 0; r < base_geom.nr_fine; ++r) {
         min_temp = amrex::min(min_temp, s0_init_arr(lev,r,Temp));
->>>>>>> 7cfdbe59
     }
 
     if (min_temp < small_temp) {
@@ -159,11 +154,6 @@
     Real max_hse_error = -1.e30;
 
     for (auto r = 1; r < base_geom.nr(n); ++r) {
-<<<<<<< HEAD
-
-        Real rloc = geom[lev].ProbLo(AMREX_SPACEDIM-1) + (Real(r) + 0.5)*base_geom.dr(n);
-=======
->>>>>>> 7cfdbe59
 
         Real dpdr = (p0_init_arr(n,r) - p0_init_arr(n,r-1)) / base_geom.dr(n);
         Real rhog = 0.5*(s0_init_arr(n,r,Rho) + 
