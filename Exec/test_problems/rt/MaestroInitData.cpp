
#include <Maestro.H>
using namespace amrex;

// prototype for pertubation function to be called on the 
// device (if USE_CUDA=TRUE)
AMREX_GPU_DEVICE
void Perturb(const Real p0, 
             const Real* s0,
             Real* scal_pert, Real* vel_pert,
             const GpuArray<Real,AMREX_SPACEDIM> prob_lo,
             const GpuArray<Real,AMREX_SPACEDIM> prob_hi,
             const Real x, const Real y, 
             const Real* alpha, const Real* phi,
             const Real rho_1, const Real rho_2,
             const Real vel_amplitude, const Real vel_width,
             const int nmodes);

// initializes data on a specific level
void
Maestro::InitLevelData(const int lev, const Real time, 
                       const MFIter& mfi, const Array4<Real> scal, const Array4<Real> vel)
{
    // timer for profiling
    BL_PROFILE_VAR("Maestro::InitData()", InitData);

    const auto tileBox = mfi.tilebox();

    // set velocity to zero 
    ParallelFor(tileBox, AMREX_SPACEDIM, [=] AMREX_GPU_DEVICE (int i, int j, int k, int n) {
        vel(i,j,k,n) = 0.0;
    });

    const auto s0_arr = s0_init.const_array();
    const auto p0_arr = p0_init.const_array();

<<<<<<< HEAD
    ParallelFor(tileBox, [=] AMREX_GPU_DEVICE (int i, int j, int k) {
=======
    AMREX_PARALLEL_FOR_3D(tileBox, i, j, k, {
>>>>>>> 7cfdbe59
        int r = AMREX_SPACEDIM == 2 ? j : k;

        // set the scalars using s0
        scal(i,j,k,Rho) = s0_arr(lev,r,Rho);
        scal(i,j,k,RhoH) = s0_arr(lev,r,RhoH);
        scal(i,j,k,Temp) = s0_arr(lev,r,Temp);
        for (auto comp = 0; comp < NumSpec; ++comp) {
            scal(i,j,k,FirstSpec+comp) = s0_arr(lev,r,FirstSpec+comp);
        }
        // initialize pi to zero for now
        scal(i,j,k,Pi) = 0.0;
    });

    if (perturb_model) {
        RealVector alpha(nmodes);
        RealVector phi(nmodes);

        for (auto n = 1; n < nmodes; ++n) {
            alpha[n] = 2.0 * amrex::Random() - 1.0;
            phi[n] = 2.0 * M_PI * amrex::Random();
        }

        const auto prob_lo = geom[lev].ProbLoArray();
        const auto prob_hi = geom[lev].ProbHiArray();
        const auto dx = geom[lev].CellSizeArray();

        Real * AMREX_RESTRICT alpha_p = alpha.dataPtr();
        Real * AMREX_RESTRICT phi_p = phi.dataPtr();

        const auto rho_1_loc = rho_1;
        const auto rho_2_loc = rho_2;
        const auto vel_amplitude_loc = vel_amplitude;
        const auto vel_width_loc = vel_width;
        const auto nmodes_loc = nmodes;

        ParallelFor(tileBox, [=] AMREX_GPU_DEVICE (int i, int j, int k) {
            int r = AMREX_SPACEDIM == 2 ? j : k;

            Real x = prob_lo[0] + (Real(i)+0.5) * dx[0];
            Real y = prob_lo[1] + (Real(j)+0.5) * dx[1];
            Real z = prob_lo[2] + (Real(k)+0.5) * dx[2];

            Real scal_pert[Nscal];
            Real vel_pert[AMREX_SPACEDIM];
            Real s0[Nscal];

            for (auto n = 0; n < Nscal; ++n) {
<<<<<<< HEAD
                s0[n] = s0_arr[lev+max_lev*(r+nrf*n)];
=======
                s0[n] = s0_arr(lev,r,n);
>>>>>>> 7cfdbe59
            }

            Perturb(p0_arr(lev,r), s0, scal_pert, vel_pert,
                    prob_lo, prob_hi,
                    x, y, 
                    alpha_p, phi_p, rho_1_loc, rho_2_loc,
                    vel_amplitude_loc, vel_width_loc,
                    nmodes_loc);

            scal(i,j,k,Rho) = scal_pert[Rho];
            scal(i,j,k,RhoH) = scal_pert[RhoH];
            scal(i,j,k,Temp) = scal_pert[Temp];
            for (auto comp = 0; comp < NumSpec; ++comp) {
                scal(i,j,k,FirstSpec+comp) = scal_pert[FirstSpec+comp];
            }
        });
    }
}

void
Maestro::InitLevelDataSphr(const int lev, const Real time, 
			   MultiFab& scal, MultiFab& vel)
{
    // timer for profiling
    BL_PROFILE_VAR("Maestro::InitDataSphr()", InitDataSphr);

    Abort("Error: InitLevelDataSphr not implemented");
}


void Perturb(const Real p0, 
             const Real* s0,
             Real* scal_pert, Real* vel_pert,
             const GpuArray<Real,AMREX_SPACEDIM> prob_lo,
             const GpuArray<Real,AMREX_SPACEDIM> prob_hi,
             const Real x, const Real y,
             const Real* alpha, const Real* phi,
             const Real rho_1, const Real rho_2,
             const Real vel_amplitude, const Real vel_width,
             const int nmodes)
{
    // apply an optional perturbation to the initial temperature field
    // to see some bubbles

    const Real L_x = prob_hi[0] - prob_lo[0];
    const Real pertheight = 0.01*0.5*(std::cos(2.0*M_PI*x/L_x)
        + std::cos(2.0*M_PI*(L_x-x)/L_x)) + 0.5;
    
    scal_pert[Rho] = rho_1 + ((rho_2-rho_1)/2.0)*(1.0 + std::tanh((y-pertheight)/0.005));

    for (auto comp = 0; comp < NumSpec; ++comp) {
        scal_pert[FirstSpec+comp] = scal_pert[Rho] * s0[FirstSpec+comp] / s0[Rho];
    }

    for (auto n = 0; n < AMREX_SPACEDIM; ++n) {
        vel_pert[n] = 0.0;
    }

#if (AMREX_SPACEDIM == 3)
    const Real y0 = 0.5 * (prob_lo[1] + prob_hi[1]);
    Real pert = 0.0;

    if (nmodes == 1) {
        pert += vel_amplitude * 0.5 * (std::cos(2.0 * M_PI * x / L_x) + std::cos(2.0 * M_PI * (L_x - x) / L_x));
    } else {
        for (auto n = 0; n < nmodes; ++n) {
            pert += vel_amplitude * alpha[n] * std::cos(2.0 * M_PI * x / L_x + phi[n]);
        }
    }
    vel_pert[1] = std::exp(-(y-y0)*(y-y0) / (vel_width*vel_width)) * pert;
#endif
}<|MERGE_RESOLUTION|>--- conflicted
+++ resolved
@@ -34,11 +34,7 @@
     const auto s0_arr = s0_init.const_array();
     const auto p0_arr = p0_init.const_array();
 
-<<<<<<< HEAD
     ParallelFor(tileBox, [=] AMREX_GPU_DEVICE (int i, int j, int k) {
-=======
-    AMREX_PARALLEL_FOR_3D(tileBox, i, j, k, {
->>>>>>> 7cfdbe59
         int r = AMREX_SPACEDIM == 2 ? j : k;
 
         // set the scalars using s0
@@ -86,11 +82,7 @@
             Real s0[Nscal];
 
             for (auto n = 0; n < Nscal; ++n) {
-<<<<<<< HEAD
-                s0[n] = s0_arr[lev+max_lev*(r+nrf*n)];
-=======
                 s0[n] = s0_arr(lev,r,n);
->>>>>>> 7cfdbe59
             }
 
             Perturb(p0_arr(lev,r), s0, scal_pert, vel_pert,
