
#include <Maestro.H>
using namespace amrex;

// initializes data on a specific level
void
Maestro::InitLevelData(const int lev, const Real time, 
                       const MFIter& mfi, const Array4<Real> scal, const Array4<Real> vel)
{
    // timer for profiling
    BL_PROFILE_VAR("Maestro::InitLevelData()", InitLevelData);
    
    const auto tileBox = mfi.tilebox();

    // set velocity to zero
<<<<<<< HEAD
    ParallelFor(tileBox, AMREX_SPACEDIM, [=] AMREX_GPU_DEVICE (int i, int j, int k, int n) {
=======
    AMREX_PARALLEL_FOR_4D(tileBox, AMREX_SPACEDIM, i, j, k, n, {
>>>>>>> 7cfdbe59
        vel(i,j,k,n) = 0.0;
    });

    const auto s0_arr = s0_init.const_array();

<<<<<<< HEAD
    ParallelFor(tileBox, [=] AMREX_GPU_DEVICE (int i, int j, int k) {
=======
    AMREX_PARALLEL_FOR_3D(tileBox, i, j, k, {
>>>>>>> 7cfdbe59
        int r = AMREX_SPACEDIM == 2 ? j : k;

        // set the scalars using s0
        scal(i,j,k,Rho) = s0_arr(lev,r,Rho);
        scal(i,j,k,RhoH) = s0_arr(lev,r,RhoH);
        scal(i,j,k,Temp) = s0_arr(lev,r,Temp);
        for (auto comp = 0; comp < NumSpec; ++comp) {
            scal(i,j,k,FirstSpec+comp) = s0_arr(lev,r,FirstSpec+comp);
        }
        // initialize pi to zero for now
        scal(i,j,k,Pi) = 0.0;
    });
}

void
Maestro::InitLevelDataSphr(const int lev, const Real time, 
                       MultiFab& scal, MultiFab& vel)
{
    // timer for profiling
    BL_PROFILE_VAR("Maestro::InitLevelDataSphr()", InitLevelDataSphr);
<<<<<<< HEAD
    const int max_lev = base_geom.max_radial_level + 1;
    const auto nr_fine = base_geom.nr_fine;
=======
>>>>>>> 7cfdbe59

#ifdef _OPENMP
#pragma omp parallel
#endif
    for (MFIter mfi(scal, TilingIfNotGPU()); mfi.isValid(); ++mfi)
    {
        const auto tileBox = mfi.tilebox();

        const Array4<Real> vel_arr = vel.array(mfi);
        const Array4<Real> scal_arr = scal.array(mfi);

        // set velocity to zero 
        ParallelFor(tileBox, AMREX_SPACEDIM, [=] AMREX_GPU_DEVICE (int i, int j, int k, int n) {
            vel_arr(i,j,k,n) = 0.0;
        });

        ParallelFor(tileBox, Nscal, [=] AMREX_GPU_DEVICE (int i, int j, int k, int n) {
            scal_arr(i,j,k,n) = 0.0;
        });
    }

    const auto ihe4 = network_spec_index("helium-4");
    
    // if we are spherical, we want to make sure that p0 is good, since that is
    // what is needed for HSE.  Therefore, we will put p0 onto a cart array and
    // then initialize h from rho, X, and p0.
    MultiFab p0_cart(scal.boxArray(), scal.DistributionMap(), 1, 0);

    // make a temporary MultiFab and RealVector to hold the cartesian data then copy it back to scal 
    MultiFab temp_mf(scal.boxArray(), scal.DistributionMap(), 1, 0);

<<<<<<< HEAD
    BaseState<Real> temp_vec(max_radial_level+1, nr_fine);
=======
    BaseState<Real> temp_vec(base_geom.max_radial_level+1, base_geom.nr_fine);
>>>>>>> 7cfdbe59
    auto temp_arr = temp_vec.array();

    const auto s0_arr = s0_init.const_array();

    // initialize temperature 
<<<<<<< HEAD
    for (auto l = 0; l <= max_radial_level; ++l) {
        for (auto r = 0; r < nr_fine; ++r) {
=======
    for (auto l = 0; l <= base_geom.max_radial_level; ++l) {
        for (auto r = 0; r < base_geom.nr_fine; ++r) {
>>>>>>> 7cfdbe59
            temp_arr(l,r) = s0_arr(l,r,Temp);
        }
    }

    Put1dArrayOnCart(lev, temp_vec, temp_mf, 0, 0, bcs_f, 0);
    MultiFab::Copy(scal, temp_mf, 0, Temp, 1, 0);
    
    // initialize p0_cart
    Put1dArrayOnCart(lev, p0_init, p0_cart, 0, 0);

    // initialize species 
    for (auto comp = 0; comp < NumSpec; ++comp) {
<<<<<<< HEAD
        for (auto l = 0; l <= max_radial_level; ++l) {
            for (auto r = 0; r < nr_fine; ++r) {
=======
        for (auto l = 0; l <= base_geom.max_radial_level; ++l) {
            for (auto r = 0; r < base_geom.nr_fine; ++r) {
>>>>>>> 7cfdbe59
                temp_arr(l,r) = s0_arr(l,r,FirstSpec+comp);
            }
        }
        Put1dArrayOnCart(lev, temp_vec, temp_mf, 0, 0, bcs_s, FirstSpec+comp);
        MultiFab::Copy(scal, temp_mf, 0, FirstSpec+comp, 1, 0);
    }

    // compute the radial bounds of the perturbation
    Real velpert_r_outer;
<<<<<<< HEAD
    for (auto i = 0; i < nr_fine; ++i) {
        if (s0_init(0,i,Rho) < sponge_start_factor*sponge_center_density) {
=======
    for (auto i = 0; i < base_geom.nr_fine; ++i) {
        if (s0_arr(0,i,Rho) < sponge_start_factor*sponge_center_density) {
>>>>>>> 7cfdbe59
            velpert_r_outer = base_geom.r_cc_loc(0,i);
        }
    }

    Real velpert_r_inner;
<<<<<<< HEAD
    for (auto i = 0; i < nr_fine; ++i) {
        if (s0_init(0,i,FirstSpec+ihe4)/s0_init(0,i,Rho) > 0.9) {
=======
    for (auto i = 0; i < base_geom.nr_fine; ++i) {
        if (s0_arr(0,i,FirstSpec+ihe4)/s0_arr(0,i,Rho) > 0.9) {
>>>>>>> 7cfdbe59
            velpert_r_inner = base_geom.r_cc_loc(0,i);
        }
    }
    
    // adjust velpert_r_outer to be halfway between the base of the He layer and
    // where the sponge turns on
    velpert_r_outer = velpert_r_inner + 0.5*(velpert_r_outer - velpert_r_inner);
	
#ifdef _OPENMP
#pragma omp parallel
#endif
    for (MFIter mfi(scal, TilingIfNotGPU()); mfi.isValid(); ++mfi)
    {
        const auto tileBox = mfi.tilebox();

        const Array4<Real> vel_arr = vel.array(mfi);
        const Array4<Real> scal_arr = scal.array(mfi);

        const Array4<const Real> p0_arr = p0_cart.array(mfi);

        // initialize rho as sum of partial densities rho*X_i
        ParallelFor(tileBox, [=] AMREX_GPU_DEVICE (int i, int j, int k) {
            for (auto comp = 0; comp < NumSpec; ++comp) {
                scal_arr(i,j,k,Rho) += scal_arr(i,j,k,FirstSpec+comp);
            }

            // initialize (rho h) and T using the EOS
            eos_t eos_state;
            eos_state.T     = scal_arr(i,j,k,Temp);
            eos_state.p     = p0_arr(i,j,k);
            eos_state.rho   = scal_arr(i,j,k,Rho);
            for (auto comp = 0; comp < NumSpec; ++comp) {
                eos_state.xn[comp] = scal_arr(i,j,k,FirstSpec+comp)/eos_state.rho;
            }

            eos(eos_input_rp, eos_state);

            scal_arr(i,j,k,RhoH) = eos_state.rho*eos_state.h;
            scal_arr(i,j,k,Temp) = eos_state.T;
        });

        if (AMREX_SPACEDIM == 3) {

            // random numbers between -1 and 1
            GpuArray<Real,27> alpha;
            GpuArray<Real,27> beta;
            GpuArray<Real,27> gamma;

            // random numbers between 0 and 2*pi
            GpuArray<Real,27> phix;
            GpuArray<Real,27> phiy;
            GpuArray<Real,27> phiz;

            // compute the norm of k
            GpuArray<Real,27> normk;

            for (auto k = 1; k <= 3; ++k) {
                for (auto j = 1; j <= 3; ++j) {
                    for (auto i = 1; i <= 3; ++i) {
                        const int n = i-1 + 3 * (j-1 + 3 * (k-1));

                        // alpha[n] = std::pow(0.5, i) * std::pow(0.7, j) * std::pow(0.3, k) * std::pow(-1.0, i);
                        // beta[n] = std::pow(0.5, i) * std::pow(0.3, j) * std::pow(0.7, k) * std::pow(-1.0, j);
                        // gamma[n] = std::pow(0.3, i) * std::pow(0.5, j) * std::pow(0.7, k) * std::pow(-1.0, k);

                        // phix[n] = std::pow(0.3, i) * std::pow(0.7, j) * std::pow(0.5, k);
                        // phix[n] *= 2.0 * M_PI;
                        // phiy[n] = std::pow(0.7, i) * std::pow(0.3, j) * std::pow(0.5, k);
                        // phiy[n] *= 2.0 * M_PI;
                        // phiz[n] = std::pow(0.7, i) * std::pow(0.5, j) * std::pow(0.3, k);
                        // phiz[n] *= 2.0 * M_PI;

                        normk[n] = std::sqrt(Real(i*i) + Real(j*j) + Real(k*k));

                        alpha[n] = 2.0 * amrex::Random() - 1.0;
                        beta[n] = 2.0 * amrex::Random() - 1.0;
                        gamma[n] = 2.0 * amrex::Random() - 1.0;

                        phix[n] = 2.0 * M_PI * amrex::Random();
                        phiy[n] = 2.0 * M_PI * amrex::Random();
                        phiz[n] = 2.0 * M_PI * amrex::Random();
                    }
                }
            }

            const auto prob_lo = geom[lev].ProbLoArray();
            const auto prob_hi = geom[lev].ProbHiArray();
            const auto dx = geom[lev].CellSizeArray();

            const auto center_p = center;

            const auto velpert_scale_loc = velpert_scale;
            const auto velpert_amplitude_loc = velpert_amplitude;
            const auto velpert_steep_loc = velpert_steep;

            // now do the big loop over all the points in the domain
            ParallelFor(tileBox, [=] AMREX_GPU_DEVICE (int i, int j, int k) {
                const Real x = prob_lo[0] + (Real(i) + 0.5) * dx[0] - center_p[0];
                const Real y = prob_lo[1] + (Real(j) + 0.5) * dx[1] - center_p[1];
                const Real z = prob_lo[2] + (Real(k) + 0.5) * dx[2] - center_p[2];

                // set perturbational velocity to zero
                Real vpert[3];

                for (auto n = 0; n < 3; ++n) {
                    vpert[n] = 0.0;
                }

                // compute distance to the center of the star
                Real rloc = std::sqrt(x*x + y*y + z*z);

                // loop over the 27 combinations of Fourier components 
                for (auto kk = 1; kk <= 3; ++kk) {
                    for (auto jj = 1; jj <= 3; ++jj) {
                        for (auto ii = 1; ii <= 3; ++ii) {
                            // array index
                            const int n = ii-1 + 3 * (jj-1 + 3 * (kk-1));
                            // compute cosines and sines
                            Real cx = std::cos(2.0 * M_PI * Real(ii) * (x+center_p[0]) / velpert_scale_loc + phix[n]);
                            Real cy = std::cos(2.0 * M_PI * Real(jj) * (y+center_p[1]) / velpert_scale_loc + phiy[n]);
                            Real cz = std::cos(2.0 * M_PI * Real(kk) * (z+center_p[2]) / velpert_scale_loc + phiz[n]);

                            Real sx = std::sin(2.0 * M_PI * Real(ii) * (x+center_p[0]) / velpert_scale_loc + phix[n]);
                            Real sy = std::sin(2.0 * M_PI * Real(jj) * (y+center_p[1]) / velpert_scale_loc + phiy[n]);
                            Real sz = std::sin(2.0 * M_PI * Real(kk) * (z+center_p[2]) / velpert_scale_loc + phiz[n]);

                            // compute contribution from perturbation velocity from each mode
                            vpert[0] += (-gamma[n] * Real(jj) * cx*cz*sy + beta[n] * Real(kk) * cx*cy*sz) / normk[n];

                            vpert[1] += (gamma[n] * Real(ii) * cy*cz*sx - alpha[n] * Real(kk) * cx*cy*sz) / normk[n];

                            vpert[2] += (-beta[n] * Real(ii) * cy*cz*sx + alpha[n] * Real(jj) * cx*cz*sy) / normk[n];
                        }
                    }
                }

                // apply the cutoff function to the perturbational velocity
                // add perturbational velocity to background velocity
                for (auto n = 0; n < 3; ++n) {
                    vpert[n] *= velpert_amplitude_loc * 0.5 * \
                        (1.0 + std::tanh((velpert_r_outer - velpert_steep_loc - rloc) / velpert_steep_loc)) * 0.5 * \
                        (1.0 + std::tanh((rloc - velpert_r_inner - velpert_steep_loc) / velpert_steep_loc));

                    vel_arr(i,j,k,n) += vpert[n];
                }
            });
        }
    }
}<|MERGE_RESOLUTION|>--- conflicted
+++ resolved
@@ -13,21 +13,13 @@
     const auto tileBox = mfi.tilebox();
 
     // set velocity to zero
-<<<<<<< HEAD
     ParallelFor(tileBox, AMREX_SPACEDIM, [=] AMREX_GPU_DEVICE (int i, int j, int k, int n) {
-=======
-    AMREX_PARALLEL_FOR_4D(tileBox, AMREX_SPACEDIM, i, j, k, n, {
->>>>>>> 7cfdbe59
         vel(i,j,k,n) = 0.0;
     });
 
     const auto s0_arr = s0_init.const_array();
 
-<<<<<<< HEAD
     ParallelFor(tileBox, [=] AMREX_GPU_DEVICE (int i, int j, int k) {
-=======
-    AMREX_PARALLEL_FOR_3D(tileBox, i, j, k, {
->>>>>>> 7cfdbe59
         int r = AMREX_SPACEDIM == 2 ? j : k;
 
         // set the scalars using s0
@@ -48,11 +40,6 @@
 {
     // timer for profiling
     BL_PROFILE_VAR("Maestro::InitLevelDataSphr()", InitLevelDataSphr);
-<<<<<<< HEAD
-    const int max_lev = base_geom.max_radial_level + 1;
-    const auto nr_fine = base_geom.nr_fine;
-=======
->>>>>>> 7cfdbe59
 
 #ifdef _OPENMP
 #pragma omp parallel
@@ -84,23 +71,14 @@
     // make a temporary MultiFab and RealVector to hold the cartesian data then copy it back to scal 
     MultiFab temp_mf(scal.boxArray(), scal.DistributionMap(), 1, 0);
 
-<<<<<<< HEAD
-    BaseState<Real> temp_vec(max_radial_level+1, nr_fine);
-=======
     BaseState<Real> temp_vec(base_geom.max_radial_level+1, base_geom.nr_fine);
->>>>>>> 7cfdbe59
     auto temp_arr = temp_vec.array();
 
     const auto s0_arr = s0_init.const_array();
 
     // initialize temperature 
-<<<<<<< HEAD
-    for (auto l = 0; l <= max_radial_level; ++l) {
-        for (auto r = 0; r < nr_fine; ++r) {
-=======
     for (auto l = 0; l <= base_geom.max_radial_level; ++l) {
         for (auto r = 0; r < base_geom.nr_fine; ++r) {
->>>>>>> 7cfdbe59
             temp_arr(l,r) = s0_arr(l,r,Temp);
         }
     }
@@ -113,13 +91,8 @@
 
     // initialize species 
     for (auto comp = 0; comp < NumSpec; ++comp) {
-<<<<<<< HEAD
-        for (auto l = 0; l <= max_radial_level; ++l) {
-            for (auto r = 0; r < nr_fine; ++r) {
-=======
         for (auto l = 0; l <= base_geom.max_radial_level; ++l) {
             for (auto r = 0; r < base_geom.nr_fine; ++r) {
->>>>>>> 7cfdbe59
                 temp_arr(l,r) = s0_arr(l,r,FirstSpec+comp);
             }
         }
@@ -129,25 +102,15 @@
 
     // compute the radial bounds of the perturbation
     Real velpert_r_outer;
-<<<<<<< HEAD
-    for (auto i = 0; i < nr_fine; ++i) {
-        if (s0_init(0,i,Rho) < sponge_start_factor*sponge_center_density) {
-=======
     for (auto i = 0; i < base_geom.nr_fine; ++i) {
         if (s0_arr(0,i,Rho) < sponge_start_factor*sponge_center_density) {
->>>>>>> 7cfdbe59
             velpert_r_outer = base_geom.r_cc_loc(0,i);
         }
     }
 
     Real velpert_r_inner;
-<<<<<<< HEAD
-    for (auto i = 0; i < nr_fine; ++i) {
-        if (s0_init(0,i,FirstSpec+ihe4)/s0_init(0,i,Rho) > 0.9) {
-=======
     for (auto i = 0; i < base_geom.nr_fine; ++i) {
         if (s0_arr(0,i,FirstSpec+ihe4)/s0_arr(0,i,Rho) > 0.9) {
->>>>>>> 7cfdbe59
             velpert_r_inner = base_geom.r_cc_loc(0,i);
         }
     }
