--- conflicted
+++ resolved
@@ -81,11 +81,7 @@
             eos_state.p = p0_arr(lev,r);
             eos_state.rho = dens;
             for (auto comp = 0; comp < NumSpec; ++comp) {
-<<<<<<< HEAD
-                eos_state.xn[comp] = s0_arr(i,j,k,FirstSpec+comp) / s0_arr(lev,r,Temp);
-=======
                 eos_state.xn[comp] = s0_arr(lev,r,FirstSpec+comp) / s0_arr(lev,r,Rho);
->>>>>>> 7cfdbe59
             }
 
             eos(eos_input_flag, eos_state);
