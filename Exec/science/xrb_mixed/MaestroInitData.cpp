--- conflicted
+++ resolved
@@ -65,7 +65,6 @@
             auto eos_input_flag = eos_input_tp;
 
             if (perturb_temp_true) {
-<<<<<<< HEAD
                 Real t0 = s0_p[lev+max_lev*(r + nr_fine*Temp)];
                 temp = t0 * (1.0 + xrb_pert_factor_loc * std::exp(-dist*dist / rad_pert_loc));
                 dens = s0_p[lev+max_lev*(r + nr_fine*Rho)];
@@ -74,16 +73,6 @@
                 Real d0 = s0_p[lev+max_lev*(r + nr_fine*Rho)];
                 dens = d0 * (1.0 + xrb_pert_factor_loc * std::exp(-dist*dist / rad_pert_loc));
                 temp = s0_p[lev+max_lev*(r + nr_fine*Temp)];
-=======
-                Real t0 = s0_init[lev+max_lev*(r + nrf*Temp)];
-                temp = t0 * (1.0 + xrb_pert_factor_loc * std::exp(-dist*dist / rad_pert_loc));
-                dens = s0_init[lev+max_lev*(r + nrf*Rho)];
-                eos_input_flag = eos_input_tp;
-            } else {
-                Real d0 = s0_init[lev+max_lev*(r + nrf*Rho)];
-                dens = d0 * (1.0 + xrb_pert_factor_loc * std::exp(-dist*dist / rad_pert_loc));
-                temp = s0_init[lev+max_lev*(r + nrf*Temp)];
->>>>>>> 847051d6
                 eos_input_flag = eos_input_rp;
             }
 
@@ -93,11 +82,7 @@
             eos_state.p = p0_init(lev,r);
             eos_state.rho = dens;
             for (auto comp = 0; comp < NumSpec; ++comp) {
-<<<<<<< HEAD
                 eos_state.xn[comp] = s0_p[lev+max_lev*(r+nr_fine*(FirstSpec+comp))] / s0_p[lev+max_lev*(r + nr_fine*Rho)];
-=======
-                eos_state.xn[comp] = s0_init[lev+max_lev*(r+nrf*(FirstSpec+comp))] / s0_init[lev+max_lev*(r + nrf*Rho)];
->>>>>>> 847051d6
             }
 
             eos(eos_input_flag, eos_state);
