--- conflicted
+++ resolved
@@ -18,11 +18,7 @@
     // The start of the top sponge is r_sp_outer = topsponge_lo_r, and
     // the end of the top sponge is r_tp_outer = topsponge_hi_r.
 
-<<<<<<< HEAD
-    const int max_lev = base_geom.max_radial_level + 1;
-=======
     const auto rho0 = rho0_s.const_array();
->>>>>>> 7cfdbe59
 
     Real prob_lo_r = geom[0].ProbLo(AMREX_SPACEDIM-1);
 
@@ -34,27 +30,16 @@
 
     // set topsponge_lo_r = r_sp_outer;
     for (auto r = 0; r <= base_geom.r_end_coord(0,1); ++r) {
-<<<<<<< HEAD
-	if (rho0[max_lev*r] < sponge_start_density) {
-	    r_sp_outer = prob_lo_r + (Real(r) + 0.5) * base_geom.dr(0);
-	    break;
-	}
-=======
         if (rho0(0,r) < sponge_start_density) {
             r_sp_outer = prob_lo_r + (Real(r) + 0.5) * base_geom.dr(0);
             break;
         }
->>>>>>> 7cfdbe59
     }
 
     // set topsponge_hi_r = r_tp_outer;
     r_tp_outer = r_top;
     for (auto r = 0; r <= base_geom.r_end_coord(0,1); ++r) {
-<<<<<<< HEAD
-        if (rho0[max_lev*r] < anelastic_cutoff_density) {
-=======
         if (rho0(0,r) < anelastic_cutoff_density) {
->>>>>>> 7cfdbe59
             r_tp_outer = prob_lo_r + (Real(r) + 0.5) * base_geom.dr(0);
             break;
         }
@@ -62,11 +47,7 @@
     
     // set botsponge_lo_r = r_sp;
     for (auto r = 0; r <= base_geom.r_end_coord(0,1); ++r) {
-<<<<<<< HEAD
-        if (rho0[max_lev*r] < 6.0e7) {
-=======
         if (rho0(0,r) < 6.0e7) {
->>>>>>> 7cfdbe59
             r_sp = prob_lo_r + (Real(r) + 0.5) * base_geom.dr(0);
             break;
         }
@@ -74,11 +55,7 @@
 
     // set botsponge_hi_r = r_tp;
     for (auto r = 0; r <= base_geom.r_end_coord(0,1); ++r) {
-<<<<<<< HEAD
-        if (rho0[max_lev*r] < 5.0e7) {
-=======
         if (rho0(0,r) < 5.0e7) {
->>>>>>> 7cfdbe59
             r_tp = prob_lo_r + (Real(r) + 0.5) * base_geom.dr(0);
             break;
         }
