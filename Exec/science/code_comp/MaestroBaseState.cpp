#include <Maestro.H>
#include <Maestro_F.H>

using namespace amrex;

auto dUdy(Real y, RealVector U);
auto fv(Real y);
auto set_species(Real y);
auto grav_zone(Real y);

void 
<<<<<<< HEAD
Maestro::InitBaseState(BaseState<Real>& rho0, BaseState<Real>& rhoh0, 
                       BaseState<Real>& p0, 
=======
Maestro::InitBaseState(RealVector& rho0, BaseState<Real>& rhoh0_s, 
                       BaseState<Real>& p0_s, 
>>>>>>> c4daee31
                       const int lev)
{
    // timer for profiling
    BL_PROFILE_VAR("Maestro::InitBaseState()", InitBaseState); 

    // define some helper functions with lambdas
    auto fv = [](Real y)
    {
        if (y < 1.9375 * 4.e8) {
            return 0.0;
        } else if (y > 2.0625 * 4.e8) {
            return 1.0;
        } else {
            return 0.5 * (1.0 + sin(8.0 * M_PI * (y/4.e8 - 2.0)));
        }
    };

    auto set_species = [this, &fv](Real y)
    {
        RealVector xn(NumSpec, 0.0);

        xn[0] = 1.0 - fv(y);
        xn[1] = fv(y); 

        return xn;   
    };

    auto grav_zone = [](Real y)
    {
        Real fg = 1.0;

        if (y < 1.0625 * 4.e8) {
            fg = 0.5 * (1.0 + sin(16.0 * M_PI * (y/4.e8 - 1.03125)));
        } else if (y > 2.9375 * 4.e8) {
            fg = 0.5 * (1.0 - sin(16.0 * M_PI * (y/4.e8 - 2.96875)));
        }

        return fg * g0 / pow(y / 4.e8, 1.25);
    };

    auto dUdy = [this, &fv, &set_species, &grav_zone](Real y, RealVector U) 
    {
        eos_t eos_state;
        RealVector xn = set_species(y);

        eos_state.rho = U[0];
        eos_state.p = U[1];
        for (auto comp = 0; comp < NumSpec; ++comp) {
            eos_state.xn[comp] = xn[comp];
        }

        eos(eos_input_rp, eos_state);

        Real gamma0 = eos_state.gam1;
        Real gamma = gamma0 + fv(y) * (gamma1 - gamma0);

        RealVector dU(2);

        dU[1] = exp(U[0]) * grav_zone(y) / exp(U[1]);
        dU[0] = dU[1] / gamma;

        return dU;
    };

    const int max_lev = base_geom.max_radial_level + 1;
    const int n = lev;
    auto rhoh0 = rhoh0_s.array();
    auto p0 = p0_s.array();

    // allocate arrays
    RealVector pres(base_geom.nr(n));
    RealVector dens(base_geom.nr(n));

    RealVector U_old(2);
    RealVector U_new(2);

    Vector<RealVector> k(2);

    eos_t eos_state;

    // initialize U_old
    U_old[0] = log(rho_0);
    U_old[1] = log(p_0);

    for (auto r = 0; r < base_geom.nr(n); ++r) {

        // height above the bottom of the domain
        Real y = geom[lev].ProbLo(AMREX_SPACEDIM-1) + (Real(r) + 0.5) * base_geom.dr(n);

        // do HSE using RK2

        // out intergration starts at y - h
        Real h = r == 0 ? base_geom.dr(n) * 0.5 : base_geom.dr(n);

        auto k = dUdy(y - h, U_old);

        RealVector yprime(2);
        for (int i = 0; i < 2; ++i) {
            yprime[i] = U_old[i] + 0.5 * h * k[i];
        }

        auto kprime = dUdy(y - 0.5 * h, yprime);

        for (int i = 0; i < 2; ++i) {
            U_new[i] = U_old[i] + h * kprime[i];
        }

        dens[r] = exp(U_new[0]);
        pres[r] = exp(U_new[1]);

        for (int i = 0; i < 2; ++i) {
            U_old[i] = U_new[i];
        }
    }

    for (auto r = 0; r < base_geom.nr(n); ++r) {

        Real y = geom[lev].ProbLo(AMREX_SPACEDIM-1) + (Real(r) + 0.5) * base_geom.dr[n];
        RealVector xn = set_species(y);
	
        eos_state.rho = dens[r];
        eos_state.p = pres[r];
        for (auto comp = 0; comp < NumSpec; ++comp) {
            eos_state.xn[comp] = xn[comp];
        }

        eos(eos_input_rp, eos_state);

        s0_init[n+max_lev*(r+base_geom.nr_fine*Rho)] = eos_state.rho;
        s0_init[n+max_lev*(r+base_geom.nr_fine*RhoH)] = eos_state.rho * eos_state.h;
        for (auto comp = 0; comp < NumSpec; ++comp) {
            s0_init[n+max_lev*(r+base_geom.nr_fine*(FirstSpec+comp))] = 
                eos_state.rho * eos_state.xn[comp];
        }
        p0_init(n,r) = eos_state.p;
        s0_init[n+max_lev*(r+base_geom.nr_fine*Temp)] = eos_state.T;
    }

    // copy s0_init and p0_init into rho0, rhoh0, p0, and tempbar
    for (auto i = 0; i < base_geom.nr_fine; ++i) {
<<<<<<< HEAD
        rho0(lev,i) = s0_init[lev+max_lev*(i+base_geom.nr_fine*Rho)];
        rhoh0(lev,i) = s0_init[lev+max_lev*(i+base_geom.nr_fine*RhoH)];
        tempbar(lev,i) = s0_init[lev+max_lev*(i+base_geom.nr_fine*Temp)];
        tempbar_init(lev,i) = s0_init[lev+max_lev*(i+base_geom.nr_fine*Temp)];
=======
        rho0[lev+max_lev*i] = s0_init[lev+max_lev*(i+base_geom.nr_fine*Rho)];
        rhoh0(lev,i) = s0_init[lev+max_lev*(i+base_geom.nr_fine*RhoH)];
        tempbar[lev+max_lev*i] = s0_init[lev+max_lev*(i+base_geom.nr_fine*Temp)];
        tempbar_init[lev+max_lev*i] = s0_init[lev+max_lev*(i+base_geom.nr_fine*Temp)];
>>>>>>> c4daee31
        p0(lev,i) = p0_init[lev+max_lev*i];
    }

    // initialize any inlet BC parameters
    SetInletBCs();
}<|MERGE_RESOLUTION|>--- conflicted
+++ resolved
@@ -9,13 +9,8 @@
 auto grav_zone(Real y);
 
 void 
-<<<<<<< HEAD
-Maestro::InitBaseState(BaseState<Real>& rho0, BaseState<Real>& rhoh0, 
-                       BaseState<Real>& p0, 
-=======
-Maestro::InitBaseState(RealVector& rho0, BaseState<Real>& rhoh0_s, 
+Maestro::InitBaseState(BaseState<Real>& rho0_s, BaseState<Real>& rhoh0_s, 
                        BaseState<Real>& p0_s, 
->>>>>>> c4daee31
                        const int lev)
 {
     // timer for profiling
@@ -82,6 +77,7 @@
 
     const int max_lev = base_geom.max_radial_level + 1;
     const int n = lev;
+    auto rho0 = rho0_s.array();
     auto rhoh0 = rhoh0_s.array();
     auto p0 = p0_s.array();
 
@@ -156,17 +152,10 @@
 
     // copy s0_init and p0_init into rho0, rhoh0, p0, and tempbar
     for (auto i = 0; i < base_geom.nr_fine; ++i) {
-<<<<<<< HEAD
         rho0(lev,i) = s0_init[lev+max_lev*(i+base_geom.nr_fine*Rho)];
         rhoh0(lev,i) = s0_init[lev+max_lev*(i+base_geom.nr_fine*RhoH)];
         tempbar(lev,i) = s0_init[lev+max_lev*(i+base_geom.nr_fine*Temp)];
         tempbar_init(lev,i) = s0_init[lev+max_lev*(i+base_geom.nr_fine*Temp)];
-=======
-        rho0[lev+max_lev*i] = s0_init[lev+max_lev*(i+base_geom.nr_fine*Rho)];
-        rhoh0(lev,i) = s0_init[lev+max_lev*(i+base_geom.nr_fine*RhoH)];
-        tempbar[lev+max_lev*i] = s0_init[lev+max_lev*(i+base_geom.nr_fine*Temp)];
-        tempbar_init[lev+max_lev*i] = s0_init[lev+max_lev*(i+base_geom.nr_fine*Temp)];
->>>>>>> c4daee31
         p0(lev,i) = p0_init[lev+max_lev*i];
     }
 
