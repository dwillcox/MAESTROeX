--- conflicted
+++ resolved
@@ -22,11 +22,7 @@
     auto p0_init_arr = p0_init.array();
     auto tempbar_arr = tempbar.array();
     auto tempbar_init_arr = tempbar_init.array();
-<<<<<<< HEAD
-    auto s0_init_arr = s0_init.array()
-=======
     auto s0_init_arr = s0_init.array();
->>>>>>> 7cfdbe59
 
     // define some helper functions with lambdas
     auto fv = [](Real y)
@@ -87,10 +83,6 @@
         return dU;
     };
 
-<<<<<<< HEAD
-    const int max_lev = base_geom.max_radial_level + 1;
-=======
->>>>>>> 7cfdbe59
     const int n = lev;
 
     // allocate arrays
