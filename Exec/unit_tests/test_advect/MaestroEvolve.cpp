--- conflicted
+++ resolved
@@ -119,15 +119,6 @@
 			}
 
 			// the base state will not carry any information in this test problem
-<<<<<<< HEAD
-			std::fill(rho0_old.begin(),   rho0_old.end(),   0.);
-			std::fill(rho0_new.begin(),   rho0_new.end(),   0.);
-			std::fill(rhoh0_old.begin(),  rhoh0_old.end(),  0.);
-			std::fill(rhoh0_new.begin(),  rhoh0_new.end(),  0.);
-			std::fill(p0_old.begin(),     p0_old.end(),     0.);
-			std::fill(p0_new.begin(),     p0_new.end(),     0.);
-			std::fill(w0.begin(),         w0.end(),         0.);
-=======
 			rho0_old.setVal(0.0);
 			rho0_new.setVal(0.0);
 			rhoh0_old.setVal(0.0);
@@ -135,7 +126,6 @@
 			p0_old.setVal(0.0);
 			p0_new.setVal(0.0);
 			w0.setVal(0.0);
->>>>>>> 7cfdbe59
 			rho0_predicted_edge.setVal(0.);
 
 			// initialize the velocity field -- it is unity in the
