--- conflicted
+++ resolved
@@ -49,12 +49,7 @@
 	// read in model file and fill in s0_init and p0_init for all levels
 
 	for (auto lev = 0; lev <= base_geom.max_radial_level; ++lev) {
-<<<<<<< HEAD
-	    InitBaseState(rho0_old, rhoh0_old,
-			  p0_old, lev);
-=======
 	    InitBaseState(rho0_old, rhoh0_old, p0_old, lev);
->>>>>>> 7cfdbe59
 	}
 	    
 	// calls AmrCore::InitFromScratch(), which calls a MakeNewGrids() function
