
#include <Maestro.H>
#include <Maestro_F.H>
#include <AMReX_VisMF.H>
using namespace amrex;


void
Maestro::Init ()
{
	// timer for profiling
	BL_PROFILE_VAR("Maestro::Init()",Init);

	Print() << "Calling Init()" << std::endl;

	start_step = 1;

	// fill in multifab and base state data
	InitData();

	// set finest_radial_level in fortran
	// compute numdisjointchunks, r_start_coord, r_end_coord
	init_multilevel(tag_array.dataPtr(),&finest_level);
        BaseState<int> tag_array_b(tag_array, base_geom.max_radial_level+1, base_geom.nr_fine);
        base_geom.InitMultiLevel(finest_level, tag_array_b.array());

	// compute initial time step
	FirstDt();

	if (stop_time >= 0. && t_old+dt > stop_time) {
		dt = std::min(dt,stop_time-t_old);
		Print() << "Stop time limits dt = " << dt << std::endl;
	}

	dtold = dt;
	t_new = t_old + dt;
}

// fill in multifab and base state data
void
Maestro::InitData ()
{
	// timer for profiling
	BL_PROFILE_VAR("Maestro::InitData()",InitData);

	Print() << "Calling InitData()" << std::endl;

	// read in model file and fill in s0_init and p0_init for all levels
	for (auto lev = 0; lev <= base_geom.max_radial_level; ++lev) {
<<<<<<< HEAD
	        InitBaseState(rho0_old, rhoh0_old,
			      p0_old, lev);
=======
        InitBaseState(rho0_old, rhoh0_old,
                p0_old, lev);
>>>>>>> 7cfdbe59
	}
	
	// calls AmrCore::InitFromScratch(), which calls a MakeNewGrids() function
	// that repeatedly calls Maestro::MakeNewLevelFromScratch() to build and initialize
	InitFromScratch(t_old);

	// reset tagging array to include buffer zones
	TagArray();

	// set finest_radial_level in fortran
	// compute numdisjointchunks, r_start_coord, r_end_coord
	init_multilevel(tag_array.dataPtr(), &finest_level);
        BaseState<int> tag_array_b(tag_array, base_geom.max_radial_level+1, base_geom.nr_fine);
        base_geom.InitMultiLevel(finest_level, tag_array_b.array());

	// average down data and fill ghost cells
	AverageDown(sold, 0, Nscal);
	FillPatch(t_old, sold, sold, sold, 0, 0, Nscal, 0, bcs_s);

        p0_new.copy(p0_old);
}

// During initialization of a simulation, Maestro::InitData() calls
// AmrCore::InitFromScratch(), which calls
// a MakeNewGrids() function that repeatedly calls this function to build
// and initialize finer levels.  This function creates a new fine
// level that did not exist before by interpolating from the coarser level
// overrides the pure virtual function in AmrCore
void Maestro::MakeNewLevelFromScratch (int lev, Real time, const BoxArray& ba,
                                       const DistributionMapping& dm)
{
	// timer for profiling
	BL_PROFILE_VAR("Maestro::MakeNewLevelFromScratch()",MakeNewLevelFromScratch);

	sold              [lev].define(ba, dm,          Nscal, ng_s);
	snew              [lev].define(ba, dm,          Nscal, ng_s);
	S_cc_old          [lev].define(ba, dm,              1,    0);

	sold              [lev].setVal(0.);
	snew              [lev].setVal(0.);
	S_cc_old          [lev].setVal(0.);

	const auto prob_lo = geom[lev].ProbLoArray();
	const auto dx = geom[lev].CellSizeArray();

	const auto center_p = center;
<<<<<<< HEAD
	const Real * AMREX_RESTRICT s0_p = s0_init.dataPtr();
	auto& p0_p = p0_old;
=======
	const auto s0_arr = s0_init.const_array();
	auto p0_arr = p0_old.array();
>>>>>>> 7cfdbe59

	const int max_lev = base_geom.max_radial_level + 1;
	const auto nrf = base_geom.nr_fine;

	const auto peak_h_loc = peak_h;
	const auto ambient_h_loc = ambient_h;
	const auto diff_coeff = diffusion_coefficient;
	const auto t0_loc = t0;

	// convergence parameters
	const auto max_iter = 50;
	const auto tol = 1.e-12;

	// Loop over boxes (make sure mfi takes a cell-centered multifab as an argument)
#ifdef _OPENMP
#pragma omp parallel
#endif
	for (MFIter mfi(sold[lev], true); mfi.isValid(); ++mfi)
	{
		const Box& tileBox = mfi.tilebox();

		const Array4<Real> scal = sold[lev].array(mfi);

		// set scalars to zero 
		ParallelFor(tileBox, Nscal, [=] AMREX_GPU_DEVICE (int i, int j, int k, int n) {
			scal(i,j,k,n) = 0.0;
		});

		ParallelFor(tileBox, [=] AMREX_GPU_DEVICE (int i, int j, int k) {
			const auto r = j;

			const auto x = prob_lo[0] + (Real(i) + 0.5) * dx[0] - center_p[0];
			const auto y = prob_lo[1] + (Real(j) + 0.5) * dx[1] - center_p[1];

			// apply the guassian enthalpy pulse at constant density
			const auto dist2 = x*x + y*y;

			const auto h_zone = (peak_h_loc - ambient_h_loc) * std::exp(-dist2 / (4.0 * diff_coeff * t0_loc)) + ambient_h_loc;

			auto temp_zone = s0_arr(lev,r,Temp);

			eos_t eos_state;

			for (auto comp = 0; comp < NumSpec; ++comp) {
				eos_state.xn[comp] = s0_arr(lev,r,FirstSpec+comp) / s0_arr(lev,r,Rho);
			}

			eos_state.rho = s0_arr(lev,r,Rho);

			auto converged = false;

			for (auto iter = 0; iter < max_iter; ++iter) {
				eos_state.T = temp_zone;

				eos(eos_input_rt, eos_state);

				const auto dhdt = eos_state.cv + eos_state.dpdT / eos_state.rho;

				const auto del_temp = -(eos_state.h - h_zone) / dhdt;

				temp_zone += del_temp;

				if (fabs(del_temp) < tol*temp_zone) {
					converged = true;
					break;
				}
			}

			if (!converged) {
				Abort("Iters did not converge in InitLevelData.");
			}

			// call eos one last time
			eos_state.T = temp_zone;

			eos(eos_input_rt, eos_state);
			
			scal(i,j,k,Rho) = eos_state.rho;
			scal(i,j,k,RhoH) = eos_state.rho * eos_state.h;
			scal(i,j,k,Temp) = eos_state.T;
			for (auto comp = 0; comp < NumSpec; ++comp) {
				scal(i,j,k,FirstSpec+comp) = eos_state.xn[comp] * eos_state.rho;
			}

<<<<<<< HEAD
			p0_p(lev,r) = eos_state.p;
=======
			p0_arr(lev,r) = eos_state.p;
>>>>>>> 7cfdbe59
		}); 
	}
}<|MERGE_RESOLUTION|>--- conflicted
+++ resolved
@@ -47,13 +47,8 @@
 
 	// read in model file and fill in s0_init and p0_init for all levels
 	for (auto lev = 0; lev <= base_geom.max_radial_level; ++lev) {
-<<<<<<< HEAD
-	        InitBaseState(rho0_old, rhoh0_old,
-			      p0_old, lev);
-=======
         InitBaseState(rho0_old, rhoh0_old,
                 p0_old, lev);
->>>>>>> 7cfdbe59
 	}
 	
 	// calls AmrCore::InitFromScratch(), which calls a MakeNewGrids() function
@@ -100,13 +95,8 @@
 	const auto dx = geom[lev].CellSizeArray();
 
 	const auto center_p = center;
-<<<<<<< HEAD
-	const Real * AMREX_RESTRICT s0_p = s0_init.dataPtr();
-	auto& p0_p = p0_old;
-=======
 	const auto s0_arr = s0_init.const_array();
 	auto p0_arr = p0_old.array();
->>>>>>> 7cfdbe59
 
 	const int max_lev = base_geom.max_radial_level + 1;
 	const auto nrf = base_geom.nr_fine;
@@ -191,11 +181,7 @@
 				scal(i,j,k,FirstSpec+comp) = eos_state.xn[comp] * eos_state.rho;
 			}
 
-<<<<<<< HEAD
-			p0_p(lev,r) = eos_state.p;
-=======
 			p0_arr(lev,r) = eos_state.p;
->>>>>>> 7cfdbe59
 		}); 
 	}
 }