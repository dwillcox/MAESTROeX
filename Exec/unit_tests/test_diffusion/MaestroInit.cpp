
#include <Maestro.H>
#include <Maestro_F.H>
#include <AMReX_VisMF.H>
using namespace amrex;


void
Maestro::Init ()
{
	// timer for profiling
	BL_PROFILE_VAR("Maestro::Init()",Init);

	Print() << "Calling Init()" << std::endl;

	start_step = 1;

	// fill in multifab and base state data
	InitData();

	// set finest_radial_level in fortran
	// compute numdisjointchunks, r_start_coord, r_end_coord
	init_multilevel(tag_array.dataPtr(),&finest_level);

	// compute initial time step
	FirstDt();

	if (stop_time >= 0. && t_old+dt > stop_time) {
		dt = std::min(dt,stop_time-t_old);
		Print() << "Stop time limits dt = " << dt << std::endl;
	}

	dtold = dt;
	t_new = t_old + dt;

}

// fill in multifab and base state data
void
Maestro::InitData ()
{
	// timer for profiling
	BL_PROFILE_VAR("Maestro::InitData()",InitData);

	Print() << "Calling InitData()" << std::endl;

	// read in model file and fill in s0_init and p0_init for all levels
	for (auto lev = 0; lev <= max_radial_level; ++lev) {
<<<<<<< HEAD
		InitBaseState(rho0_old, rhoh0_old,
=======
	        InitBaseState(rho0_old, rhoh0_old,
>>>>>>> 507afa6b
			      p0_old, lev);
	}
	
	// calls AmrCore::InitFromScratch(), which calls a MakeNewGrids() function
	// that repeatedly calls Maestro::MakeNewLevelFromScratch() to build and initialize
	InitFromScratch(t_old);

	// reset tagging array to include buffer zones
	TagArray();

	// set finest_radial_level in fortran
	// compute numdisjointchunks, r_start_coord, r_end_coord
	init_multilevel(tag_array.dataPtr(),&finest_level);

	// average down data and fill ghost cells
	AverageDown(sold,0,Nscal);
	FillPatch(t_old,sold,sold,sold,0,0,Nscal,0,bcs_s);

	// free memory in s0_init and p0_init by swapping it
	// with an empty vector that will go out of scope
	Vector<Real> s0_swap, p0_swap;
	std::swap(s0_swap,s0_init);
	std::swap(p0_swap,p0_init);

    p0_new = p0_old;
}

// During initialization of a simulation, Maestro::InitData() calls
// AmrCore::InitFromScratch(), which calls
// a MakeNewGrids() function that repeatedly calls this function to build
// and initialize finer levels.  This function creates a new fine
// level that did not exist before by interpolating from the coarser level
// overrides the pure virtual function in AmrCore
void Maestro::MakeNewLevelFromScratch (int lev, Real time, const BoxArray& ba,
                                       const DistributionMapping& dm)
{
	// timer for profiling
	BL_PROFILE_VAR("Maestro::MakeNewLevelFromScratch()",MakeNewLevelFromScratch);

	sold              [lev].define(ba, dm,          Nscal, ng_s);
	snew              [lev].define(ba, dm,          Nscal, ng_s);
	S_cc_old          [lev].define(ba, dm,              1,    0);

	sold              [lev].setVal(0.);
	snew              [lev].setVal(0.);
	S_cc_old          [lev].setVal(0.);

	const auto prob_lo = geom[lev].ProbLoArray();
	const auto dx = geom[lev].CellSizeArray();

	const auto center_p = center;
	const Real * AMREX_RESTRICT s0_p = s0_init.dataPtr();
	Real * AMREX_RESTRICT p0_p = p0_old.dataPtr();

	const int max_lev = max_radial_level + 1;
	const auto nrf = nr_fine;

	const auto peak_h_loc = peak_h;
	const auto ambient_h_loc = ambient_h;
	const auto diff_coeff = diffusion_coefficient;
	const auto t0_loc = t0;

	// convergence parameters
	const auto max_iter = 50;
	const auto tol = 1.e-12;

	// Loop over boxes (make sure mfi takes a cell-centered multifab as an argument)
#ifdef _OPENMP
#pragma omp parallel
#endif
	for (MFIter mfi(sold[lev], true); mfi.isValid(); ++mfi)
	{
		const Box& tileBox = mfi.tilebox();

		const Array4<Real> scal = sold[lev].array(mfi);

		// set scalars to zero 
		AMREX_PARALLEL_FOR_4D(tileBox, Nscal, i, j, k, n, {
			scal(i,j,k,n) = 0.0;
		});

		AMREX_PARALLEL_FOR_3D(tileBox, i, j, k, {
			const auto r = j;

			const auto x = prob_lo[0] + (Real(i) + 0.5) * dx[0] - center_p[0];
			const auto y = prob_lo[1] + (Real(j) + 0.5) * dx[1] - center_p[1];

			// apply the guassian enthalpy pulse at constant density
			const auto dist2 = x*x + y*y;

			const auto h_zone = (peak_h_loc - ambient_h_loc) * std::exp(-dist2 / (4.0 * diff_coeff * t0_loc)) + ambient_h_loc;

			auto temp_zone = s0_p[lev+max_lev*(r+nrf*Temp)];

			eos_t eos_state;

			for (auto comp = 0; comp < NumSpec; ++comp) {
				eos_state.xn[comp] = s0_p[lev+max_lev*(r+nrf*(FirstSpec+comp))] / s0_p[lev+max_lev*(r+nrf*Rho)];
			}

			eos_state.rho = s0_p[lev+max_lev*(r+nrf*Rho)];

			auto converged = false;

			for (auto iter = 0; iter < max_iter; ++iter) {
				eos_state.T = temp_zone;

				eos(eos_input_rt, eos_state);

				const auto dhdt = eos_state.cv + eos_state.dpdT / eos_state.rho;

				const auto del_temp = -(eos_state.h - h_zone) / dhdt;

				temp_zone += del_temp;

				if (fabs(del_temp) < tol*temp_zone) {
					converged = true;
					break;
				}
			}

			if (!converged) {
				Abort("Iters did not converge in InitLevelData.");
			}

			// call eos one last time
			eos_state.T = temp_zone;

			eos(eos_input_rt, eos_state);
			
			scal(i,j,k,Rho) = eos_state.rho;
			scal(i,j,k,RhoH) = eos_state.rho * eos_state.h;
			scal(i,j,k,Temp) = eos_state.T;
			for (auto comp = 0; comp < NumSpec; ++comp) {
				scal(i,j,k,FirstSpec+comp) = eos_state.xn[comp] * eos_state.rho;
			}

			p0_p[lev+max_lev*r] = eos_state.p;
		}); 
	}
}<|MERGE_RESOLUTION|>--- conflicted
+++ resolved
@@ -46,11 +46,7 @@
 
 	// read in model file and fill in s0_init and p0_init for all levels
 	for (auto lev = 0; lev <= max_radial_level; ++lev) {
-<<<<<<< HEAD
-		InitBaseState(rho0_old, rhoh0_old,
-=======
 	        InitBaseState(rho0_old, rhoh0_old,
->>>>>>> 507afa6b
 			      p0_old, lev);
 	}
 	
