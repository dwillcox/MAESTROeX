
#include <Maestro.H>
#include <Maestro_F.H>
#include <AMReX_VisMF.H>
#include <Problem_F.H>
using namespace amrex;


void
Maestro::Init ()
{
	// timer for profiling
	BL_PROFILE_VAR("Maestro::Init()",Init);

	Print() << "Calling Init()" << std::endl;

	start_step = 1;

	// fill in multifab and base state data
	InitData();

	// set finest_radial_level in fortran
	// compute numdisjointchunks, r_start_coord, r_end_coord
	init_multilevel(tag_array.dataPtr(),&finest_level);
<<<<<<< HEAD
    BaseState<int> tag_array_b(tag_array, base_geom.max_radial_level+1, base_geom.nr_fine);
    base_geom.InitMultiLevel(finest_level, tag_array_b.array());

=======
	// InitMultilevel(finest_level);
	BaseState<int> tag_array_b(tag_array, base_geom.max_radial_level+1, base_geom.nr_fine);
	base_geom.InitMultiLevel(finest_level, tag_array_b.array());
	
>>>>>>> 228f304c
	// compute initial time step
	// FirstDt();
	get_min_timestep(&dt);

	if (stop_time >= 0. && t_old+dt > stop_time) {
		dt = std::min(dt,stop_time-t_old);
		Print() << "Stop time limits dt = " << dt << std::endl;
	}

	dtold = dt;
	t_new = t_old + dt;
}

// fill in multifab and base state data
void
Maestro::InitData ()
{
	// timer for profiling
	BL_PROFILE_VAR("Maestro::InitData()",InitData);

	Print() << "Calling InitData()" << std::endl;

	// read in model file and fill in s0_init and p0_init for all levels

	for (auto lev = 0; lev <= base_geom.max_radial_level; ++lev) {
	    InitBaseState(rho0_old, rhoh0_old,
			  p0_old, lev);
	}
	
	// calls AmrCore::InitFromScratch(), which calls a MakeNewGrids() function
	// that repeatedly calls Maestro::MakeNewLevelFromScratch() to build and initialize
	InitFromScratch(t_old);

	// reset tagging array to include buffer zones
	TagArray();

	// set finest_radial_level in fortran
	// compute numdisjointchunks, r_start_coord, r_end_coord
	init_multilevel(tag_array.dataPtr(),&finest_level);
<<<<<<< HEAD
    BaseState<int> tag_array_b(tag_array, base_geom.max_radial_level+1, base_geom.nr_fine);
    base_geom.InitMultiLevel(finest_level, tag_array_b.array());
=======
	// InitMultilevel(finest_level);
	BaseState<int> tag_array_b(tag_array, base_geom.max_radial_level+1, base_geom.nr_fine);
	base_geom.InitMultiLevel(finest_level, tag_array_b.array());
>>>>>>> 228f304c

	// average down data and fill ghost cells
	AverageDown(sold,0,Nscal);
	FillPatch(t_old,sold,sold,sold,0,0,Nscal,0,bcs_s);

<<<<<<< HEAD
	// set tempbar to be the average
	Average(sold, tempbar, Temp);
=======
	// free memory in s0_init and p0_init by swapping it
	// with an empty vector that will go out of scope
	Vector<Real> s0_swap;
	std::swap(s0_swap,s0_init);

	// set tempbar to be the average
	Average(sold,tempbar,Temp);
>>>>>>> 228f304c
	tempbar_init.copy(tempbar);

	for (int lev=0; lev<=finest_level; ++lev)
		MultiFab::Copy(snew[lev],sold[lev],0,0,Nscal,ng_s);
}

// During initialization of a simulation, Maestro::InitData() calls
// AmrCore::InitFromScratch(), which calls
// a MakeNewGrids() function that repeatedly calls this function to build
// and initialize finer levels.  This function creates a new fine
// level that did not exist before by interpolating from the coarser level
// overrides the pure virtual function in AmrCore
void Maestro::MakeNewLevelFromScratch (int lev, Real time, const BoxArray& ba,
                                       const DistributionMapping& dm)
{
	// timer for profiling
	BL_PROFILE_VAR("Maestro::MakeNewLevelFromScratch()",MakeNewLevelFromScratch);

	sold              [lev].define(ba, dm,          Nscal, ng_s);
	snew              [lev].define(ba, dm,          Nscal, ng_s);

	sold              [lev].setVal(0.);
	snew              [lev].setVal(0.);

	const Real* dx = geom[lev].CellSize();
	const Real* dx_fine = geom[max_level].CellSize();

	const Box& domainBox = geom[lev].Domain();
	const auto dom_lo = domainBox.loVect3d();
	const auto dom_hi = domainBox.hiVect3d();

	const auto xn_hi = dom_hi[2] - dom_lo[2];

	const auto dlogrho = (std::log10(dens_max/dens_min)) / (dom_hi[0] - dom_lo[0]);
	const auto dlogT = (std::log10(temp_max/temp_min)) / (dom_hi[1] - dom_lo[1]);

	const auto temp_min_l = temp_min;
	const auto dens_min_l = dens_min;

	GpuArray<Real,NumSpec> xn_zone;
	// FIXME: need to allocate the xns here

	// Loop over boxes (make sure mfi takes a cell-centered multifab as an argument)
#ifdef _OPENMP
#pragma omp parallel
#endif
	for (MFIter mfi(sold[lev], true); mfi.isValid(); ++mfi)
	{
		const Box& tilebox = mfi.tilebox();

		const Array4<Real> scal = sold[lev].array(mfi);

		AMREX_PARALLEL_FOR_3D(tilebox, i, j, k, {
			// set the temperature 
			const auto temp_zone = std::pow(10.0, std::log10(temp_min_l) + Real(j) * dlogT);

			// set the density 
			const auto dens_zone = std::pow(10.0, std::log10(dens_min_l) + Real(i) * dlogrho);

			// call the eos with rho, temp & X as inputs 
			eos_t eos_state;
			eos_state.T = temp_zone;
			eos_state.rho = dens_zone;
			for (auto comp = 0; comp < NumSpec; ++comp) {
				eos_state.xn[comp] = xn_zone[comp];
			}

			eos(eos_input_rt, eos_state);

			// initialize this element of the state 
			scal(i,j,k,Rho) = dens_zone;
			scal(i,j,k,RhoH) = dens_zone * eos_state.h;
			scal(i,j,k,Temp) = temp_zone;
			for (auto comp = 0; comp < NumSpec; ++comp) {
				scal(i,j,k,FirstSpec+comp) = dens_zone * xn_zone[comp];
			}
		});
	}
}<|MERGE_RESOLUTION|>--- conflicted
+++ resolved
@@ -22,16 +22,9 @@
 	// set finest_radial_level in fortran
 	// compute numdisjointchunks, r_start_coord, r_end_coord
 	init_multilevel(tag_array.dataPtr(),&finest_level);
-<<<<<<< HEAD
-    BaseState<int> tag_array_b(tag_array, base_geom.max_radial_level+1, base_geom.nr_fine);
-    base_geom.InitMultiLevel(finest_level, tag_array_b.array());
+        BaseState<int> tag_array_b(tag_array, base_geom.max_radial_level+1, base_geom.nr_fine);
+        base_geom.InitMultiLevel(finest_level, tag_array_b.array());
 
-=======
-	// InitMultilevel(finest_level);
-	BaseState<int> tag_array_b(tag_array, base_geom.max_radial_level+1, base_geom.nr_fine);
-	base_geom.InitMultiLevel(finest_level, tag_array_b.array());
-	
->>>>>>> 228f304c
 	// compute initial time step
 	// FirstDt();
 	get_min_timestep(&dt);
@@ -71,31 +64,15 @@
 	// set finest_radial_level in fortran
 	// compute numdisjointchunks, r_start_coord, r_end_coord
 	init_multilevel(tag_array.dataPtr(),&finest_level);
-<<<<<<< HEAD
-    BaseState<int> tag_array_b(tag_array, base_geom.max_radial_level+1, base_geom.nr_fine);
-    base_geom.InitMultiLevel(finest_level, tag_array_b.array());
-=======
-	// InitMultilevel(finest_level);
-	BaseState<int> tag_array_b(tag_array, base_geom.max_radial_level+1, base_geom.nr_fine);
-	base_geom.InitMultiLevel(finest_level, tag_array_b.array());
->>>>>>> 228f304c
+        BaseState<int> tag_array_b(tag_array, base_geom.max_radial_level+1, base_geom.nr_fine);
+        base_geom.InitMultiLevel(finest_level, tag_array_b.array());
 
 	// average down data and fill ghost cells
 	AverageDown(sold,0,Nscal);
 	FillPatch(t_old,sold,sold,sold,0,0,Nscal,0,bcs_s);
 
-<<<<<<< HEAD
 	// set tempbar to be the average
 	Average(sold, tempbar, Temp);
-=======
-	// free memory in s0_init and p0_init by swapping it
-	// with an empty vector that will go out of scope
-	Vector<Real> s0_swap;
-	std::swap(s0_swap,s0_init);
-
-	// set tempbar to be the average
-	Average(sold,tempbar,Temp);
->>>>>>> 228f304c
 	tempbar_init.copy(tempbar);
 
 	for (int lev=0; lev<=finest_level; ++lev)
