
#include <Maestro.H>
#include <Maestro_F.H>
#include <MaestroPlot.H>
#include <AMReX_buildInfo.H>

using namespace amrex;

// write plotfile to disk
void
Maestro::WritePlotFile (const int step,
                        const Real t_in,
                        const Real dt_in,
                        const BaseState<Real>& a,
                        const BaseState<Real>& b,
                        const BaseState<Real>& c,
                        const BaseState<Real>& d,
                        const Vector<MultiFab>& u_in,
                        Vector<MultiFab>& e,
                        const Vector<MultiFab>& f,
                        const bool is_small)
{
	// timer for profiling
	BL_PROFILE_VAR("Maestro::WritePlotFile()", WritePlotFile);

	// wallclock time
	const Real strt_total = ParallelDescriptor::second();

    std::string plotfilename = plot_base_name;

    if (step == 0) {
    	plotfilename += "_uold";
    } else if (step == 1) {
        plotfilename += "_umid";
    } else if (step == 2) {
        plotfilename += "_gphi";
    } else {
        plotfilename += "_unew";
    }

	int nPlot = 0;

    // make plot mf
    const Vector<MultiFab> dummy;

	// WriteMultiLevelPlotfile expects an array of step numbers
	Vector<int> step_array;
	step_array.resize(maxLevel()+1, step);

    if (step == 2) {
        const Vector<std::string> varnames = {"gphix", "gphiy", "gphiz"};
        const auto& mf = PlotFileMF(nPlot,t_in,dt_in,dummy,dummy,dummy,dummy,u_in,e,b,b, dummy);
        WriteMultiLevelPlotfile(plotfilename, finest_level+1, mf, varnames,
    	                        Geom(), t_in, step_array, refRatio());

    	for (int i = 0; i <= finest_level; ++i) {
    		delete mf[i];
    	}

    } else {
    	const auto& varnames = PlotFileVarNames(&nPlot);
        const auto& mf = PlotFileMF(nPlot,t_in,dt_in,dummy,dummy,dummy,dummy,u_in,e,b,b, dummy);

        WriteMultiLevelPlotfile(plotfilename, finest_level+1, mf, varnames,
    	                        Geom(), t_in, step_array, refRatio());

    	for (int i = 0; i <= finest_level; ++i) {
    		delete mf[i];
    	}
    }
}


// get plotfile name
void
Maestro::PlotFileName (const int lev, std::string* plotfilename)
{
	*plotfilename = Concatenate(*plotfilename, lev, 7);
}

// put together a vector of multifabs for writing
Vector<const MultiFab*>
Maestro::PlotFileMF (const int nPlot,
                     const Real t_in,
                     const Real dt_in,
                     const Vector<MultiFab>& a,
                     const Vector<MultiFab>& b,
                     const Vector<MultiFab>& c,
                     const Vector<MultiFab>& d,
                     const Vector<MultiFab>& u_in,
                     Vector<MultiFab>& e,
                     const BaseState<Real>& f,
                     const BaseState<Real>& g,
                     const Vector<MultiFab>& h)
{
	// timer for profiling
	BL_PROFILE_VAR("Maestro::PlotFileMF()", PlotFileMF);

	// MultiFab to hold plotfile data
	Vector<const MultiFab*> plot_mf;

	// temporary MultiFab to hold plotfile data
	Vector<MultiFab*> plot_mf_data(finest_level+1);

	int dest_comp = 0;

	// build temporary MultiFab to hold plotfile data
	for (int i = 0; i <= finest_level; ++i) {
		plot_mf_data[i] = new MultiFab((u_in[i]).boxArray(),(u_in[i]).DistributionMap(),AMREX_SPACEDIM,0);
	}

	// velocity
	for (int i = 0; i <= finest_level; ++i) {
		plot_mf_data[i]->copy((u_in[i]),0,dest_comp,AMREX_SPACEDIM);
	}
	dest_comp += AMREX_SPACEDIM;

	// add plot_mf_data[i] to plot_mf
	for (int i = 0; i <= finest_level; ++i) {
		plot_mf.push_back(plot_mf_data[i]);
		// delete [] plot_mf_data[i];
	}

	return plot_mf;
}

// set plotfile variable names
Vector<std::string>
Maestro::PlotFileVarNames (int * nPlot) const
{
	// timer for profiling
	BL_PROFILE_VAR("Maestro::PlotFileVarNames()",PlotFileVarNames);

	(*nPlot) = AMREX_SPACEDIM;

	Vector<std::string> names(*nPlot);

	int cnt = 0;

	// add velocities
	for (int i=0; i<AMREX_SPACEDIM; ++i) {
		std::string x = "vel";
		x += (120+i);
		names[cnt++] = x;
	}

	return names;

}

void
Maestro::WriteJobInfo (const std::string& dir) const
{
	// timer for profiling
	BL_PROFILE_VAR("Maestro::WriteJobInfo()", WriteJobInfo);

	if (ParallelDescriptor::IOProcessor())
	{
		// job_info file with details about the run
		std::ofstream jobInfoFile;
		std::string FullPathJobInfoFile = dir;

		std::string PrettyLine = std::string(78, '=') + "\n";
		std::string OtherLine = std::string(78, '-') + "\n";
		std::string SkipSpace = std::string(8, ' ') + "\n";

		FullPathJobInfoFile += "/job_info";
		jobInfoFile.open(FullPathJobInfoFile.c_str(), std::ios::out);

		// job information
		jobInfoFile << PrettyLine;
		jobInfoFile << " MAESTROeX Job Information\n";
		jobInfoFile << PrettyLine;

		jobInfoFile << "job name: " << job_name << "\n\n";
		jobInfoFile << "inputs file: " << inputs_name << "\n\n";

		jobInfoFile << "number of MPI processes: " << ParallelDescriptor::NProcs() << "\n";
#ifdef _OPENMP
		jobInfoFile << "number of threads:       " << omp_get_max_threads() << "\n";

		jobInfoFile << "tile size: ";
		for (int d=0; d<AMREX_SPACEDIM; ++d) {
			jobInfoFile << FabArrayBase::mfiter_tile_size[d] << " ";
		}
		jobInfoFile << "\n";
#endif
		jobInfoFile << "\n";
		jobInfoFile << "CPU time used since start of simulation (CPU-hours): " <<
		        getCPUTime()/3600.0;

		jobInfoFile << "\n\n";

		// plotfile information
		jobInfoFile << PrettyLine;
		jobInfoFile << " Plotfile Information\n";
		jobInfoFile << PrettyLine;

		time_t now = time(0);

		// Convert now to tm struct for local timezone
		tm* localtm = localtime(&now);
		jobInfoFile << "output data / time: " << asctime(localtm);

		char currentDir[FILENAME_MAX];
		if (getcwd(currentDir, FILENAME_MAX)) {
			jobInfoFile << "output dir:         " << currentDir << "\n";
		}

		jobInfoFile << "\n\n";

		// build information
		jobInfoFile << PrettyLine;
		jobInfoFile << " Build Information\n";
		jobInfoFile << PrettyLine;

		jobInfoFile << "build date:    " << buildInfoGetBuildDate() << "\n";
		jobInfoFile << "build machine: " << buildInfoGetBuildMachine() << "\n";
		jobInfoFile << "build dir:     " << buildInfoGetBuildDir() << "\n";
		jobInfoFile << "AMReX dir:     " << buildInfoGetAMReXDir() << "\n";

		jobInfoFile << "\n";

		jobInfoFile << "COMP:          " << buildInfoGetComp() << "\n";
		jobInfoFile << "COMP version:  " << buildInfoGetCompVersion() << "\n";

		jobInfoFile << "\n";

		jobInfoFile << "C++ compiler:  " << buildInfoGetCXXName() << "\n";
		jobInfoFile << "C++ flags:     " << buildInfoGetCXXFlags() << "\n";

		jobInfoFile << "\n";

		jobInfoFile << "Fortran comp:  " << buildInfoGetFName() << "\n";
		jobInfoFile << "Fortran flags: " << buildInfoGetFFlags() << "\n";

		jobInfoFile << "\n";

		jobInfoFile << "Link flags:    " << buildInfoGetLinkFlags() << "\n";
		jobInfoFile << "Libraries:     " << buildInfoGetLibraries() << "\n";

		jobInfoFile << "\n";

		for (int n = 1; n <= buildInfoGetNumModules(); n++) {
			jobInfoFile << buildInfoGetModuleName(n) << ": " << buildInfoGetModuleVal(n) << "\n";
		}

		const char* githash1 = buildInfoGetGitHash(1);
		const char* githash2 = buildInfoGetGitHash(2);
		const char* githash3 = buildInfoGetGitHash(3);
		if (strlen(githash1) > 0) {
			jobInfoFile << "MAESTROeX git describe: " << githash1 << "\n";
		}
		if (strlen(githash2) > 0) {
			jobInfoFile << "AMReX git describe: " << githash2 << "\n";
		}
		if (strlen(githash3) > 0) {
			jobInfoFile << "Microphysics git describe: " << githash3 << "\n";
		}

		const char* buildgithash = buildInfoGetBuildGitHash();
		const char* buildgitname = buildInfoGetBuildGitName();
		if (strlen(buildgithash) > 0) {
			jobInfoFile << buildgitname << " git describe: " << buildgithash << "\n";
		}

		jobInfoFile << "\n\n";

		// grid information
		jobInfoFile << PrettyLine;
		jobInfoFile << " Grid Information\n";
		jobInfoFile << PrettyLine;

		for (int i = 0; i <= finest_level; i++)
		{
			jobInfoFile << " level: " << i << "\n";
			jobInfoFile << "   number of boxes = " << grids[i].size() << "\n";
			jobInfoFile << "   maximum zones   = ";
			for (int n = 0; n < BL_SPACEDIM; n++)
			{
				jobInfoFile << geom[i].Domain().length(n) << " ";
			}
			jobInfoFile << "\n\n";
		}

		jobInfoFile << " Boundary conditions\n";
		Vector<int> lo_bc_out(BL_SPACEDIM), hi_bc_out(BL_SPACEDIM);
		ParmParse pp("maestro");
		pp.getarr("lo_bc",lo_bc_out,0,BL_SPACEDIM);
		pp.getarr("hi_bc",hi_bc_out,0,BL_SPACEDIM);


// these names correspond to the integer flags setup in the
// Castro_setup.cpp
		const char* names_bc[] =
		{ "interior", "inflow", "outflow",
		  "symmetry", "slipwall", "noslipwall" };


		jobInfoFile << "   -x: " << names_bc[lo_bc_out[0]] << "\n";
		jobInfoFile << "   +x: " << names_bc[hi_bc_out[0]] << "\n";
		if (BL_SPACEDIM >= 2) {
			jobInfoFile << "   -y: " << names_bc[lo_bc_out[1]] << "\n";
			jobInfoFile << "   +y: " << names_bc[hi_bc_out[1]] << "\n";
		}
		if (BL_SPACEDIM == 3) {
			jobInfoFile << "   -z: " << names_bc[lo_bc_out[2]] << "\n";
			jobInfoFile << "   +z: " << names_bc[hi_bc_out[2]] << "\n";
		}

		jobInfoFile << "\n\n";


// species info
		Real Aion = 0.0;
		Real Zion = 0.0;

		int mlen = 20;

		jobInfoFile << PrettyLine;
		jobInfoFile << " Species Information\n";
		jobInfoFile << PrettyLine;

		jobInfoFile <<
		        std::setw(6) << "index" << SkipSpace <<
		        std::setw(mlen+1) << "name" << SkipSpace <<
		        std::setw(7) << "A" << SkipSpace <<
		        std::setw(7) << "Z" << "\n";
		jobInfoFile << OtherLine;

		for (int i = 0; i < NumSpec; i++)
		{

			int len = mlen;
			Vector<int> int_spec_names(len);
			//
			// This call return the actual length of each string in "len"
			//
			get_spec_names(int_spec_names.dataPtr(),&i,&len);
			char* spec_name = new char[len+1];
			for (int j = 0; j < len; j++)
				spec_name[j] = int_spec_names[j];
			spec_name[len] = '\0';

			// get A and Z
			get_spec_az(&i, &Aion, &Zion);

			jobInfoFile <<
			        std::setw(6) << i << SkipSpace <<
			        std::setw(mlen+1) << std::setfill(' ') << spec_name << SkipSpace <<
			        std::setw(7) << Aion << SkipSpace <<
			        std::setw(7) << Zion << "\n";
			delete [] spec_name;
		}
		jobInfoFile << "\n\n";

		// runtime parameters
		jobInfoFile << PrettyLine;
		jobInfoFile << " Inputs File Parameters\n";
		jobInfoFile << PrettyLine;

		ParmParse::dumpTable(jobInfoFile, true);

		jobInfoFile.close();

		// now the external parameters
		const int jobinfo_file_length = FullPathJobInfoFile.length();
		Vector<int> jobinfo_file_name(jobinfo_file_length);

		for (int i = 0; i < jobinfo_file_length; i++)
			jobinfo_file_name[i] = FullPathJobInfoFile[i];

		// runtime_pretty_print(jobinfo_file_name.dataPtr(), &jobinfo_file_length);
	}
}

void
Maestro::WriteBuildInfo ()
{
        std::string PrettyLine = std::string(78, '=') + "\n";
	std::string OtherLine = std::string(78, '-') + "\n";
	std::string SkipSpace = std::string(8, ' ');

	// build information
	std::cout << PrettyLine;
	std::cout << " MAESTROeX Build Information\n";
	std::cout << PrettyLine;
	
	std::cout << "build date:    " << buildInfoGetBuildDate() << "\n";
	std::cout << "build machine: " << buildInfoGetBuildMachine() << "\n";
	std::cout << "build dir:     " << buildInfoGetBuildDir() << "\n";
	std::cout << "AMReX dir:     " << buildInfoGetAMReXDir() << "\n";
	
	std::cout << "\n";
	
	std::cout << "COMP:          " << buildInfoGetComp() << "\n";
	std::cout << "COMP version:  " << buildInfoGetCompVersion() << "\n";
	
	std::cout << "\n";
	
	std::cout << "C++ compiler:  " << buildInfoGetCXXName() << "\n";
	std::cout << "C++ flags:     " << buildInfoGetCXXFlags() << "\n";
	
	std::cout << "\n";
	
	std::cout << "Fortran comp:  " << buildInfoGetFName() << "\n";
	std::cout << "Fortran flags: " << buildInfoGetFFlags() << "\n";
	
	std::cout << "\n";
	
	std::cout << "Link flags:    " << buildInfoGetLinkFlags() << "\n";
	std::cout << "Libraries:     " << buildInfoGetLibraries() << "\n";
	
	std::cout << "\n";
	
	for (int n = 1; n <= buildInfoGetNumModules(); n++) {
	        std::cout << buildInfoGetModuleName(n) << ": " << buildInfoGetModuleVal(n) << "\n";
	}
	
	const char* githash1 = buildInfoGetGitHash(1);
	const char* githash2 = buildInfoGetGitHash(2);
	const char* githash3 = buildInfoGetGitHash(3);
	if (strlen(githash1) > 0) {
	        std::cout << "MAESTROeX git describe: " << githash1 << "\n";
	}
	if (strlen(githash2) > 0) {
	        std::cout << "AMReX git describe: " << githash2 << "\n";
	}
	if (strlen(githash3) > 0) {
	        std::cout << "Microphysics git describe: " << githash3 << "\n";
	}

	const char* buildgithash = buildInfoGetBuildGitHash();
	const char* buildgitname = buildInfoGetBuildGitName();
	if (strlen(buildgithash) > 0) {
	        std::cout << buildgitname << " git describe: " << buildgithash << "\n";
	}
	
	std::cout << "\n\n";
}

<<<<<<< HEAD
void
Maestro::MakeMagvel (const Vector<MultiFab>& vel,
                     Vector<MultiFab>& magvel)
{
	// timer for profiling
	BL_PROFILE_VAR("Maestro::MakeMagvel()",MakeMagvel);

        Vector<std::array< MultiFab, AMREX_SPACEDIM > > w0mac(finest_level+1);

#if (AMREX_SPACEDIM == 3)
        if (spherical == 1) {
            for (int lev=0; lev<=finest_level; ++lev) {
                w0mac[lev][0].define(convert(grids[lev],nodal_flag_x), dmap[lev], 1, 1);
                w0mac[lev][1].define(convert(grids[lev],nodal_flag_y), dmap[lev], 1, 1);
                w0mac[lev][2].define(convert(grids[lev],nodal_flag_z), dmap[lev], 1, 1);
            }
            MakeW0mac(w0mac);
        }
#endif

	for (int lev=0; lev<=finest_level; ++lev) {

		// get references to the MultiFabs at level lev
		const MultiFab& vel_mf = vel[lev];

		// Loop over boxes (make sure mfi takes a cell-centered multifab as an argument)
		if (spherical == 0) {
#ifdef _OPENMP
#pragma omp parallel
#endif
		        for ( MFIter mfi(vel_mf, TilingIfNotGPU()); mfi.isValid(); ++mfi ) {

				// Get the index space of the valid region
				const Box& tileBox = mfi.tilebox();

				const Array4<const Real> vel_arr = vel[lev].array(mfi);
				const Array4<const Real> w0_arr = w0_cart[lev].array(mfi);
				const Array4<Real> magvel_arr = magvel[lev].array(mfi);

				ParallelFor(tileBox, [=] AMREX_GPU_DEVICE (int i, int j, int k) {
#if (AMREX_SPACEDIM == 2)
					Real v_total = vel_arr(i,j,k,1) + 0.5 * (w0_arr(i,j,k,1) + w0_arr(i,j+1,k,1));
					magvel_arr(i,j,k) = sqrt(vel_arr(i,j,k,0)*vel_arr(i,j,k,0) +
								 v_total*v_total);
#else
					Real w_total = vel_arr(i,j,k,2) + 0.5 * (w0_arr(i,j,k,2) + w0_arr(i,j,k+1,2));
					magvel_arr(i,j,k) = sqrt(vel_arr(i,j,k,0)*vel_arr(i,j,k,0) +
								 vel_arr(i,j,k,1)*vel_arr(i,j,k,1) +
								 w_total*w_total);
#endif
				});
			}

		} else {

#ifdef _OPENMP
#pragma omp parallel
#endif
			for ( MFIter mfi(vel_mf, true); mfi.isValid(); ++mfi ) {

				// Get the index space of the valid region
				const Box& tileBox = mfi.tilebox();

				const Array4<const Real> vel_arr = vel[lev].array(mfi);
				const Array4<const Real> w0macx = w0mac[lev][0].array(mfi);
				const Array4<const Real> w0macy = w0mac[lev][1].array(mfi);
				const Array4<const Real> w0macz = w0mac[lev][2].array(mfi);
				const Array4<Real> magvel_arr = magvel[lev].array(mfi);

				ParallelFor(tileBox, [=] AMREX_GPU_DEVICE (int i, int j, int k) {
					Real u_total = vel_arr(i,j,k,0) + 0.5 * (w0macx(i,j,k) + w0macx(i+1,j,k));
					Real v_total = vel_arr(i,j,k,1) + 0.5 * (w0macy(i,j,k) + w0macy(i,j+1,k));
					Real w_total = vel_arr(i,j,k,2) + 0.5 * (w0macz(i,j,k) + w0macz(i,j,k+1));
					magvel_arr(i,j,k) = sqrt(u_total*u_total +
								 v_total*v_total + w_total*w_total);
				});
			}
		}
	}

	// average down and fill ghost cells
	AverageDown(magvel,0,1);
	FillPatch(t_old,magvel,magvel,magvel,0,0,1,0,bcs_f);
}


void
Maestro::MakeVelrc (const Vector<MultiFab>& vel,
                    const Vector<MultiFab>& w0rcart,
                    Vector<MultiFab>& rad_vel,
                    Vector<MultiFab>& circ_vel)
{
	// timer for profiling
	BL_PROFILE_VAR("Maestro::MakeVelrc()",MakeVelrc);

	for (int lev=0; lev<=finest_level; ++lev) {

#ifdef _OPENMP
#pragma omp parallel
#endif
		for ( MFIter mfi(vel[lev], true); mfi.isValid(); ++mfi ) {

			// Get the index space of the valid region
			const Box& tileBox = mfi.tilebox();

			const Array4<const Real> vel_arr = vel[lev].array(mfi);
			const Array4<Real> radvel_arr = rad_vel[lev].array(mfi);
			const Array4<Real> circvel_arr = circ_vel[lev].array(mfi);
			const Array4<const Real> w0rcart_arr = w0rcart[lev].array(mfi);
			const Array4<const Real> normal_arr = normal[lev].array(mfi);

			ParallelFor(tileBox, [=] AMREX_GPU_DEVICE (int i, int j, int k) {
				circvel_arr(i,j,k) = 0.0;
				radvel_arr(i,j,k) = 0.0;

				for (auto n = 0; n < AMREX_SPACEDIM; ++n) {
				    radvel_arr(i,j,k) += vel_arr(i,j,k,n) * normal_arr(i,j,k,n);
				}

				for (auto n = 0; n < AMREX_SPACEDIM; ++n) {
				    Real circ_comp = vel_arr(i,j,k,n) - radvel_arr(i,j,k) * normal_arr(i,j,k,n);
				    circvel_arr(i,j,k) += circ_comp * circ_comp;
				}

				circvel_arr(i,j,k) = sqrt(circvel_arr(i,j,k));

				// add base state vel to get full radial velocity
				radvel_arr(i,j,k) += w0rcart_arr(i,j,k);
			});
		}
	}

	// average down and fill ghost cells
	AverageDown(rad_vel,0,1);
	FillPatch(t_old,rad_vel,rad_vel,rad_vel,0,0,1,0,bcs_f);
	AverageDown(circ_vel,0,1);
	FillPatch(t_old,circ_vel,circ_vel,circ_vel,0,0,1,0,bcs_f);
}


void
Maestro::MakeAdExcess (const Vector<MultiFab>& state,
                       Vector<MultiFab>& ad_excess)
{
    // timer for profiling
    BL_PROFILE_VAR("Maestro::MakeAdExcess()", MakeAdExcess);

    const auto base_cutoff_density_loc = base_cutoff_density;

    for (int lev=0; lev<=finest_level; ++lev) {

        // create MultiFabs to hold pressure and gradient
        MultiFab pres_mf(grids[lev], dmap[lev], 1, 0);
        MultiFab nabla_ad_mf(grids[lev], dmap[lev], 1, 0);

        // Loop over boxes (make sure mfi takes a cell-centered multifab as an argument)
#ifdef _OPENMP
#pragma omp parallel
#endif
        for (MFIter mfi(state[lev], TilingIfNotGPU()); mfi.isValid(); ++mfi) {

            // Get the index space of the valid region
            const Box& tileBox = mfi.tilebox();

            const Array4<const Real> state_arr = state[lev].array(mfi);
            const Array4<Real> ad_excess_arr = ad_excess[lev].array(mfi);
            const Array4<Real> pres = pres_mf.array(mfi);
            const Array4<Real> nabla_ad = nabla_ad_mf.array(mfi);
#if (AMREX_SPACEDIM == 3)
            const Array4<const Real> normal_arr = normal[lev].array(mfi);
#endif

            ParallelFor(tileBox, [=] AMREX_GPU_DEVICE (int i, int j, int k) {
                eos_t eos_state;

                eos_state.rho   = state_arr(i,j,k,Rho);
                eos_state.T     = state_arr(i,j,k,Temp);
                for (auto comp = 0; comp < NumSpec; ++comp) {
                    eos_state.xn[comp] = state_arr(i,j,k,FirstSpec+comp)/eos_state.rho;
                }

                eos(eos_input_rt, eos_state);

                pres(i,j,k) = eos_state.p;
                // Print() << "pres = " << pres(i,j,k) << std::endl;

                Real chi_rho = eos_state.rho * eos_state.dpdr / eos_state.p;
                Real chi_t = eos_state.T * eos_state.dpdT / eos_state.p;
                nabla_ad(i,j,k) = (eos_state.gam1 - chi_rho) / (chi_t * eos_state.gam1);
            });

            const auto lo = tileBox.loVect3d();
            const auto hi = tileBox.hiVect3d();

            if (spherical == 0) {
                ParallelFor(tileBox, [=] AMREX_GPU_DEVICE (int i, int j, int k) {
                    Real nabla = 0.0;

                    if (state_arr(i,j,k,Rho) > base_cutoff_density_loc) {
                        Real dtemp = 0.0;
                        Real dp = 0.0;
#if (AMREX_SPACEDIM == 2)
                        // forward difference
                        if (j == lo[1]) {
                            dtemp = state_arr(i,j+1,k,Temp) - state_arr(i,j,k,Temp);
                            dp = pres(i,j+1,k) - pres(i,j,k);
                        // backward difference
                        } else if (j == hi[1]) {
                            dtemp = state_arr(i,j,k,Temp) - state_arr(i,j-1,k,Temp);
                            dp = pres(i,j,k) - pres(i,j-1,k);
                        // centered difference
                        } else {
                            dtemp = state_arr(i,j+1,k,Temp) - state_arr(i,j-1,k,Temp);
                            dp = pres(i,j+1,k) - pres(i,j-1,k);
                        }
#else 
                        // forward difference
                        if (k == lo[2]) {
                            dtemp = state_arr(i,j,k+1,Temp) - state_arr(i,j,k,Temp);
                            dp = pres(i,j,k+1) - pres(i,j,k);
                        // backward difference
                        } else if (k == hi[2]) {
                            dtemp = state_arr(i,j,k,Temp) - state_arr(i,j,k-1,Temp);
                            dp = pres(i,j,k) - pres(i,j,k-1);
                        // centered difference
                        } else {
                            dtemp = state_arr(i,j,k+1,Temp) - state_arr(i,j,k-1,Temp);
                            dp = pres(i,j,k+1) - pres(i,j,k-1);
                        }
#endif
                        // prevent Inf
                        if (dp * state_arr(i,j,k,Temp) == 0.0) {
                            nabla = std::numeric_limits<Real>::min();
                        } else {
                            nabla = pres(i,j,k) * dtemp / (dp * state_arr(i,j,k,Temp));
                        }
                    }

                    ad_excess_arr(i,j,k) = nabla - nabla_ad(i,j,k);
                });
            } else {
#if (AMREX_SPACEDIM == 3)
                RealVector dtemp_vec(AMREX_SPACEDIM, 0.0);
                RealVector dp_vec(AMREX_SPACEDIM, 0.0);

                Real * AMREX_RESTRICT dtemp = dtemp_vec.dataPtr();
                Real * AMREX_RESTRICT dp = dp_vec.dataPtr();

                ParallelFor(tileBox, [=] AMREX_GPU_DEVICE (int i, int j, int k) {
                    Real nabla = 0.0;

                    if (state_arr(i,j,k,Rho) > base_cutoff_density_loc) {
                        // compute gradient
                        // forward difference
                        if (i == lo[0]) {
                            dtemp[0] = state_arr(i+1,j,k,Temp) - state_arr(i,j,k,Temp);
                            dp[0] = pres(i+1,j,k) - pres(i,j,k);
                        // backward difference
                        } else if (i == hi[0]) {
                            dtemp[0] = state_arr(i,j,k,Temp) - state_arr(i-1,j,k,Temp);
                            dp[0] = pres(i,j,k) - pres(i-1,j,k);
                        // centered difference
                        } else {
                            dtemp[0] = state_arr(i+1,j,k,Temp) - state_arr(i-1,j,k,Temp);
                            dp[0] = pres(i+1,j,k) - pres(i-1,j,k);
                        }
                        // forward difference
                        if (j == lo[1]) {
                            dtemp[1] = state_arr(i,j+1,k,Temp) - state_arr(i,j,k,Temp);
                            dp[1] = pres(i,j+1,k) - pres(i,j,k);
                        // backward difference
                        } else if (j == hi[1]) {
                            dtemp[1] = state_arr(i,j,k,Temp) - state_arr(i,j-1,k,Temp);
                            dp[1] = pres(i,j,k) - pres(i,j-1,k);
                        // centered difference
                        } else {
                            dtemp[1] = state_arr(i,j+1,k,Temp) - state_arr(i,j-1,k,Temp);
                            dp[1] = pres(i,j+1,k) - pres(i,j-1,k);
                        }
                        // forward difference
                        if (k == lo[2]) {
                            dtemp[2] = state_arr(i,j,k+1,Temp) - state_arr(i,j,k,Temp);
                            dp[2] = pres(i,j,k+1) - pres(i,j,k);
                        // backward difference
                        } else if (k == hi[2]) {
                            dtemp[2] = state_arr(i,j,k,Temp) - state_arr(i,j,k-1,Temp);
                            dp[2] = pres(i,j,k) - pres(i,j,k-1);
                        // centered difference
                        } else {
                            dtemp[2] = state_arr(i,j,k+1,Temp) - state_arr(i,j,k-1,Temp);
                            dp[2] = pres(i,j,k+1) - pres(i,j,k-1);
                        }

                        Real dp_dot = 0.0;
                        Real dtemp_dot = 0.0;
                        for (auto c = 0; c < AMREX_SPACEDIM; ++c) {
                            dp_dot += dp[c] * normal_arr(i,j,k,c);
                            dtemp_dot += dtemp[c] * normal_arr(i,j,k,c);
                        }

                        // prevent Inf
                        if (dp_dot * state_arr(i,j,k,Temp) == 0.0) {
                            nabla = std::numeric_limits<Real>::min();
                        } else {
                            nabla = pres(i,j,k) * dtemp_dot / (dp_dot * state_arr(i,j,k,Temp));
                        }
                    }

                    ad_excess_arr(i,j,k) = nabla - nabla_ad(i,j,k);
                });
#endif
            }
        }
    }

    // average down and fill ghost cells
    AverageDown(ad_excess,0,1);
    FillPatch(t_old,ad_excess,ad_excess,ad_excess,0,0,1,0,bcs_f);
}


void
Maestro::MakeVorticity (const Vector<MultiFab>& vel,
                        Vector<MultiFab>& vorticity)
{
    // timer for profiling
    BL_PROFILE_VAR("Maestro::MakeVorticity()",MakeVorticity);

    for (int lev=0; lev<=finest_level; ++lev) {

        // get references to the MultiFabs at level lev
        const MultiFab& vel_mf = vel[lev];

        const Real* dx = geom[lev].CellSize();
        const Box& domainBox = geom[lev].Domain();

        const Real hx = dx[0];
        const Real hy = dx[1];
#if (AMREX_SPACEDIM == 3)
        const Real hz = dx[2];
#endif
        const int ilo = domainBox.loVect()[0];
        const int ihi = domainBox.hiVect()[0];
        const int jlo = domainBox.loVect()[1];
        const int jhi = domainBox.hiVect()[1];
#if (AMREX_SPACEDIM == 3)
        const int klo = domainBox.loVect()[2];
        const int khi = domainBox.hiVect()[2];
#endif

        // Loop over boxes (make sure mfi takes a cell-centered multifab as an argument)
#ifdef _OPENMP
#pragma omp parallel
#endif
        for ( MFIter mfi(vel_mf, TilingIfNotGPU()); mfi.isValid(); ++mfi ) {

            // Get the index space of the valid region
            const Box& tileBox = mfi.tilebox();

            Array4<const Real> const u = vel[lev].array(mfi);
            Array4<Real> const vort = vorticity[lev].array(mfi);
            GpuArray<int,AMREX_SPACEDIM*2> physbc;
            for (int n = 0; n < AMREX_SPACEDIM*2; ++n) {
                physbc[n] = phys_bc[n];
            } 

#if (AMREX_SPACEDIM == 2)

            ParallelFor(tileBox, [=] AMREX_GPU_DEVICE (int i, int j, int k) {
                Real vx = 0.5*(u(i+1,j,k,1)-u(i-1,j,k,1))/hx;
                Real uy = 0.5*(u(i,j+1,k,0)-u(i,j-1,k,0))/hy;

                if (i == ilo && 
                    (physbc[0] == Inflow || 
                     physbc[0] == SlipWall || 
                     physbc[0] == NoSlipWall)) 
                {
                    vx = (u(i+1,j,k,1) + 3.0*u(i,j,k,1) - 
                          4.0*u(i-1,j,k,1)) / hx;
                    uy = 0.5 * (u(i,j+1,k,0) - u(i,j-1,k,0)) / hy;

                } else if (i == ihi+1 &&
                        (physbc[AMREX_SPACEDIM] == Inflow || 
                        physbc[AMREX_SPACEDIM] == SlipWall || 
                        physbc[AMREX_SPACEDIM] == NoSlipWall))
                {
                    vx = -(u(i-1,j,k,1) + 3.0*u(i,j,k,1) - 
                         4.0*u(i+1,j,k,1)) / hx;
                    uy = 0.5 * (u(i,j+1,k,0) - u(i,j-1,k,0)) / hy;
                }

                if (j == jlo &&
                    (physbc[1] == Inflow || 
                     physbc[1] == SlipWall || 
                     physbc[1] == NoSlipWall))
                {
                    vx = 0.5 * (u(i+1,j,k,1) - u(i-1,j,k,0)) / hx;
                    uy = (u(i,j+1,k,0) + 3.0*u(i,j,k,0) - 
                         4.0*u(i,j-1,k,0)) / hy;

                } else if (j == jhi+1 && 
                           (physbc[AMREX_SPACEDIM+1] == Inflow || 
                            physbc[AMREX_SPACEDIM+1] == SlipWall || 
                            physbc[AMREX_SPACEDIM+1] == NoSlipWall))
                {
                    vx = 0.5 * (u(i+1,j,k,1) - u(i-1,j,k,1)) / hx;
                    uy = -(u(i,j-1,k,0) + 3.0*u(i,j,k,0) - 
                         4.0*u(i,j+1,k,0)) / hy;
                }

                vort(i,j,k) = vx - uy;
            });

#else 
            ParallelFor(tileBox, [=] AMREX_GPU_DEVICE (int i, int j, int k) {
                Real uy = 0.5*(u(i,j+1,k,0)-u(i,j-1,k,0))/hy;
                Real uz = 0.5*(u(i,j,k+1,0)-u(i,j,k-1,0))/hz;
                Real vx = 0.5*(u(i+1,j,k,1)-u(i-1,j,k,1))/hx;
                Real vz = 0.5*(u(i,j,k+1,1)-u(i,j,k-1,1))/hz;
                Real wx = 0.5*(u(i+1,j,k,2)-u(i-1,j,k,2))/hx;
                Real wy = 0.5*(u(i,j+1,k,2)-u(i,j-1,k,2))/hy;

                bool fix_lo_x = (physbc[0] == Inflow || 
                                 physbc[0] == NoSlipWall);
                bool fix_hi_x = (physbc[AMREX_SPACEDIM] == Inflow || 
                                 physbc[AMREX_SPACEDIM] == NoSlipWall);

                bool fix_lo_y = (physbc[1] == Inflow || 
                                 physbc[1] == NoSlipWall);
                bool fix_hi_y = (physbc[AMREX_SPACEDIM+1] == Inflow ||
                                 physbc[AMREX_SPACEDIM+1] == NoSlipWall);

                bool fix_lo_z = (physbc[2] == Inflow || 
                                 physbc[2] == NoSlipWall);
                bool fix_hi_z = (physbc[AMREX_SPACEDIM+2] == Inflow ||
                                 physbc[AMREX_SPACEDIM+2] == NoSlipWall);

                // First do all the faces
                if (fix_lo_x && i == ilo) {
                    vx = (u(i+1,j,k,1)+3.0*u(i,j,k,1)-4.0*u(i-1,j,k,1))/(3.0*hx);
                    wx = (u(i+1,j,k,1)+3.0*u(i,j,k,1)-4.0*u(i-1,j,k,1))/(3.0*hx);
                } else if (fix_hi_x && i == ihi+1) {
                    vx = -(u(i-1,j,k,1)+3.0*u(i,j,k,1)-4.0*u(i+1,j,k,1))/(3.0*hx);
                    wx = -(u(i-1,j,k,2)+3.0*u(i,j,k,2)-4.0*u(i+1,j,k,2))/(3.0*hx);
                }

                if (fix_lo_y && j == jlo) {
                    uy = (u(i,j+1,k,0)+3.0*u(i,j,k,0)-4.0*u(i,j-1,k,0))/(3.0*hy);
                    wy = (u(i,j+1,k,2)+3.0*u(i,j,k,2)-4.0*u(i,j-1,k,2))/(3.0*hy);
                } else if (fix_hi_y && j == jhi+1) {
                    uy = -(u(i,j-1,k,0)+3.0*u(i,j,k,0)-4.0*u(i,j+1,k,0))/(3.0*hy);
                    wy = -(u(i,j-1,k,2)+3.0*u(i,j,k,2)-4.0*u(i,j+1,k,2))/(3.0*hy);
                }

                if (fix_lo_z && k == klo) {
                    uz = (u(i,j,k+1,0)+3.0*u(i,j,k,0)-4.0*u(i,j,k-1,0))/(3.0*hz);
                    vz = (u(i,j,k+1,1)+3.0*u(i,j,k,1)-4.0*u(i,j,k-1,1))/(3.0*hz);
                }

                if (fix_hi_z && k == khi+1) {
                    uz = -(u(i,j,k-1,0)+3.0*u(i,j,k,0)-4.0*u(i,j,k+1,0))/(3.0*hz);
                    vz = -(u(i,j,k-1,1)+3.0*u(i,j,k,1)-4.0*u(i,j,k+1,1))/(3.0*hz);
                }

                // Next do all the edges
                if (fix_lo_x && fix_lo_y && i == ilo && j == jlo) {
                    vx = (u(i+1,j,k,1)+3.0*u(i,j,k,1)-4.0*u(i-1,j,k,1))/(3.0*hx);
                    wx = (u(i+1,j,k,1)+3.0*u(i,j,k,1)-4.0*u(i-1,j,k,1))/(3.0*hx);
                    uy = (u(i,j+1,k,0)+3.0*u(i,j,k,0)-4.0*u(i,j-1,k,0))/(3.0*hy);
                    wy = (u(i,j+1,k,2)+3.0*u(i,j,k,2)-4.0*u(i,j-1,k,2))/(3.0*hy);
                }

                if (fix_hi_x && fix_lo_y && i == ihi+1 && j == jlo) {
                    vx = -(u(i-1,j,k,1)+3.0*u(i,j,k,1)-4.0*u(i+1,j,k,1))/(3.0*hx);
                    wx = -(u(i-1,j,k,2)+3.0*u(i,j,k,2)-4.0*u(i+1,j,k,2))/(3.0*hx);
                    uy = (u(i,j+1,k,0)+3.0*u(i,j,k,0)-4.0*u(i,j-1,k,0))/(3.0*hy);
                    wy = (u(i,j+1,k,2)+3.0*u(i,j,k,2)-4.0*u(i,j-1,k,2))/(3.0*hy);
                }

                if (fix_lo_x && fix_hi_y && i == ilo && j == jhi+1) {
                    vx = (u(i+1,j,k,1)+3.0*u(i,j,k,1)-4.0*u(i-1,j,k,1))/(3.0*hx);
                    wx = (u(i+1,j,k,1)+3.0*u(i,j,k,1)-4.0*u(i-1,j,k,1))/(3.0*hx);
                    uy = -(u(i,j-1,k,0)+3.0*u(i,j,k,0)-4.0*u(i,j+1,k,0))/(3.0*hy);
                    wy = -(u(i,j-1,k,2)+3.0*u(i,j,k,2)-4.0*u(i,j+1,k,2))/(3.0*hy);
                }

                if (fix_lo_x && fix_lo_z && i == ilo && k == klo) {
                    vx = (u(i+1,j,k,1)+3.0*u(i,j,k,1)-4.0*u(i-1,j,k,1))/(3.0*hx);
                    wx = (u(i+1,j,k,1)+3.0*u(i,j,k,1)-4.0*u(i-1,j,k,1))/(3.0*hx);
                    uz = (u(i,j,k+1,0)+3.0*u(i,j,k,0)-4.0*u(i,j,k-1,0))/(3.0*hz);
                    vz = (u(i,j,k+1,1)+3.0*u(i,j,k,1)-4.0*u(i,j,k-1,1))/(3.0*hz);
                }

                if (fix_hi_x && fix_lo_z && i == ihi+1 && k == klo) {
                    vx = -(u(i-1,j,k,1)+3.0*u(i,j,k,1)-4.0*u(i+1,j,k,1))/(3.0*hx);
                    wx = -(u(i-1,j,k,2)+3.0*u(i,j,k,2)-4.0*u(i+1,j,k,2))/(3.0*hx);
                    uz = (u(i,j,k+1,0)+3.0*u(i,j,k,0)-4.0*u(i,j,k-1,0))/(3.0*hz);
                    vz = (u(i,j,k+1,1)+3.0*u(i,j,k,1)-4.0*u(i,j,k-1,1))/(3.0*hz);
                }

                if (fix_lo_x && fix_hi_z && i == ilo && k == khi+1) {
                    vx = (u(i+1,j,k,1)+3.0*u(i,j,k,1)-4.0*u(i-1,j,k,1))/(3.0*hx);
                    wx = (u(i+1,j,k,1)+3.0*u(i,j,k,1)-4.0*u(i-1,j,k,1))/(3.0*hx);
                    uz = -(u(i,j,k-1,0)+3.0*u(i,j,k,0)-4.0*u(i,j,k+1,0))/(3.0*hz);
                    vz = -(u(i,j,k-1,1)+3.0*u(i,j,k,1)-4.0*u(i,j,k+1,1))/(3.0*hz);
                }

                if (fix_hi_x && fix_hi_z && i == ihi+1 && k == khi+1) {
                    vx = -(u(i-1,j,k,1)+3.0*u(i,j,k,1)-4.0*u(i+1,j,k,1))/(3.0*hx);
                    wx = -(u(i-1,j,k,2)+3.0*u(i,j,k,2)-4.0*u(i+1,j,k,2))/(3.0*hx);
                    uz = -(u(i,j,k-1,0)+3.0*u(i,j,k,0)-4.0*u(i,j,k+1,0))/(3.0*hz);
                    vz = -(u(i,j,k-1,1)+3.0*u(i,j,k,1)-4.0*u(i,j,k+1,1))/(3.0*hz);
                }

                if (fix_lo_y && fix_lo_z && j == jlo && k == klo) {
                    uy = (u(i,j+1,k,0)+3.0*u(i,j,k,0)-4.0*u(i,j-1,k,0))/(3.0*hy);
                    wy = (u(i,j+1,k,2)+3.0*u(i,j,k,2)-4.0*u(i,j-1,k,2))/(3.0*hy);
                    uz = (u(i,j,k+1,0)+3.0*u(i,j,k,0)-4.0*u(i,j,k-1,0))/(3.0*hz);
                    vz = (u(i,j,k+1,1)+3.0*u(i,j,k,1)-4.0*u(i,j,k-1,1))/(3.0*hz);
                }

                if (fix_hi_y && fix_lo_z && j == jhi+1 && k == klo) {
                    uy = -(u(i,j-1,k,0)+3.0*u(i,j,k,0)-4.0*u(i,j+1,k,0))/(3.0*hy);
                    wy = -(u(i,j-1,k,2)+3.0*u(i,j,k,2)-4.0*u(i,j+1,k,2))/(3.0*hy);
                    uz = (u(i,j,k+1,0)+3.0*u(i,j,k,0)-4.0*u(i,j,k-1,0))/(3.0*hz);
                    vz = (u(i,j,k+1,1)+3.0*u(i,j,k,1)-4.0*u(i,j,k-1,1))/(3.0*hz);
                }

                if (fix_lo_y && fix_hi_z && j == jlo && k == khi+1) {
                    uy = (u(i,j+1,k,0)+3.0*u(i,j,k,0)-4.0*u(i,j-1,k,0))/(3.0*hy);
                    wy = (u(i,j+1,k,2)+3.0*u(i,j,k,2)-4.0*u(i,j-1,k,2))/(3.0*hy);
                    uz = -(u(i,j,k-1,0)+3.0*u(i,j,k,0)-4.0*u(i,j,k+1,0))/(3.0*hz);
                    vz = -(u(i,j,k-1,1)+3.0*u(i,j,k,1)-4.0*u(i,j,k+1,1))/(3.0*hz);
                }

                if (fix_hi_y && fix_hi_z && j == jhi+1 && k == khi+1) {
                    uy = -(u(i,j-1,k,0)+3.0*u(i,j,k,0)-4.0*u(i,j+1,k,0))/(3.0*hy);
                    wy = -(u(i,j-1,k,2)+3.0*u(i,j,k,2)-4.0*u(i,j+1,k,2))/(3.0*hy);
                    uz = -(u(i,j,k-1,0)+3.0*u(i,j,k,0)-4.0*u(i,j,k+1,0))/(3.0*hz);
                    vz = -(u(i,j,k-1,1)+3.0*u(i,j,k,1)-4.0*u(i,j,k+1,1))/(3.0*hz);
                }
                
                // Finally do all the corners
                if (fix_lo_x && fix_lo_y && fix_lo_z && 
                    i == ilo && j == jlo && k == klo) {
                    vx = (u(i+1,j,k,1)+3.0*u(i,j,k,1)-4.0*u(i-1,j,k,1))/(3.0*hx);
                    wx = (u(i+1,j,k,1)+3.0*u(i,j,k,1)-4.0*u(i-1,j,k,1))/(3.0*hx);
                    uy = (u(i,j+1,k,0)+3.0*u(i,j,k,0)-4.0*u(i,j-1,k,0))/(3.0*hy);
                    wy = (u(i,j+1,k,2)+3.0*u(i,j,k,2)-4.0*u(i,j-1,k,2))/(3.0*hy);
                    uz = (u(i,j,k+1,0)+3.0*u(i,j,k,0)-4.0*u(i,j,k-1,0))/(3.0*hz);
                    vz = (u(i,j,k+1,1)+3.0*u(i,j,k,1)-4.0*u(i,j,k-1,1))/(3.0*hz);
                }

                if (fix_hi_x && fix_lo_y && fix_lo_z &&
                    i == ihi+1 && j == jlo && k == klo) {
                    vx = -(u(i-1,j,k,1)+3.0*u(i,j,k,1)-4.0*u(i+1,j,k,1))/(3.0*hx);
                    wx = -(u(i-1,j,k,2)+3.0*u(i,j,k,2)-4.0*u(i+1,j,k,2))/(3.0*hx);
                    uy = (u(i,j+1,k,0)+3.0*u(i,j,k,0)-4.0*u(i,j-1,k,0))/(3.0*hy);
                    wy = (u(i,j+1,k,2)+3.0*u(i,j,k,2)-4.0*u(i,j-1,k,2))/(3.0*hy);
                    uz = (u(i,j,k+1,0)+3.0*u(i,j,k,0)-4.0*u(i,j,k-1,0))/(3.0*hz);
                    vz = (u(i,j,k+1,1)+3.0*u(i,j,k,1)-4.0*u(i,j,k-1,1))/(3.0*hz);
                }

                if (fix_lo_x && fix_hi_y && fix_lo_z &&
                    i == ilo && j == jhi+1 && k == klo) {
                    vx = (u(i+1,j,k,1)+3.0*u(i,j,k,1)-4.0*u(i-1,j,k,1))/(3.0*hx);
                    wx = (u(i+1,j,k,1)+3.0*u(i,j,k,1)-4.0*u(i-1,j,k,1))/(3.0*hx);
                    uy = -(u(i,j-1,k,0)+3.0*u(i,j,k,0)-4.0*u(i,j+1,k,0))/(3.0*hy);
                    wy = -(u(i,j-1,k,2)+3.0*u(i,j,k,2)-4.0*u(i,j+1,k,2))/(3.0*hy);
                    uz = (u(i,j,k+1,0)+3.0*u(i,j,k,0)-4.0*u(i,j,k-1,0))/(3.0*hz);
                    vz = (u(i,j,k+1,1)+3.0*u(i,j,k,1)-4.0*u(i,j,k-1,1))/(3.0*hz);
                }

                if (fix_hi_x && fix_hi_y && fix_lo_z &&
                    i == ihi+1 && j == jhi+1 && k == klo) {
                    vx = -(u(i-1,j,k,1)+3.0*u(i,j,k,1)-4.0*u(i+1,j,k,1))/(3.0*hx);
                    wx = -(u(i-1,j,k,2)+3.0*u(i,j,k,2)-4.0*u(i+1,j,k,2))/(3.0*hx);
                    uy = -(u(i,j-1,k,0)+3.0*u(i,j,k,0)-4.0*u(i,j+1,k,0))/(3.0*hy);
                    wy = -(u(i,j-1,k,2)+3.0*u(i,j,k,2)-4.0*u(i,j+1,k,2))/(3.0*hy);
                    uz = (u(i,j,k+1,0)+3.0*u(i,j,k,0)-4.0*u(i,j,k-1,0))/(3.0*hz);
                    vz = (u(i,j,k+1,1)+3.0*u(i,j,k,1)-4.0*u(i,j,k-1,1))/(3.0*hz);
                }

                if (fix_lo_x && fix_lo_y && fix_hi_z &&
                    i == ilo && j == jlo && k == khi+1) {
                    vx = (u(i+1,j,k,1)+3.0*u(i,j,k,1)-4.0*u(i-1,j,k,1))/(3.0*hx);
                    wx = (u(i+1,j,k,1)+3.0*u(i,j,k,1)-4.0*u(i-1,j,k,1))/(3.0*hx);
                    uy = (u(i,j+1,k,0)+3.0*u(i,j,k,0)-4.0*u(i,j-1,k,0))/(3.0*hy);
                    wy = (u(i,j+1,k,2)+3.0*u(i,j,k,2)-4.0*u(i,j-1,k,2))/(3.0*hy);
                    uz = -(u(i,j,k-1,0)+3.0*u(i,j,k,0)-4.0*u(i,j,k+1,0))/(3.0*hz);
                    vz = -(u(i,j,k-1,1)+3.0*u(i,j,k,1)-4.0*u(i,j,k+1,1))/(3.0*hz);
                }

                if (fix_hi_x && fix_lo_y && fix_hi_z &&
                    i == ihi+1 && j == jlo && k == khi+1) {
                    vx = -(u(i-1,j,k,1)+3.0*u(i,j,k,1)-4.0*u(i+1,j,k,1))/(3.0*hx);
                    wx = -(u(i-1,j,k,2)+3.0*u(i,j,k,2)-4.0*u(i+1,j,k,2))/(3.0*hx);
                    uy = (u(i,j+1,k,0)+3.0*u(i,j,k,0)-4.0*u(i,j-1,k,0))/(3.0*hy);
                    wy = (u(i,j+1,k,2)+3.0*u(i,j,k,2)-4.0*u(i,j-1,k,2))/(3.0*hy);
                    uz = -(u(i,j,k-1,0)+3.0*u(i,j,k,0)-4.0*u(i,j,k+1,0))/(3.0*hz);
                    vz = -(u(i,j,k-1,1)+3.0*u(i,j,k,1)-4.0*u(i,j,k+1,1))/(3.0*hz);
                }

                if (fix_lo_x && fix_hi_y && fix_hi_z &&
                    i == ilo && j == jhi+1 && k == khi+1) {
                    vx = (u(i+1,j,k,1)+3.0*u(i,j,k,1)-4.0*u(i-1,j,k,1))/(3.0*hx);
                    wx = (u(i+1,j,k,1)+3.0*u(i,j,k,1)-4.0*u(i-1,j,k,1))/(3.0*hx);
                    uy = -(u(i,j-1,k,0)+3.0*u(i,j,k,0)-4.0*u(i,j+1,k,0))/(3.0*hy);
                    wy = -(u(i,j-1,k,2)+3.0*u(i,j,k,2)-4.0*u(i,j+1,k,2))/(3.0*hy);
                    uz = -(u(i,j,k-1,0)+3.0*u(i,j,k,0)-4.0*u(i,j,k+1,0))/(3.0*hz);
                    vz = -(u(i,j,k-1,1)+3.0*u(i,j,k,1)-4.0*u(i,j,k+1,1))/(3.0*hz);
                }

                if (fix_hi_x && fix_hi_y && fix_hi_z &&
                    i == ihi+1 && j == jhi+1 && k == khi+1) {
                    vx = -(u(i-1,j,k,1)+3.0*u(i,j,k,1)-4.0*u(i+1,j,k,1))/(3.0*hx);
                    wx = -(u(i-1,j,k,2)+3.0*u(i,j,k,2)-4.0*u(i+1,j,k,2))/(3.0*hx);
                    uy = -(u(i,j-1,k,0)+3.0*u(i,j,k,0)-4.0*u(i,j+1,k,0))/(3.0*hy);
                    wy = -(u(i,j-1,k,2)+3.0*u(i,j,k,2)-4.0*u(i,j+1,k,2))/(3.0*hy);
                    uz = -(u(i,j,k-1,0)+3.0*u(i,j,k,0)-4.0*u(i,j,k+1,0))/(3.0*hz);
                    vz = -(u(i,j,k-1,1)+3.0*u(i,j,k,1)-4.0*u(i,j,k+1,1))/(3.0*hz);
                }

                vort(i,j,k) = sqrt((wy-vz)*(wy-vz)+
                    (uz-wx)*(uz-wx)+(vx-uy)*(vx-uy));
            });
#endif
        }
    }

    // average down and fill ghost cells
    AverageDown(vorticity,0,1);
    FillPatch(t_old,vorticity,vorticity,vorticity,0,0,1,0,bcs_f);
}

void
Maestro::MakeDeltaGamma (const Vector<MultiFab>& state,
                         const RealVector& p0,
                         const Vector<MultiFab>& p0_cart,
                         const RealVector& gamma1bar,
                         const Vector<MultiFab>& gamma1bar_cart,
                         Vector<MultiFab>& deltagamma)
{
    // timer for profiling
    BL_PROFILE_VAR("Maestro::MakeDeltaGamma()", MakeDeltaGamma);

    const auto use_pprime_in_tfromp_loc = use_pprime_in_tfromp;

    for (int lev=0; lev<=finest_level; ++lev) {

        // Loop over boxes (make sure mfi takes a cell-centered multifab as an argument)
#ifdef _OPENMP
#pragma omp parallel
#endif
        for (MFIter mfi(state[lev], TilingIfNotGPU()); mfi.isValid(); ++mfi) {

            // Get the index space of the valid region
            const Box& tileBox = mfi.tilebox();

            const Array4<const Real> state_arr = state[lev].array(mfi);
            const Array4<const Real> p0_arr = p0_cart[lev].array(mfi);
            const Array4<const Real> gamma1bar_arr = gamma1bar_cart[lev].array(mfi);
            const Array4<Real> deltagamma_arr = deltagamma[lev].array(mfi);

            ParallelFor(tileBox, [=] AMREX_GPU_DEVICE (int i, int j, int k) {
                eos_t eos_state;

                eos_state.rho   = state_arr(i,j,k,Rho);
                eos_state.T     = state_arr(i,j,k,Temp);
                if (use_pprime_in_tfromp_loc) {
                    eos_state.p     = p0_arr(i,j,k) + state_arr(i,j,k,Pi);
                } else {
                    eos_state.p     = p0_arr(i,j,k);
                }

                for (auto comp = 0; comp < NumSpec; ++comp) {
                    eos_state.xn[comp] = state_arr(i,j,k,FirstSpec+comp)/eos_state.rho;
                }

                eos(eos_input_rp, eos_state);

                deltagamma_arr(i,j,k) = eos_state.gam1 - gamma1bar_arr(i,j,k);
            });
        }
    }

    // average down and fill ghost cells
    AverageDown(deltagamma, 0, 1);
    FillPatch(t_old, deltagamma, deltagamma, deltagamma, 0, 0, 1, 0, bcs_f);
}


void
Maestro::MakeDivw0 (const Vector<std::array<MultiFab, AMREX_SPACEDIM> >& w0mac,
                    Vector<MultiFab>& divw0)
{
    // timer for profiling
    BL_PROFILE_VAR("Maestro::MakeDivw0()", MakeDivw0);

    for (int lev=0; lev<=finest_level; ++lev) {

        if (spherical == 0) {

            // Loop over boxes (make sure mfi takes a cell-centered multifab as an argument)
#ifdef _OPENMP
#pragma omp parallel
#endif
            for ( MFIter mfi(divw0[lev], TilingIfNotGPU()); mfi.isValid(); ++mfi ) {

                // Get the index space of the valid region
                const Box& tileBox = mfi.tilebox();
                const auto dx = geom[lev].CellSizeArray();
                
                const Array4<const Real> w0_arr = w0_cart[lev].array(mfi);
                const Array4<Real> divw0_arr = divw0[lev].array(mfi);

                ParallelFor(tileBox, [=] AMREX_GPU_DEVICE (int i, int j, int k) {
#if (AMREX_SPACEDIM == 2)
                    divw0_arr(i,j,k) = (w0_arr(i,j+1,k,1) - w0_arr(i,j,k,1)) / dx[1];
#else
                    divw0_arr(i,j,k) = (w0_arr(i,j,k+1,2) - w0_arr(i,j,k,2)) / dx[2];
#endif
                });
            }

        } else {

            // Loop over boxes (make sure mfi takes a cell-centered multifab as an argument)
#ifdef _OPENMP
#pragma omp parallel
#endif
            for ( MFIter mfi(divw0[lev], TilingIfNotGPU()); mfi.isValid(); ++mfi ) {

                // Get the index space of the valid region
                const Box& tileBox = mfi.tilebox();
                const auto dx = geom[lev].CellSizeArray();
                
                const Array4<const Real> w0macx = w0mac[lev][0].array(mfi);
                const Array4<const Real> w0macy = w0mac[lev][1].array(mfi);
                const Array4<const Real> w0macz = w0mac[lev][2].array(mfi);
                const Array4<Real> divw0_arr = divw0[lev].array(mfi);

                ParallelFor(tileBox, [=] AMREX_GPU_DEVICE (int i, int j, int k) {
                    divw0_arr(i,j,k) = (w0macx(i+1,j,k) - w0macx(i,j,k)) / dx[0] + 
                        (w0macy(i,j+1,k) - w0macy(i,j,k)) / dx[1] + 
                        (w0macz(i,j,k+1) - w0macz(i,j,k)) / dx[2];
                });
            }
        }
    }

    // average down and fill ghost cells
    AverageDown(divw0,0,1);
    FillPatch(t_old,divw0,divw0,divw0,0,0,1,0,bcs_f);
}

void
Maestro::MakePiDivu (const Vector<MultiFab>& vel,
                     const Vector<MultiFab>& state,
                     Vector<MultiFab>& pidivu)
{
    // timer for profiling
    BL_PROFILE_VAR("Maestro::MakePiDivu()",MakePiDivu);

    for (int lev=0; lev<=finest_level; ++lev) {

        // Loop over boxes (make sure mfi takes a cell-centered multifab as an argument)
#ifdef _OPENMP
#pragma omp parallel
#endif
        for ( MFIter mfi(pidivu[lev], TilingIfNotGPU()); mfi.isValid(); ++mfi ) {
            // Get the index space of the valid region
            const Box& tileBox = mfi.tilebox();
            const auto dx = geom[lev].CellSizeArray();

            const Array4<const Real> vel_arr = vel[lev].array(mfi);
            const Array4<const Real> pi_cc = state[lev].array(mfi, Pi);
            const Array4<Real> pidivu_arr = pidivu[lev].array(mfi);

            ParallelFor(tileBox, [=] AMREX_GPU_DEVICE (int i, int j, int k) {
                pidivu_arr(i,j,k) = pi_cc(i,j,k) * 0.5 * (
                    (vel_arr(i+1,j,k,0) - vel_arr(i-1,j,k,0))/dx[0]
                  + (vel_arr(i,j+1,k,1) - vel_arr(i,j-1,k,1))/dx[1]
#if (AMREX_SPACEDIM == 3)
                  + (vel_arr(i,j,k+1,2) - vel_arr(i,j,k-1,2))/dx[2]
#endif
                    );
            });
        }
    }

    // average down and fill ghost cells
    AverageDown(pidivu, 0, 1);
    FillPatch(t_old, pidivu, pidivu, pidivu, 0, 0, 1, 0, bcs_f);
}
=======
// void
// Maestro::MakeMagvel (const Vector<MultiFab>& vel,
//                      Vector<MultiFab>& magvel)
// {
// 	// timer for profiling
// 	BL_PROFILE_VAR("Maestro::MakeMagvel()",MakeMagvel);

//         Vector<std::array< MultiFab, AMREX_SPACEDIM > > w0mac(finest_level+1);

// #if (AMREX_SPACEDIM == 3)
//         if (spherical == 1) {
//             for (int lev=0; lev<=finest_level; ++lev) {
//                 w0mac[lev][0].define(convert(grids[lev],nodal_flag_x), dmap[lev], 1, 1);
//                 w0mac[lev][1].define(convert(grids[lev],nodal_flag_y), dmap[lev], 1, 1);
//                 w0mac[lev][2].define(convert(grids[lev],nodal_flag_z), dmap[lev], 1, 1);
//             }
//             MakeW0mac(w0mac);
//         }
// #endif

// 	for (int lev=0; lev<=finest_level; ++lev) {

// 		// get references to the MultiFabs at level lev
// 		const MultiFab& vel_mf = vel[lev];

// 		// Loop over boxes (make sure mfi takes a cell-centered multifab as an argument)
// 		if (spherical == 0) {
// #ifdef _OPENMP
// #pragma omp parallel
// #endif
// 		        for ( MFIter mfi(vel_mf, TilingIfNotGPU()); mfi.isValid(); ++mfi ) {

// 				// Get the index space of the valid region
// 				const Box& tileBox = mfi.tilebox();

// 				const Array4<const Real> vel_arr = vel[lev].array(mfi);
// 				const Array4<const Real> w0_arr = w0_cart[lev].array(mfi);
// 				const Array4<Real> magvel_arr = magvel[lev].array(mfi);

// 				AMREX_PARALLEL_FOR_3D(tileBox, i, j, k, {
// #if (AMREX_SPACEDIM == 2)
// 					Real v_total = vel_arr(i,j,k,1) + 0.5 * (w0_arr(i,j,k,1) + w0_arr(i,j+1,k,1));
// 					magvel_arr(i,j,k) = sqrt(vel_arr(i,j,k,0)*vel_arr(i,j,k,0) +
// 								 v_total*v_total);
// #else
// 					Real w_total = vel_arr(i,j,k,2) + 0.5 * (w0_arr(i,j,k,2) + w0_arr(i,j,k+1,2));
// 					magvel_arr(i,j,k) = sqrt(vel_arr(i,j,k,0)*vel_arr(i,j,k,0) +
// 								 vel_arr(i,j,k,1)*vel_arr(i,j,k,1) +
// 								 w_total*w_total);
// #endif
// 				});
// 			}

// 		} else {

// #ifdef _OPENMP
// #pragma omp parallel
// #endif
// 			for ( MFIter mfi(vel_mf, true); mfi.isValid(); ++mfi ) {

// 				// Get the index space of the valid region
// 				const Box& tileBox = mfi.tilebox();

// 				const Array4<const Real> vel_arr = vel[lev].array(mfi);
// 				const Array4<const Real> w0macx = w0mac[lev][0].array(mfi);
// 				const Array4<const Real> w0macy = w0mac[lev][1].array(mfi);
// 				const Array4<const Real> w0macz = w0mac[lev][2].array(mfi);
// 				const Array4<Real> magvel_arr = magvel[lev].array(mfi);

// 				AMREX_PARALLEL_FOR_3D(tileBox, i, j, k, {
// 					Real u_total = vel_arr(i,j,k,0) + 0.5 * (w0macx(i,j,k) + w0macx(i+1,j,k));
// 					Real v_total = vel_arr(i,j,k,1) + 0.5 * (w0macy(i,j,k) + w0macy(i,j+1,k));
// 					Real w_total = vel_arr(i,j,k,2) + 0.5 * (w0macz(i,j,k) + w0macz(i,j,k+1));
// 					magvel_arr(i,j,k) = sqrt(u_total*u_total +
// 								 v_total*v_total + w_total*w_total);
// 				});
// 			}
// 		}
// 	}

// 	// average down and fill ghost cells
// 	AverageDown(magvel,0,1);
// 	FillPatch(t_old,magvel,magvel,magvel,0,0,1,0,bcs_f);
// }


// void
// Maestro::MakeVelrc (const Vector<MultiFab>& vel,
//                     const Vector<MultiFab>& w0rcart,
//                     Vector<MultiFab>& rad_vel,
//                     Vector<MultiFab>& circ_vel)
// {
// 	// timer for profiling
// 	BL_PROFILE_VAR("Maestro::MakeVelrc()",MakeVelrc);

// 	for (int lev=0; lev<=finest_level; ++lev) {

// #ifdef _OPENMP
// #pragma omp parallel
// #endif
// 		for ( MFIter mfi(vel[lev], true); mfi.isValid(); ++mfi ) {

// 			// Get the index space of the valid region
// 			const Box& tileBox = mfi.tilebox();

// 			const Array4<const Real> vel_arr = vel[lev].array(mfi);
// 			const Array4<Real> radvel_arr = rad_vel[lev].array(mfi);
// 			const Array4<Real> circvel_arr = circ_vel[lev].array(mfi);
// 			const Array4<const Real> w0rcart_arr = w0rcart[lev].array(mfi);
// 			const Array4<const Real> normal_arr = normal[lev].array(mfi);

// 			AMREX_PARALLEL_FOR_3D(tileBox, i, j, k, {
// 				circvel_arr(i,j,k) = 0.0;
// 				radvel_arr(i,j,k) = 0.0;

// 				for (auto n = 0; n < AMREX_SPACEDIM; ++n) {
// 				    radvel_arr(i,j,k) += vel_arr(i,j,k,n) * normal_arr(i,j,k,n);
// 				}

// 				for (auto n = 0; n < AMREX_SPACEDIM; ++n) {
// 				    Real circ_comp = vel_arr(i,j,k,n) - radvel_arr(i,j,k) * normal_arr(i,j,k,n);
// 				    circvel_arr(i,j,k) += circ_comp * circ_comp;
// 				}

// 				circvel_arr(i,j,k) = sqrt(circvel_arr(i,j,k));

// 				// add base state vel to get full radial velocity
// 				radvel_arr(i,j,k) += w0rcart_arr(i,j,k);
// 			});
// 		}
// 	}

// 	// average down and fill ghost cells
// 	AverageDown(rad_vel,0,1);
// 	FillPatch(t_old,rad_vel,rad_vel,rad_vel,0,0,1,0,bcs_f);
// 	AverageDown(circ_vel,0,1);
// 	FillPatch(t_old,circ_vel,circ_vel,circ_vel,0,0,1,0,bcs_f);
// }


// void
// Maestro::MakeAdExcess (const Vector<MultiFab>& state,
//                        Vector<MultiFab>& ad_excess)
// {
//     // timer for profiling
//     BL_PROFILE_VAR("Maestro::MakeAdExcess()", MakeAdExcess);

//     const auto base_cutoff_density_loc = base_cutoff_density;

//     for (int lev=0; lev<=finest_level; ++lev) {

//         // create MultiFabs to hold pressure and gradient
//         MultiFab pres_mf(grids[lev], dmap[lev], 1, 0);
//         MultiFab nabla_ad_mf(grids[lev], dmap[lev], 1, 0);

//         // Loop over boxes (make sure mfi takes a cell-centered multifab as an argument)
// #ifdef _OPENMP
// #pragma omp parallel
// #endif
//         for (MFIter mfi(state[lev], TilingIfNotGPU()); mfi.isValid(); ++mfi) {

//             // Get the index space of the valid region
//             const Box& tileBox = mfi.tilebox();

//             const Array4<const Real> state_arr = state[lev].array(mfi);
//             const Array4<Real> ad_excess_arr = ad_excess[lev].array(mfi);
//             const Array4<Real> pres = pres_mf.array(mfi);
//             const Array4<Real> nabla_ad = nabla_ad_mf.array(mfi);
// #if (AMREX_SPACEDIM == 3)
//             const Array4<const Real> normal_arr = normal[lev].array(mfi);
// #endif

//             AMREX_PARALLEL_FOR_3D(tileBox, i, j, k, {
//                 eos_t eos_state;

//                 eos_state.rho   = state_arr(i,j,k,Rho);
//                 eos_state.T     = state_arr(i,j,k,Temp);
//                 for (auto comp = 0; comp < NumSpec; ++comp) {
//                     eos_state.xn[comp] = state_arr(i,j,k,FirstSpec+comp)/eos_state.rho;
//                 }

//                 eos(eos_input_rt, eos_state);

//                 pres(i,j,k) = eos_state.p;
//                 // Print() << "pres = " << pres(i,j,k) << std::endl;

//                 Real chi_rho = eos_state.rho * eos_state.dpdr / eos_state.p;
//                 Real chi_t = eos_state.T * eos_state.dpdT / eos_state.p;
//                 nabla_ad(i,j,k) = (eos_state.gam1 - chi_rho) / (chi_t * eos_state.gam1);
//             });

//             const auto lo = tileBox.loVect3d();
//             const auto hi = tileBox.hiVect3d();

//             if (spherical == 0) {
//                 AMREX_PARALLEL_FOR_3D(tileBox, i, j, k, {
//                     Real nabla = 0.0;

//                     if (state_arr(i,j,k,Rho) > base_cutoff_density_loc) {
//                         Real dtemp = 0.0;
//                         Real dp = 0.0;
// #if (AMREX_SPACEDIM == 2)
//                         // forward difference
//                         if (j == lo[1]) {
//                             dtemp = state_arr(i,j+1,k,Temp) - state_arr(i,j,k,Temp);
//                             dp = pres(i,j+1,k) - pres(i,j,k);
//                         // backward difference
//                         } else if (j == hi[1]) {
//                             dtemp = state_arr(i,j,k,Temp) - state_arr(i,j-1,k,Temp);
//                             dp = pres(i,j,k) - pres(i,j-1,k);
//                         // centered difference
//                         } else {
//                             dtemp = state_arr(i,j+1,k,Temp) - state_arr(i,j-1,k,Temp);
//                             dp = pres(i,j+1,k) - pres(i,j-1,k);
//                         }
// #else 
//                         // forward difference
//                         if (k == lo[2]) {
//                             dtemp = state_arr(i,j,k+1,Temp) - state_arr(i,j,k,Temp);
//                             dp = pres(i,j,k+1) - pres(i,j,k);
//                         // backward difference
//                         } else if (k == hi[2]) {
//                             dtemp = state_arr(i,j,k,Temp) - state_arr(i,j,k-1,Temp);
//                             dp = pres(i,j,k) - pres(i,j,k-1);
//                         // centered difference
//                         } else {
//                             dtemp = state_arr(i,j,k+1,Temp) - state_arr(i,j,k-1,Temp);
//                             dp = pres(i,j,k+1) - pres(i,j,k-1);
//                         }
// #endif
//                         // prevent Inf
//                         if (dp * state_arr(i,j,k,Temp) == 0.0) {
//                             nabla = std::numeric_limits<Real>::min();
//                         } else {
//                             nabla = pres(i,j,k) * dtemp / (dp * state_arr(i,j,k,Temp));
//                         }
//                     }

//                     ad_excess_arr(i,j,k) = nabla - nabla_ad(i,j,k);
//                 });
//             } else {
// #if (AMREX_SPACEDIM == 3)
//                 RealVector dtemp_vec(AMREX_SPACEDIM, 0.0);
//                 RealVector dp_vec(AMREX_SPACEDIM, 0.0);

//                 Real * AMREX_RESTRICT dtemp = dtemp_vec.dataPtr();
//                 Real * AMREX_RESTRICT dp = dp_vec.dataPtr();

//                 AMREX_PARALLEL_FOR_3D(tileBox, i, j, k, {
//                     Real nabla = 0.0;

//                     if (state_arr(i,j,k,Rho) > base_cutoff_density_loc) {
//                         // compute gradient
//                         // forward difference
//                         if (i == lo[0]) {
//                             dtemp[0] = state_arr(i+1,j,k,Temp) - state_arr(i,j,k,Temp);
//                             dp[0] = pres(i+1,j,k) - pres(i,j,k);
//                         // backward difference
//                         } else if (i == hi[0]) {
//                             dtemp[0] = state_arr(i,j,k,Temp) - state_arr(i-1,j,k,Temp);
//                             dp[0] = pres(i,j,k) - pres(i-1,j,k);
//                         // centered difference
//                         } else {
//                             dtemp[0] = state_arr(i+1,j,k,Temp) - state_arr(i-1,j,k,Temp);
//                             dp[0] = pres(i+1,j,k) - pres(i-1,j,k);
//                         }
//                         // forward difference
//                         if (j == lo[1]) {
//                             dtemp[1] = state_arr(i,j+1,k,Temp) - state_arr(i,j,k,Temp);
//                             dp[1] = pres(i,j+1,k) - pres(i,j,k);
//                         // backward difference
//                         } else if (j == hi[1]) {
//                             dtemp[1] = state_arr(i,j,k,Temp) - state_arr(i,j-1,k,Temp);
//                             dp[1] = pres(i,j,k) - pres(i,j-1,k);
//                         // centered difference
//                         } else {
//                             dtemp[1] = state_arr(i,j+1,k,Temp) - state_arr(i,j-1,k,Temp);
//                             dp[1] = pres(i,j+1,k) - pres(i,j-1,k);
//                         }
//                         // forward difference
//                         if (k == lo[2]) {
//                             dtemp[2] = state_arr(i,j,k+1,Temp) - state_arr(i,j,k,Temp);
//                             dp[2] = pres(i,j,k+1) - pres(i,j,k);
//                         // backward difference
//                         } else if (k == hi[2]) {
//                             dtemp[2] = state_arr(i,j,k,Temp) - state_arr(i,j,k-1,Temp);
//                             dp[2] = pres(i,j,k) - pres(i,j,k-1);
//                         // centered difference
//                         } else {
//                             dtemp[2] = state_arr(i,j,k+1,Temp) - state_arr(i,j,k-1,Temp);
//                             dp[2] = pres(i,j,k+1) - pres(i,j,k-1);
//                         }

//                         Real dp_dot = 0.0;
//                         Real dtemp_dot = 0.0;
//                         for (auto c = 0; c < AMREX_SPACEDIM; ++c) {
//                             dp_dot += dp[c] * normal_arr(i,j,k,c);
//                             dtemp_dot += dtemp[c] * normal_arr(i,j,k,c);
//                         }

//                         // prevent Inf
//                         if (dp_dot * state_arr(i,j,k,Temp) == 0.0) {
//                             nabla = std::numeric_limits<Real>::min();
//                         } else {
//                             nabla = pres(i,j,k) * dtemp_dot / (dp_dot * state_arr(i,j,k,Temp));
//                         }
//                     }

//                     ad_excess_arr(i,j,k) = nabla - nabla_ad(i,j,k);
//                 });
// #endif
//             }
//         }
//     }

//     // average down and fill ghost cells
//     AverageDown(ad_excess,0,1);
//     FillPatch(t_old,ad_excess,ad_excess,ad_excess,0,0,1,0,bcs_f);
// }


// void
// Maestro::MakeVorticity (const Vector<MultiFab>& vel,
//                         Vector<MultiFab>& vorticity)
// {
//     // timer for profiling
//     BL_PROFILE_VAR("Maestro::MakeVorticity()",MakeVorticity);

//     for (int lev=0; lev<=finest_level; ++lev) {

//         // get references to the MultiFabs at level lev
//         const MultiFab& vel_mf = vel[lev];

//         const Real* dx = geom[lev].CellSize();
//         const Box& domainBox = geom[lev].Domain();

//         const Real hx = dx[0];
//         const Real hy = dx[1];
// #if (AMREX_SPACEDIM == 3)
//         const Real hz = dx[2];
// #endif
//         const int ilo = domainBox.loVect()[0];
//         const int ihi = domainBox.hiVect()[0];
//         const int jlo = domainBox.loVect()[1];
//         const int jhi = domainBox.hiVect()[1];
// #if (AMREX_SPACEDIM == 3)
//         const int klo = domainBox.loVect()[2];
//         const int khi = domainBox.hiVect()[2];
// #endif

//         // Loop over boxes (make sure mfi takes a cell-centered multifab as an argument)
// #ifdef _OPENMP
// #pragma omp parallel
// #endif
//         for ( MFIter mfi(vel_mf, TilingIfNotGPU()); mfi.isValid(); ++mfi ) {

//             // Get the index space of the valid region
//             const Box& tileBox = mfi.tilebox();

//             Array4<const Real> const u = vel[lev].array(mfi);
//             Array4<Real> const vort = vorticity[lev].array(mfi);
//             GpuArray<int,AMREX_SPACEDIM*2> physbc;
//             for (int n = 0; n < AMREX_SPACEDIM*2; ++n) {
//                 physbc[n] = phys_bc[n];
//             } 

// #if (AMREX_SPACEDIM == 2)

//             AMREX_PARALLEL_FOR_3D(tileBox, i, j, k,
//             {
//                 Real vx = 0.5*(u(i+1,j,k,1)-u(i-1,j,k,1))/hx;
//                 Real uy = 0.5*(u(i,j+1,k,0)-u(i,j-1,k,0))/hy;

//                 if (i == ilo && 
//                     (physbc[0] == Inflow || 
//                      physbc[0] == SlipWall || 
//                      physbc[0] == NoSlipWall)) 
//                 {
//                     vx = (u(i+1,j,k,1) + 3.0*u(i,j,k,1) - 
//                           4.0*u(i-1,j,k,1)) / hx;
//                     uy = 0.5 * (u(i,j+1,k,0) - u(i,j-1,k,0)) / hy;

//                 } else if (i == ihi+1 &&
//                         (physbc[AMREX_SPACEDIM] == Inflow || 
//                         physbc[AMREX_SPACEDIM] == SlipWall || 
//                         physbc[AMREX_SPACEDIM] == NoSlipWall))
//                 {
//                     vx = -(u(i-1,j,k,1) + 3.0*u(i,j,k,1) - 
//                          4.0*u(i+1,j,k,1)) / hx;
//                     uy = 0.5 * (u(i,j+1,k,0) - u(i,j-1,k,0)) / hy;
//                 }

//                 if (j == jlo &&
//                     (physbc[1] == Inflow || 
//                      physbc[1] == SlipWall || 
//                      physbc[1] == NoSlipWall))
//                 {
//                     vx = 0.5 * (u(i+1,j,k,1) - u(i-1,j,k,0)) / hx;
//                     uy = (u(i,j+1,k,0) + 3.0*u(i,j,k,0) - 
//                          4.0*u(i,j-1,k,0)) / hy;

//                 } else if (j == jhi+1 && 
//                            (physbc[AMREX_SPACEDIM+1] == Inflow || 
//                             physbc[AMREX_SPACEDIM+1] == SlipWall || 
//                             physbc[AMREX_SPACEDIM+1] == NoSlipWall))
//                 {
//                     vx = 0.5 * (u(i+1,j,k,1) - u(i-1,j,k,1)) / hx;
//                     uy = -(u(i,j-1,k,0) + 3.0*u(i,j,k,0) - 
//                          4.0*u(i,j+1,k,0)) / hy;
//                 }

//                 vort(i,j,k) = vx - uy;
//             });

// #else 
//             AMREX_PARALLEL_FOR_3D(tileBox, i, j, k,
//             {
//                 Real uy = 0.5*(u(i,j+1,k,0)-u(i,j-1,k,0))/hy;
//                 Real uz = 0.5*(u(i,j,k+1,0)-u(i,j,k-1,0))/hz;
//                 Real vx = 0.5*(u(i+1,j,k,1)-u(i-1,j,k,1))/hx;
//                 Real vz = 0.5*(u(i,j,k+1,1)-u(i,j,k-1,1))/hz;
//                 Real wx = 0.5*(u(i+1,j,k,2)-u(i-1,j,k,2))/hx;
//                 Real wy = 0.5*(u(i,j+1,k,2)-u(i,j-1,k,2))/hy;

//                 bool fix_lo_x = (physbc[0] == Inflow || 
//                                  physbc[0] == NoSlipWall);
//                 bool fix_hi_x = (physbc[AMREX_SPACEDIM] == Inflow || 
//                                  physbc[AMREX_SPACEDIM] == NoSlipWall);

//                 bool fix_lo_y = (physbc[1] == Inflow || 
//                                  physbc[1] == NoSlipWall);
//                 bool fix_hi_y = (physbc[AMREX_SPACEDIM+1] == Inflow ||
//                                  physbc[AMREX_SPACEDIM+1] == NoSlipWall);

//                 bool fix_lo_z = (physbc[2] == Inflow || 
//                                  physbc[2] == NoSlipWall);
//                 bool fix_hi_z = (physbc[AMREX_SPACEDIM+2] == Inflow ||
//                                  physbc[AMREX_SPACEDIM+2] == NoSlipWall);

//                 // First do all the faces
//                 if (fix_lo_x && i == ilo) {
//                     vx = (u(i+1,j,k,1)+3.0*u(i,j,k,1)-4.0*u(i-1,j,k,1))/(3.0*hx);
//                     wx = (u(i+1,j,k,1)+3.0*u(i,j,k,1)-4.0*u(i-1,j,k,1))/(3.0*hx);
//                 } else if (fix_hi_x && i == ihi+1) {
//                     vx = -(u(i-1,j,k,1)+3.0*u(i,j,k,1)-4.0*u(i+1,j,k,1))/(3.0*hx);
//                     wx = -(u(i-1,j,k,2)+3.0*u(i,j,k,2)-4.0*u(i+1,j,k,2))/(3.0*hx);
//                 }

//                 if (fix_lo_y && j == jlo) {
//                     uy = (u(i,j+1,k,0)+3.0*u(i,j,k,0)-4.0*u(i,j-1,k,0))/(3.0*hy);
//                     wy = (u(i,j+1,k,2)+3.0*u(i,j,k,2)-4.0*u(i,j-1,k,2))/(3.0*hy);
//                 } else if (fix_hi_y && j == jhi+1) {
//                     uy = -(u(i,j-1,k,0)+3.0*u(i,j,k,0)-4.0*u(i,j+1,k,0))/(3.0*hy);
//                     wy = -(u(i,j-1,k,2)+3.0*u(i,j,k,2)-4.0*u(i,j+1,k,2))/(3.0*hy);
//                 }

//                 if (fix_lo_z && k == klo) {
//                     uz = (u(i,j,k+1,0)+3.0*u(i,j,k,0)-4.0*u(i,j,k-1,0))/(3.0*hz);
//                     vz = (u(i,j,k+1,1)+3.0*u(i,j,k,1)-4.0*u(i,j,k-1,1))/(3.0*hz);
//                 }

//                 if (fix_hi_z && k == khi+1) {
//                     uz = -(u(i,j,k-1,0)+3.0*u(i,j,k,0)-4.0*u(i,j,k+1,0))/(3.0*hz);
//                     vz = -(u(i,j,k-1,1)+3.0*u(i,j,k,1)-4.0*u(i,j,k+1,1))/(3.0*hz);
//                 }

//                 // Next do all the edges
//                 if (fix_lo_x && fix_lo_y && i == ilo && j == jlo) {
//                     vx = (u(i+1,j,k,1)+3.0*u(i,j,k,1)-4.0*u(i-1,j,k,1))/(3.0*hx);
//                     wx = (u(i+1,j,k,1)+3.0*u(i,j,k,1)-4.0*u(i-1,j,k,1))/(3.0*hx);
//                     uy = (u(i,j+1,k,0)+3.0*u(i,j,k,0)-4.0*u(i,j-1,k,0))/(3.0*hy);
//                     wy = (u(i,j+1,k,2)+3.0*u(i,j,k,2)-4.0*u(i,j-1,k,2))/(3.0*hy);
//                 }

//                 if (fix_hi_x && fix_lo_y && i == ihi+1 && j == jlo) {
//                     vx = -(u(i-1,j,k,1)+3.0*u(i,j,k,1)-4.0*u(i+1,j,k,1))/(3.0*hx);
//                     wx = -(u(i-1,j,k,2)+3.0*u(i,j,k,2)-4.0*u(i+1,j,k,2))/(3.0*hx);
//                     uy = (u(i,j+1,k,0)+3.0*u(i,j,k,0)-4.0*u(i,j-1,k,0))/(3.0*hy);
//                     wy = (u(i,j+1,k,2)+3.0*u(i,j,k,2)-4.0*u(i,j-1,k,2))/(3.0*hy);
//                 }

//                 if (fix_lo_x && fix_hi_y && i == ilo && j == jhi+1) {
//                     vx = (u(i+1,j,k,1)+3.0*u(i,j,k,1)-4.0*u(i-1,j,k,1))/(3.0*hx);
//                     wx = (u(i+1,j,k,1)+3.0*u(i,j,k,1)-4.0*u(i-1,j,k,1))/(3.0*hx);
//                     uy = -(u(i,j-1,k,0)+3.0*u(i,j,k,0)-4.0*u(i,j+1,k,0))/(3.0*hy);
//                     wy = -(u(i,j-1,k,2)+3.0*u(i,j,k,2)-4.0*u(i,j+1,k,2))/(3.0*hy);
//                 }

//                 if (fix_lo_x && fix_lo_z && i == ilo && k == klo) {
//                     vx = (u(i+1,j,k,1)+3.0*u(i,j,k,1)-4.0*u(i-1,j,k,1))/(3.0*hx);
//                     wx = (u(i+1,j,k,1)+3.0*u(i,j,k,1)-4.0*u(i-1,j,k,1))/(3.0*hx);
//                     uz = (u(i,j,k+1,0)+3.0*u(i,j,k,0)-4.0*u(i,j,k-1,0))/(3.0*hz);
//                     vz = (u(i,j,k+1,1)+3.0*u(i,j,k,1)-4.0*u(i,j,k-1,1))/(3.0*hz);
//                 }

//                 if (fix_hi_x && fix_lo_z && i == ihi+1 && k == klo) {
//                     vx = -(u(i-1,j,k,1)+3.0*u(i,j,k,1)-4.0*u(i+1,j,k,1))/(3.0*hx);
//                     wx = -(u(i-1,j,k,2)+3.0*u(i,j,k,2)-4.0*u(i+1,j,k,2))/(3.0*hx);
//                     uz = (u(i,j,k+1,0)+3.0*u(i,j,k,0)-4.0*u(i,j,k-1,0))/(3.0*hz);
//                     vz = (u(i,j,k+1,1)+3.0*u(i,j,k,1)-4.0*u(i,j,k-1,1))/(3.0*hz);
//                 }

//                 if (fix_lo_x && fix_hi_z && i == ilo && k == khi+1) {
//                     vx = (u(i+1,j,k,1)+3.0*u(i,j,k,1)-4.0*u(i-1,j,k,1))/(3.0*hx);
//                     wx = (u(i+1,j,k,1)+3.0*u(i,j,k,1)-4.0*u(i-1,j,k,1))/(3.0*hx);
//                     uz = -(u(i,j,k-1,0)+3.0*u(i,j,k,0)-4.0*u(i,j,k+1,0))/(3.0*hz);
//                     vz = -(u(i,j,k-1,1)+3.0*u(i,j,k,1)-4.0*u(i,j,k+1,1))/(3.0*hz);
//                 }

//                 if (fix_hi_x && fix_hi_z && i == ihi+1 && k == khi+1) {
//                     vx = -(u(i-1,j,k,1)+3.0*u(i,j,k,1)-4.0*u(i+1,j,k,1))/(3.0*hx);
//                     wx = -(u(i-1,j,k,2)+3.0*u(i,j,k,2)-4.0*u(i+1,j,k,2))/(3.0*hx);
//                     uz = -(u(i,j,k-1,0)+3.0*u(i,j,k,0)-4.0*u(i,j,k+1,0))/(3.0*hz);
//                     vz = -(u(i,j,k-1,1)+3.0*u(i,j,k,1)-4.0*u(i,j,k+1,1))/(3.0*hz);
//                 }

//                 if (fix_lo_y && fix_lo_z && j == jlo && k == klo) {
//                     uy = (u(i,j+1,k,0)+3.0*u(i,j,k,0)-4.0*u(i,j-1,k,0))/(3.0*hy);
//                     wy = (u(i,j+1,k,2)+3.0*u(i,j,k,2)-4.0*u(i,j-1,k,2))/(3.0*hy);
//                     uz = (u(i,j,k+1,0)+3.0*u(i,j,k,0)-4.0*u(i,j,k-1,0))/(3.0*hz);
//                     vz = (u(i,j,k+1,1)+3.0*u(i,j,k,1)-4.0*u(i,j,k-1,1))/(3.0*hz);
//                 }

//                 if (fix_hi_y && fix_lo_z && j == jhi+1 && k == klo) {
//                     uy = -(u(i,j-1,k,0)+3.0*u(i,j,k,0)-4.0*u(i,j+1,k,0))/(3.0*hy);
//                     wy = -(u(i,j-1,k,2)+3.0*u(i,j,k,2)-4.0*u(i,j+1,k,2))/(3.0*hy);
//                     uz = (u(i,j,k+1,0)+3.0*u(i,j,k,0)-4.0*u(i,j,k-1,0))/(3.0*hz);
//                     vz = (u(i,j,k+1,1)+3.0*u(i,j,k,1)-4.0*u(i,j,k-1,1))/(3.0*hz);
//                 }

//                 if (fix_lo_y && fix_hi_z && j == jlo && k == khi+1) {
//                     uy = (u(i,j+1,k,0)+3.0*u(i,j,k,0)-4.0*u(i,j-1,k,0))/(3.0*hy);
//                     wy = (u(i,j+1,k,2)+3.0*u(i,j,k,2)-4.0*u(i,j-1,k,2))/(3.0*hy);
//                     uz = -(u(i,j,k-1,0)+3.0*u(i,j,k,0)-4.0*u(i,j,k+1,0))/(3.0*hz);
//                     vz = -(u(i,j,k-1,1)+3.0*u(i,j,k,1)-4.0*u(i,j,k+1,1))/(3.0*hz);
//                 }

//                 if (fix_hi_y && fix_hi_z && j == jhi+1 && k == khi+1) {
//                     uy = -(u(i,j-1,k,0)+3.0*u(i,j,k,0)-4.0*u(i,j+1,k,0))/(3.0*hy);
//                     wy = -(u(i,j-1,k,2)+3.0*u(i,j,k,2)-4.0*u(i,j+1,k,2))/(3.0*hy);
//                     uz = -(u(i,j,k-1,0)+3.0*u(i,j,k,0)-4.0*u(i,j,k+1,0))/(3.0*hz);
//                     vz = -(u(i,j,k-1,1)+3.0*u(i,j,k,1)-4.0*u(i,j,k+1,1))/(3.0*hz);
//                 }
                
//                 // Finally do all the corners
//                 if (fix_lo_x && fix_lo_y && fix_lo_z && 
//                     i == ilo && j == jlo && k == klo) {
//                     vx = (u(i+1,j,k,1)+3.0*u(i,j,k,1)-4.0*u(i-1,j,k,1))/(3.0*hx);
//                     wx = (u(i+1,j,k,1)+3.0*u(i,j,k,1)-4.0*u(i-1,j,k,1))/(3.0*hx);
//                     uy = (u(i,j+1,k,0)+3.0*u(i,j,k,0)-4.0*u(i,j-1,k,0))/(3.0*hy);
//                     wy = (u(i,j+1,k,2)+3.0*u(i,j,k,2)-4.0*u(i,j-1,k,2))/(3.0*hy);
//                     uz = (u(i,j,k+1,0)+3.0*u(i,j,k,0)-4.0*u(i,j,k-1,0))/(3.0*hz);
//                     vz = (u(i,j,k+1,1)+3.0*u(i,j,k,1)-4.0*u(i,j,k-1,1))/(3.0*hz);
//                 }

//                 if (fix_hi_x && fix_lo_y && fix_lo_z &&
//                     i == ihi+1 && j == jlo && k == klo) {
//                     vx = -(u(i-1,j,k,1)+3.0*u(i,j,k,1)-4.0*u(i+1,j,k,1))/(3.0*hx);
//                     wx = -(u(i-1,j,k,2)+3.0*u(i,j,k,2)-4.0*u(i+1,j,k,2))/(3.0*hx);
//                     uy = (u(i,j+1,k,0)+3.0*u(i,j,k,0)-4.0*u(i,j-1,k,0))/(3.0*hy);
//                     wy = (u(i,j+1,k,2)+3.0*u(i,j,k,2)-4.0*u(i,j-1,k,2))/(3.0*hy);
//                     uz = (u(i,j,k+1,0)+3.0*u(i,j,k,0)-4.0*u(i,j,k-1,0))/(3.0*hz);
//                     vz = (u(i,j,k+1,1)+3.0*u(i,j,k,1)-4.0*u(i,j,k-1,1))/(3.0*hz);
//                 }

//                 if (fix_lo_x && fix_hi_y && fix_lo_z &&
//                     i == ilo && j == jhi+1 && k == klo) {
//                     vx = (u(i+1,j,k,1)+3.0*u(i,j,k,1)-4.0*u(i-1,j,k,1))/(3.0*hx);
//                     wx = (u(i+1,j,k,1)+3.0*u(i,j,k,1)-4.0*u(i-1,j,k,1))/(3.0*hx);
//                     uy = -(u(i,j-1,k,0)+3.0*u(i,j,k,0)-4.0*u(i,j+1,k,0))/(3.0*hy);
//                     wy = -(u(i,j-1,k,2)+3.0*u(i,j,k,2)-4.0*u(i,j+1,k,2))/(3.0*hy);
//                     uz = (u(i,j,k+1,0)+3.0*u(i,j,k,0)-4.0*u(i,j,k-1,0))/(3.0*hz);
//                     vz = (u(i,j,k+1,1)+3.0*u(i,j,k,1)-4.0*u(i,j,k-1,1))/(3.0*hz);
//                 }

//                 if (fix_hi_x && fix_hi_y && fix_lo_z &&
//                     i == ihi+1 && j == jhi+1 && k == klo) {
//                     vx = -(u(i-1,j,k,1)+3.0*u(i,j,k,1)-4.0*u(i+1,j,k,1))/(3.0*hx);
//                     wx = -(u(i-1,j,k,2)+3.0*u(i,j,k,2)-4.0*u(i+1,j,k,2))/(3.0*hx);
//                     uy = -(u(i,j-1,k,0)+3.0*u(i,j,k,0)-4.0*u(i,j+1,k,0))/(3.0*hy);
//                     wy = -(u(i,j-1,k,2)+3.0*u(i,j,k,2)-4.0*u(i,j+1,k,2))/(3.0*hy);
//                     uz = (u(i,j,k+1,0)+3.0*u(i,j,k,0)-4.0*u(i,j,k-1,0))/(3.0*hz);
//                     vz = (u(i,j,k+1,1)+3.0*u(i,j,k,1)-4.0*u(i,j,k-1,1))/(3.0*hz);
//                 }

//                 if (fix_lo_x && fix_lo_y && fix_hi_z &&
//                     i == ilo && j == jlo && k == khi+1) {
//                     vx = (u(i+1,j,k,1)+3.0*u(i,j,k,1)-4.0*u(i-1,j,k,1))/(3.0*hx);
//                     wx = (u(i+1,j,k,1)+3.0*u(i,j,k,1)-4.0*u(i-1,j,k,1))/(3.0*hx);
//                     uy = (u(i,j+1,k,0)+3.0*u(i,j,k,0)-4.0*u(i,j-1,k,0))/(3.0*hy);
//                     wy = (u(i,j+1,k,2)+3.0*u(i,j,k,2)-4.0*u(i,j-1,k,2))/(3.0*hy);
//                     uz = -(u(i,j,k-1,0)+3.0*u(i,j,k,0)-4.0*u(i,j,k+1,0))/(3.0*hz);
//                     vz = -(u(i,j,k-1,1)+3.0*u(i,j,k,1)-4.0*u(i,j,k+1,1))/(3.0*hz);
//                 }

//                 if (fix_hi_x && fix_lo_y && fix_hi_z &&
//                     i == ihi+1 && j == jlo && k == khi+1) {
//                     vx = -(u(i-1,j,k,1)+3.0*u(i,j,k,1)-4.0*u(i+1,j,k,1))/(3.0*hx);
//                     wx = -(u(i-1,j,k,2)+3.0*u(i,j,k,2)-4.0*u(i+1,j,k,2))/(3.0*hx);
//                     uy = (u(i,j+1,k,0)+3.0*u(i,j,k,0)-4.0*u(i,j-1,k,0))/(3.0*hy);
//                     wy = (u(i,j+1,k,2)+3.0*u(i,j,k,2)-4.0*u(i,j-1,k,2))/(3.0*hy);
//                     uz = -(u(i,j,k-1,0)+3.0*u(i,j,k,0)-4.0*u(i,j,k+1,0))/(3.0*hz);
//                     vz = -(u(i,j,k-1,1)+3.0*u(i,j,k,1)-4.0*u(i,j,k+1,1))/(3.0*hz);
//                 }

//                 if (fix_lo_x && fix_hi_y && fix_hi_z &&
//                     i == ilo && j == jhi+1 && k == khi+1) {
//                     vx = (u(i+1,j,k,1)+3.0*u(i,j,k,1)-4.0*u(i-1,j,k,1))/(3.0*hx);
//                     wx = (u(i+1,j,k,1)+3.0*u(i,j,k,1)-4.0*u(i-1,j,k,1))/(3.0*hx);
//                     uy = -(u(i,j-1,k,0)+3.0*u(i,j,k,0)-4.0*u(i,j+1,k,0))/(3.0*hy);
//                     wy = -(u(i,j-1,k,2)+3.0*u(i,j,k,2)-4.0*u(i,j+1,k,2))/(3.0*hy);
//                     uz = -(u(i,j,k-1,0)+3.0*u(i,j,k,0)-4.0*u(i,j,k+1,0))/(3.0*hz);
//                     vz = -(u(i,j,k-1,1)+3.0*u(i,j,k,1)-4.0*u(i,j,k+1,1))/(3.0*hz);
//                 }

//                 if (fix_hi_x && fix_hi_y && fix_hi_z &&
//                     i == ihi+1 && j == jhi+1 && k == khi+1) {
//                     vx = -(u(i-1,j,k,1)+3.0*u(i,j,k,1)-4.0*u(i+1,j,k,1))/(3.0*hx);
//                     wx = -(u(i-1,j,k,2)+3.0*u(i,j,k,2)-4.0*u(i+1,j,k,2))/(3.0*hx);
//                     uy = -(u(i,j-1,k,0)+3.0*u(i,j,k,0)-4.0*u(i,j+1,k,0))/(3.0*hy);
//                     wy = -(u(i,j-1,k,2)+3.0*u(i,j,k,2)-4.0*u(i,j+1,k,2))/(3.0*hy);
//                     uz = -(u(i,j,k-1,0)+3.0*u(i,j,k,0)-4.0*u(i,j,k+1,0))/(3.0*hz);
//                     vz = -(u(i,j,k-1,1)+3.0*u(i,j,k,1)-4.0*u(i,j,k+1,1))/(3.0*hz);
//                 }

//                 vort(i,j,k) = sqrt((wy-vz)*(wy-vz)+
//                     (uz-wx)*(uz-wx)+(vx-uy)*(vx-uy));
//             });
// #endif
//         }
//     }

//     // average down and fill ghost cells
//     AverageDown(vorticity,0,1);
//     FillPatch(t_old,vorticity,vorticity,vorticity,0,0,1,0,bcs_f);
// }

// void
// Maestro::MakeDeltaGamma (const Vector<MultiFab>& state,
//                          const BaseState<Real>& p0,
//                          const Vector<MultiFab>& p0_cart,
//                          const BaseState<Real>& gamma1bar,
//                          const Vector<MultiFab>& gamma1bar_cart,
//                          Vector<MultiFab>& deltagamma)
// {
//     // timer for profiling
//     BL_PROFILE_VAR("Maestro::MakeDeltaGamma()", MakeDeltaGamma);

//     const auto use_pprime_in_tfromp_loc = use_pprime_in_tfromp;

//     for (int lev=0; lev<=finest_level; ++lev) {

//         // Loop over boxes (make sure mfi takes a cell-centered multifab as an argument)
// #ifdef _OPENMP
// #pragma omp parallel
// #endif
//         for (MFIter mfi(state[lev], TilingIfNotGPU()); mfi.isValid(); ++mfi) {

//             // Get the index space of the valid region
//             const Box& tileBox = mfi.tilebox();

//             const Array4<const Real> state_arr = state[lev].array(mfi);
//             const Array4<const Real> p0_arr = p0_cart[lev].array(mfi);
//             const Array4<const Real> gamma1bar_arr = gamma1bar_cart[lev].array(mfi);
//             const Array4<Real> deltagamma_arr = deltagamma[lev].array(mfi);

//             AMREX_PARALLEL_FOR_3D(tileBox, i, j, k, {
//                 eos_t eos_state;

//                 eos_state.rho   = state_arr(i,j,k,Rho);
//                 eos_state.T     = state_arr(i,j,k,Temp);
//                 if (use_pprime_in_tfromp_loc) {
//                     eos_state.p     = p0_arr(i,j,k) + state_arr(i,j,k,Pi);
//                 } else {
//                     eos_state.p     = p0_arr(i,j,k);
//                 }

//                 for (auto comp = 0; comp < NumSpec; ++comp) {
//                     eos_state.xn[comp] = state_arr(i,j,k,FirstSpec+comp)/eos_state.rho;
//                 }

//                 eos(eos_input_rp, eos_state);

//                 deltagamma_arr(i,j,k) = eos_state.gam1 - gamma1bar_arr(i,j,k);
//             });
//         }
//     }

//     // average down and fill ghost cells
//     AverageDown(deltagamma, 0, 1);
//     FillPatch(t_old, deltagamma, deltagamma, deltagamma, 0, 0, 1, 0, bcs_f);
// }


// void
// Maestro::MakeDivw0 (const Vector<std::array<MultiFab, AMREX_SPACEDIM> >& w0mac,
//                     Vector<MultiFab>& divw0)
// {
//     // timer for profiling
//     BL_PROFILE_VAR("Maestro::MakeDivw0()", MakeDivw0);

//     for (int lev=0; lev<=finest_level; ++lev) {

//         if (spherical == 0) {

//             // Loop over boxes (make sure mfi takes a cell-centered multifab as an argument)
// #ifdef _OPENMP
// #pragma omp parallel
// #endif
//             for ( MFIter mfi(divw0[lev], TilingIfNotGPU()); mfi.isValid(); ++mfi ) {

//                 // Get the index space of the valid region
//                 const Box& tileBox = mfi.tilebox();
//                 const auto dx = geom[lev].CellSizeArray();
                
//                 const Array4<const Real> w0_arr = w0_cart[lev].array(mfi);
//                 const Array4<Real> divw0_arr = divw0[lev].array(mfi);

//                 AMREX_PARALLEL_FOR_3D(tileBox, i, j, k, {
// #if (AMREX_SPACEDIM == 2)
//                     divw0_arr(i,j,k) = (w0_arr(i,j+1,k,1) - w0_arr(i,j,k,1)) / dx[1];
// #else
//                     divw0_arr(i,j,k) = (w0_arr(i,j,k+1,2) - w0_arr(i,j,k,2)) / dx[2];
// #endif
//                 });
//             }

//         } else {

//             // Loop over boxes (make sure mfi takes a cell-centered multifab as an argument)
// #ifdef _OPENMP
// #pragma omp parallel
// #endif
//             for ( MFIter mfi(divw0[lev], TilingIfNotGPU()); mfi.isValid(); ++mfi ) {

//                 // Get the index space of the valid region
//                 const Box& tileBox = mfi.tilebox();
//                 const auto dx = geom[lev].CellSizeArray();
                
//                 const Array4<const Real> w0macx = w0mac[lev][0].array(mfi);
//                 const Array4<const Real> w0macy = w0mac[lev][1].array(mfi);
//                 const Array4<const Real> w0macz = w0mac[lev][2].array(mfi);
//                 const Array4<Real> divw0_arr = divw0[lev].array(mfi);

//                 AMREX_PARALLEL_FOR_3D(tileBox, i, j, k, {
//                     divw0_arr(i,j,k) = (w0macx(i+1,j,k) - w0macx(i,j,k)) / dx[0] + 
//                         (w0macy(i,j+1,k) - w0macy(i,j,k)) / dx[1] + 
//                         (w0macz(i,j,k+1) - w0macz(i,j,k)) / dx[2];
//                 });
//             }
//         }
//     }

//     // average down and fill ghost cells
//     AverageDown(divw0,0,1);
//     FillPatch(t_old,divw0,divw0,divw0,0,0,1,0,bcs_f);
// }

// void
// Maestro::MakePiDivu (const Vector<MultiFab>& vel,
//                      const Vector<MultiFab>& state,
//                      Vector<MultiFab>& pidivu)
// {
//     // timer for profiling
//     BL_PROFILE_VAR("Maestro::MakePiDivu()",MakePiDivu);

//     for (int lev=0; lev<=finest_level; ++lev) {

//         // Loop over boxes (make sure mfi takes a cell-centered multifab as an argument)
// #ifdef _OPENMP
// #pragma omp parallel
// #endif
//         for ( MFIter mfi(pidivu[lev], TilingIfNotGPU()); mfi.isValid(); ++mfi ) {
//             // Get the index space of the valid region
//             const Box& tileBox = mfi.tilebox();
//             const auto dx = geom[lev].CellSizeArray();

//             const Array4<const Real> vel_arr = vel[lev].array(mfi);
//             const Array4<const Real> pi_cc = state[lev].array(mfi, Pi);
//             const Array4<Real> pidivu_arr = pidivu[lev].array(mfi);

//             AMREX_PARALLEL_FOR_3D(tileBox, i, j, k, {
//                 pidivu_arr(i,j,k) = pi_cc(i,j,k) * 0.5 * (
//                     (vel_arr(i+1,j,k,0) - vel_arr(i-1,j,k,0))/dx[0]
//                   + (vel_arr(i,j+1,k,1) - vel_arr(i,j-1,k,1))/dx[1]
// #if (AMREX_SPACEDIM == 3)
//                   + (vel_arr(i,j,k+1,2) - vel_arr(i,j,k-1,2))/dx[2]
// #endif
//                     );
//             });
//         }
//     }

//     // average down and fill ghost cells
//     AverageDown(pidivu, 0, 1);
//     FillPatch(t_old, pidivu, pidivu, pidivu, 0, 0, 1, 0, bcs_f);
// }
>>>>>>> 7cfdbe59
<|MERGE_RESOLUTION|>--- conflicted
+++ resolved
@@ -437,1600 +437,4 @@
 	}
 	
 	std::cout << "\n\n";
-}
-
-<<<<<<< HEAD
-void
-Maestro::MakeMagvel (const Vector<MultiFab>& vel,
-                     Vector<MultiFab>& magvel)
-{
-	// timer for profiling
-	BL_PROFILE_VAR("Maestro::MakeMagvel()",MakeMagvel);
-
-        Vector<std::array< MultiFab, AMREX_SPACEDIM > > w0mac(finest_level+1);
-
-#if (AMREX_SPACEDIM == 3)
-        if (spherical == 1) {
-            for (int lev=0; lev<=finest_level; ++lev) {
-                w0mac[lev][0].define(convert(grids[lev],nodal_flag_x), dmap[lev], 1, 1);
-                w0mac[lev][1].define(convert(grids[lev],nodal_flag_y), dmap[lev], 1, 1);
-                w0mac[lev][2].define(convert(grids[lev],nodal_flag_z), dmap[lev], 1, 1);
-            }
-            MakeW0mac(w0mac);
-        }
-#endif
-
-	for (int lev=0; lev<=finest_level; ++lev) {
-
-		// get references to the MultiFabs at level lev
-		const MultiFab& vel_mf = vel[lev];
-
-		// Loop over boxes (make sure mfi takes a cell-centered multifab as an argument)
-		if (spherical == 0) {
-#ifdef _OPENMP
-#pragma omp parallel
-#endif
-		        for ( MFIter mfi(vel_mf, TilingIfNotGPU()); mfi.isValid(); ++mfi ) {
-
-				// Get the index space of the valid region
-				const Box& tileBox = mfi.tilebox();
-
-				const Array4<const Real> vel_arr = vel[lev].array(mfi);
-				const Array4<const Real> w0_arr = w0_cart[lev].array(mfi);
-				const Array4<Real> magvel_arr = magvel[lev].array(mfi);
-
-				ParallelFor(tileBox, [=] AMREX_GPU_DEVICE (int i, int j, int k) {
-#if (AMREX_SPACEDIM == 2)
-					Real v_total = vel_arr(i,j,k,1) + 0.5 * (w0_arr(i,j,k,1) + w0_arr(i,j+1,k,1));
-					magvel_arr(i,j,k) = sqrt(vel_arr(i,j,k,0)*vel_arr(i,j,k,0) +
-								 v_total*v_total);
-#else
-					Real w_total = vel_arr(i,j,k,2) + 0.5 * (w0_arr(i,j,k,2) + w0_arr(i,j,k+1,2));
-					magvel_arr(i,j,k) = sqrt(vel_arr(i,j,k,0)*vel_arr(i,j,k,0) +
-								 vel_arr(i,j,k,1)*vel_arr(i,j,k,1) +
-								 w_total*w_total);
-#endif
-				});
-			}
-
-		} else {
-
-#ifdef _OPENMP
-#pragma omp parallel
-#endif
-			for ( MFIter mfi(vel_mf, true); mfi.isValid(); ++mfi ) {
-
-				// Get the index space of the valid region
-				const Box& tileBox = mfi.tilebox();
-
-				const Array4<const Real> vel_arr = vel[lev].array(mfi);
-				const Array4<const Real> w0macx = w0mac[lev][0].array(mfi);
-				const Array4<const Real> w0macy = w0mac[lev][1].array(mfi);
-				const Array4<const Real> w0macz = w0mac[lev][2].array(mfi);
-				const Array4<Real> magvel_arr = magvel[lev].array(mfi);
-
-				ParallelFor(tileBox, [=] AMREX_GPU_DEVICE (int i, int j, int k) {
-					Real u_total = vel_arr(i,j,k,0) + 0.5 * (w0macx(i,j,k) + w0macx(i+1,j,k));
-					Real v_total = vel_arr(i,j,k,1) + 0.5 * (w0macy(i,j,k) + w0macy(i,j+1,k));
-					Real w_total = vel_arr(i,j,k,2) + 0.5 * (w0macz(i,j,k) + w0macz(i,j,k+1));
-					magvel_arr(i,j,k) = sqrt(u_total*u_total +
-								 v_total*v_total + w_total*w_total);
-				});
-			}
-		}
-	}
-
-	// average down and fill ghost cells
-	AverageDown(magvel,0,1);
-	FillPatch(t_old,magvel,magvel,magvel,0,0,1,0,bcs_f);
-}
-
-
-void
-Maestro::MakeVelrc (const Vector<MultiFab>& vel,
-                    const Vector<MultiFab>& w0rcart,
-                    Vector<MultiFab>& rad_vel,
-                    Vector<MultiFab>& circ_vel)
-{
-	// timer for profiling
-	BL_PROFILE_VAR("Maestro::MakeVelrc()",MakeVelrc);
-
-	for (int lev=0; lev<=finest_level; ++lev) {
-
-#ifdef _OPENMP
-#pragma omp parallel
-#endif
-		for ( MFIter mfi(vel[lev], true); mfi.isValid(); ++mfi ) {
-
-			// Get the index space of the valid region
-			const Box& tileBox = mfi.tilebox();
-
-			const Array4<const Real> vel_arr = vel[lev].array(mfi);
-			const Array4<Real> radvel_arr = rad_vel[lev].array(mfi);
-			const Array4<Real> circvel_arr = circ_vel[lev].array(mfi);
-			const Array4<const Real> w0rcart_arr = w0rcart[lev].array(mfi);
-			const Array4<const Real> normal_arr = normal[lev].array(mfi);
-
-			ParallelFor(tileBox, [=] AMREX_GPU_DEVICE (int i, int j, int k) {
-				circvel_arr(i,j,k) = 0.0;
-				radvel_arr(i,j,k) = 0.0;
-
-				for (auto n = 0; n < AMREX_SPACEDIM; ++n) {
-				    radvel_arr(i,j,k) += vel_arr(i,j,k,n) * normal_arr(i,j,k,n);
-				}
-
-				for (auto n = 0; n < AMREX_SPACEDIM; ++n) {
-				    Real circ_comp = vel_arr(i,j,k,n) - radvel_arr(i,j,k) * normal_arr(i,j,k,n);
-				    circvel_arr(i,j,k) += circ_comp * circ_comp;
-				}
-
-				circvel_arr(i,j,k) = sqrt(circvel_arr(i,j,k));
-
-				// add base state vel to get full radial velocity
-				radvel_arr(i,j,k) += w0rcart_arr(i,j,k);
-			});
-		}
-	}
-
-	// average down and fill ghost cells
-	AverageDown(rad_vel,0,1);
-	FillPatch(t_old,rad_vel,rad_vel,rad_vel,0,0,1,0,bcs_f);
-	AverageDown(circ_vel,0,1);
-	FillPatch(t_old,circ_vel,circ_vel,circ_vel,0,0,1,0,bcs_f);
-}
-
-
-void
-Maestro::MakeAdExcess (const Vector<MultiFab>& state,
-                       Vector<MultiFab>& ad_excess)
-{
-    // timer for profiling
-    BL_PROFILE_VAR("Maestro::MakeAdExcess()", MakeAdExcess);
-
-    const auto base_cutoff_density_loc = base_cutoff_density;
-
-    for (int lev=0; lev<=finest_level; ++lev) {
-
-        // create MultiFabs to hold pressure and gradient
-        MultiFab pres_mf(grids[lev], dmap[lev], 1, 0);
-        MultiFab nabla_ad_mf(grids[lev], dmap[lev], 1, 0);
-
-        // Loop over boxes (make sure mfi takes a cell-centered multifab as an argument)
-#ifdef _OPENMP
-#pragma omp parallel
-#endif
-        for (MFIter mfi(state[lev], TilingIfNotGPU()); mfi.isValid(); ++mfi) {
-
-            // Get the index space of the valid region
-            const Box& tileBox = mfi.tilebox();
-
-            const Array4<const Real> state_arr = state[lev].array(mfi);
-            const Array4<Real> ad_excess_arr = ad_excess[lev].array(mfi);
-            const Array4<Real> pres = pres_mf.array(mfi);
-            const Array4<Real> nabla_ad = nabla_ad_mf.array(mfi);
-#if (AMREX_SPACEDIM == 3)
-            const Array4<const Real> normal_arr = normal[lev].array(mfi);
-#endif
-
-            ParallelFor(tileBox, [=] AMREX_GPU_DEVICE (int i, int j, int k) {
-                eos_t eos_state;
-
-                eos_state.rho   = state_arr(i,j,k,Rho);
-                eos_state.T     = state_arr(i,j,k,Temp);
-                for (auto comp = 0; comp < NumSpec; ++comp) {
-                    eos_state.xn[comp] = state_arr(i,j,k,FirstSpec+comp)/eos_state.rho;
-                }
-
-                eos(eos_input_rt, eos_state);
-
-                pres(i,j,k) = eos_state.p;
-                // Print() << "pres = " << pres(i,j,k) << std::endl;
-
-                Real chi_rho = eos_state.rho * eos_state.dpdr / eos_state.p;
-                Real chi_t = eos_state.T * eos_state.dpdT / eos_state.p;
-                nabla_ad(i,j,k) = (eos_state.gam1 - chi_rho) / (chi_t * eos_state.gam1);
-            });
-
-            const auto lo = tileBox.loVect3d();
-            const auto hi = tileBox.hiVect3d();
-
-            if (spherical == 0) {
-                ParallelFor(tileBox, [=] AMREX_GPU_DEVICE (int i, int j, int k) {
-                    Real nabla = 0.0;
-
-                    if (state_arr(i,j,k,Rho) > base_cutoff_density_loc) {
-                        Real dtemp = 0.0;
-                        Real dp = 0.0;
-#if (AMREX_SPACEDIM == 2)
-                        // forward difference
-                        if (j == lo[1]) {
-                            dtemp = state_arr(i,j+1,k,Temp) - state_arr(i,j,k,Temp);
-                            dp = pres(i,j+1,k) - pres(i,j,k);
-                        // backward difference
-                        } else if (j == hi[1]) {
-                            dtemp = state_arr(i,j,k,Temp) - state_arr(i,j-1,k,Temp);
-                            dp = pres(i,j,k) - pres(i,j-1,k);
-                        // centered difference
-                        } else {
-                            dtemp = state_arr(i,j+1,k,Temp) - state_arr(i,j-1,k,Temp);
-                            dp = pres(i,j+1,k) - pres(i,j-1,k);
-                        }
-#else 
-                        // forward difference
-                        if (k == lo[2]) {
-                            dtemp = state_arr(i,j,k+1,Temp) - state_arr(i,j,k,Temp);
-                            dp = pres(i,j,k+1) - pres(i,j,k);
-                        // backward difference
-                        } else if (k == hi[2]) {
-                            dtemp = state_arr(i,j,k,Temp) - state_arr(i,j,k-1,Temp);
-                            dp = pres(i,j,k) - pres(i,j,k-1);
-                        // centered difference
-                        } else {
-                            dtemp = state_arr(i,j,k+1,Temp) - state_arr(i,j,k-1,Temp);
-                            dp = pres(i,j,k+1) - pres(i,j,k-1);
-                        }
-#endif
-                        // prevent Inf
-                        if (dp * state_arr(i,j,k,Temp) == 0.0) {
-                            nabla = std::numeric_limits<Real>::min();
-                        } else {
-                            nabla = pres(i,j,k) * dtemp / (dp * state_arr(i,j,k,Temp));
-                        }
-                    }
-
-                    ad_excess_arr(i,j,k) = nabla - nabla_ad(i,j,k);
-                });
-            } else {
-#if (AMREX_SPACEDIM == 3)
-                RealVector dtemp_vec(AMREX_SPACEDIM, 0.0);
-                RealVector dp_vec(AMREX_SPACEDIM, 0.0);
-
-                Real * AMREX_RESTRICT dtemp = dtemp_vec.dataPtr();
-                Real * AMREX_RESTRICT dp = dp_vec.dataPtr();
-
-                ParallelFor(tileBox, [=] AMREX_GPU_DEVICE (int i, int j, int k) {
-                    Real nabla = 0.0;
-
-                    if (state_arr(i,j,k,Rho) > base_cutoff_density_loc) {
-                        // compute gradient
-                        // forward difference
-                        if (i == lo[0]) {
-                            dtemp[0] = state_arr(i+1,j,k,Temp) - state_arr(i,j,k,Temp);
-                            dp[0] = pres(i+1,j,k) - pres(i,j,k);
-                        // backward difference
-                        } else if (i == hi[0]) {
-                            dtemp[0] = state_arr(i,j,k,Temp) - state_arr(i-1,j,k,Temp);
-                            dp[0] = pres(i,j,k) - pres(i-1,j,k);
-                        // centered difference
-                        } else {
-                            dtemp[0] = state_arr(i+1,j,k,Temp) - state_arr(i-1,j,k,Temp);
-                            dp[0] = pres(i+1,j,k) - pres(i-1,j,k);
-                        }
-                        // forward difference
-                        if (j == lo[1]) {
-                            dtemp[1] = state_arr(i,j+1,k,Temp) - state_arr(i,j,k,Temp);
-                            dp[1] = pres(i,j+1,k) - pres(i,j,k);
-                        // backward difference
-                        } else if (j == hi[1]) {
-                            dtemp[1] = state_arr(i,j,k,Temp) - state_arr(i,j-1,k,Temp);
-                            dp[1] = pres(i,j,k) - pres(i,j-1,k);
-                        // centered difference
-                        } else {
-                            dtemp[1] = state_arr(i,j+1,k,Temp) - state_arr(i,j-1,k,Temp);
-                            dp[1] = pres(i,j+1,k) - pres(i,j-1,k);
-                        }
-                        // forward difference
-                        if (k == lo[2]) {
-                            dtemp[2] = state_arr(i,j,k+1,Temp) - state_arr(i,j,k,Temp);
-                            dp[2] = pres(i,j,k+1) - pres(i,j,k);
-                        // backward difference
-                        } else if (k == hi[2]) {
-                            dtemp[2] = state_arr(i,j,k,Temp) - state_arr(i,j,k-1,Temp);
-                            dp[2] = pres(i,j,k) - pres(i,j,k-1);
-                        // centered difference
-                        } else {
-                            dtemp[2] = state_arr(i,j,k+1,Temp) - state_arr(i,j,k-1,Temp);
-                            dp[2] = pres(i,j,k+1) - pres(i,j,k-1);
-                        }
-
-                        Real dp_dot = 0.0;
-                        Real dtemp_dot = 0.0;
-                        for (auto c = 0; c < AMREX_SPACEDIM; ++c) {
-                            dp_dot += dp[c] * normal_arr(i,j,k,c);
-                            dtemp_dot += dtemp[c] * normal_arr(i,j,k,c);
-                        }
-
-                        // prevent Inf
-                        if (dp_dot * state_arr(i,j,k,Temp) == 0.0) {
-                            nabla = std::numeric_limits<Real>::min();
-                        } else {
-                            nabla = pres(i,j,k) * dtemp_dot / (dp_dot * state_arr(i,j,k,Temp));
-                        }
-                    }
-
-                    ad_excess_arr(i,j,k) = nabla - nabla_ad(i,j,k);
-                });
-#endif
-            }
-        }
-    }
-
-    // average down and fill ghost cells
-    AverageDown(ad_excess,0,1);
-    FillPatch(t_old,ad_excess,ad_excess,ad_excess,0,0,1,0,bcs_f);
-}
-
-
-void
-Maestro::MakeVorticity (const Vector<MultiFab>& vel,
-                        Vector<MultiFab>& vorticity)
-{
-    // timer for profiling
-    BL_PROFILE_VAR("Maestro::MakeVorticity()",MakeVorticity);
-
-    for (int lev=0; lev<=finest_level; ++lev) {
-
-        // get references to the MultiFabs at level lev
-        const MultiFab& vel_mf = vel[lev];
-
-        const Real* dx = geom[lev].CellSize();
-        const Box& domainBox = geom[lev].Domain();
-
-        const Real hx = dx[0];
-        const Real hy = dx[1];
-#if (AMREX_SPACEDIM == 3)
-        const Real hz = dx[2];
-#endif
-        const int ilo = domainBox.loVect()[0];
-        const int ihi = domainBox.hiVect()[0];
-        const int jlo = domainBox.loVect()[1];
-        const int jhi = domainBox.hiVect()[1];
-#if (AMREX_SPACEDIM == 3)
-        const int klo = domainBox.loVect()[2];
-        const int khi = domainBox.hiVect()[2];
-#endif
-
-        // Loop over boxes (make sure mfi takes a cell-centered multifab as an argument)
-#ifdef _OPENMP
-#pragma omp parallel
-#endif
-        for ( MFIter mfi(vel_mf, TilingIfNotGPU()); mfi.isValid(); ++mfi ) {
-
-            // Get the index space of the valid region
-            const Box& tileBox = mfi.tilebox();
-
-            Array4<const Real> const u = vel[lev].array(mfi);
-            Array4<Real> const vort = vorticity[lev].array(mfi);
-            GpuArray<int,AMREX_SPACEDIM*2> physbc;
-            for (int n = 0; n < AMREX_SPACEDIM*2; ++n) {
-                physbc[n] = phys_bc[n];
-            } 
-
-#if (AMREX_SPACEDIM == 2)
-
-            ParallelFor(tileBox, [=] AMREX_GPU_DEVICE (int i, int j, int k) {
-                Real vx = 0.5*(u(i+1,j,k,1)-u(i-1,j,k,1))/hx;
-                Real uy = 0.5*(u(i,j+1,k,0)-u(i,j-1,k,0))/hy;
-
-                if (i == ilo && 
-                    (physbc[0] == Inflow || 
-                     physbc[0] == SlipWall || 
-                     physbc[0] == NoSlipWall)) 
-                {
-                    vx = (u(i+1,j,k,1) + 3.0*u(i,j,k,1) - 
-                          4.0*u(i-1,j,k,1)) / hx;
-                    uy = 0.5 * (u(i,j+1,k,0) - u(i,j-1,k,0)) / hy;
-
-                } else if (i == ihi+1 &&
-                        (physbc[AMREX_SPACEDIM] == Inflow || 
-                        physbc[AMREX_SPACEDIM] == SlipWall || 
-                        physbc[AMREX_SPACEDIM] == NoSlipWall))
-                {
-                    vx = -(u(i-1,j,k,1) + 3.0*u(i,j,k,1) - 
-                         4.0*u(i+1,j,k,1)) / hx;
-                    uy = 0.5 * (u(i,j+1,k,0) - u(i,j-1,k,0)) / hy;
-                }
-
-                if (j == jlo &&
-                    (physbc[1] == Inflow || 
-                     physbc[1] == SlipWall || 
-                     physbc[1] == NoSlipWall))
-                {
-                    vx = 0.5 * (u(i+1,j,k,1) - u(i-1,j,k,0)) / hx;
-                    uy = (u(i,j+1,k,0) + 3.0*u(i,j,k,0) - 
-                         4.0*u(i,j-1,k,0)) / hy;
-
-                } else if (j == jhi+1 && 
-                           (physbc[AMREX_SPACEDIM+1] == Inflow || 
-                            physbc[AMREX_SPACEDIM+1] == SlipWall || 
-                            physbc[AMREX_SPACEDIM+1] == NoSlipWall))
-                {
-                    vx = 0.5 * (u(i+1,j,k,1) - u(i-1,j,k,1)) / hx;
-                    uy = -(u(i,j-1,k,0) + 3.0*u(i,j,k,0) - 
-                         4.0*u(i,j+1,k,0)) / hy;
-                }
-
-                vort(i,j,k) = vx - uy;
-            });
-
-#else 
-            ParallelFor(tileBox, [=] AMREX_GPU_DEVICE (int i, int j, int k) {
-                Real uy = 0.5*(u(i,j+1,k,0)-u(i,j-1,k,0))/hy;
-                Real uz = 0.5*(u(i,j,k+1,0)-u(i,j,k-1,0))/hz;
-                Real vx = 0.5*(u(i+1,j,k,1)-u(i-1,j,k,1))/hx;
-                Real vz = 0.5*(u(i,j,k+1,1)-u(i,j,k-1,1))/hz;
-                Real wx = 0.5*(u(i+1,j,k,2)-u(i-1,j,k,2))/hx;
-                Real wy = 0.5*(u(i,j+1,k,2)-u(i,j-1,k,2))/hy;
-
-                bool fix_lo_x = (physbc[0] == Inflow || 
-                                 physbc[0] == NoSlipWall);
-                bool fix_hi_x = (physbc[AMREX_SPACEDIM] == Inflow || 
-                                 physbc[AMREX_SPACEDIM] == NoSlipWall);
-
-                bool fix_lo_y = (physbc[1] == Inflow || 
-                                 physbc[1] == NoSlipWall);
-                bool fix_hi_y = (physbc[AMREX_SPACEDIM+1] == Inflow ||
-                                 physbc[AMREX_SPACEDIM+1] == NoSlipWall);
-
-                bool fix_lo_z = (physbc[2] == Inflow || 
-                                 physbc[2] == NoSlipWall);
-                bool fix_hi_z = (physbc[AMREX_SPACEDIM+2] == Inflow ||
-                                 physbc[AMREX_SPACEDIM+2] == NoSlipWall);
-
-                // First do all the faces
-                if (fix_lo_x && i == ilo) {
-                    vx = (u(i+1,j,k,1)+3.0*u(i,j,k,1)-4.0*u(i-1,j,k,1))/(3.0*hx);
-                    wx = (u(i+1,j,k,1)+3.0*u(i,j,k,1)-4.0*u(i-1,j,k,1))/(3.0*hx);
-                } else if (fix_hi_x && i == ihi+1) {
-                    vx = -(u(i-1,j,k,1)+3.0*u(i,j,k,1)-4.0*u(i+1,j,k,1))/(3.0*hx);
-                    wx = -(u(i-1,j,k,2)+3.0*u(i,j,k,2)-4.0*u(i+1,j,k,2))/(3.0*hx);
-                }
-
-                if (fix_lo_y && j == jlo) {
-                    uy = (u(i,j+1,k,0)+3.0*u(i,j,k,0)-4.0*u(i,j-1,k,0))/(3.0*hy);
-                    wy = (u(i,j+1,k,2)+3.0*u(i,j,k,2)-4.0*u(i,j-1,k,2))/(3.0*hy);
-                } else if (fix_hi_y && j == jhi+1) {
-                    uy = -(u(i,j-1,k,0)+3.0*u(i,j,k,0)-4.0*u(i,j+1,k,0))/(3.0*hy);
-                    wy = -(u(i,j-1,k,2)+3.0*u(i,j,k,2)-4.0*u(i,j+1,k,2))/(3.0*hy);
-                }
-
-                if (fix_lo_z && k == klo) {
-                    uz = (u(i,j,k+1,0)+3.0*u(i,j,k,0)-4.0*u(i,j,k-1,0))/(3.0*hz);
-                    vz = (u(i,j,k+1,1)+3.0*u(i,j,k,1)-4.0*u(i,j,k-1,1))/(3.0*hz);
-                }
-
-                if (fix_hi_z && k == khi+1) {
-                    uz = -(u(i,j,k-1,0)+3.0*u(i,j,k,0)-4.0*u(i,j,k+1,0))/(3.0*hz);
-                    vz = -(u(i,j,k-1,1)+3.0*u(i,j,k,1)-4.0*u(i,j,k+1,1))/(3.0*hz);
-                }
-
-                // Next do all the edges
-                if (fix_lo_x && fix_lo_y && i == ilo && j == jlo) {
-                    vx = (u(i+1,j,k,1)+3.0*u(i,j,k,1)-4.0*u(i-1,j,k,1))/(3.0*hx);
-                    wx = (u(i+1,j,k,1)+3.0*u(i,j,k,1)-4.0*u(i-1,j,k,1))/(3.0*hx);
-                    uy = (u(i,j+1,k,0)+3.0*u(i,j,k,0)-4.0*u(i,j-1,k,0))/(3.0*hy);
-                    wy = (u(i,j+1,k,2)+3.0*u(i,j,k,2)-4.0*u(i,j-1,k,2))/(3.0*hy);
-                }
-
-                if (fix_hi_x && fix_lo_y && i == ihi+1 && j == jlo) {
-                    vx = -(u(i-1,j,k,1)+3.0*u(i,j,k,1)-4.0*u(i+1,j,k,1))/(3.0*hx);
-                    wx = -(u(i-1,j,k,2)+3.0*u(i,j,k,2)-4.0*u(i+1,j,k,2))/(3.0*hx);
-                    uy = (u(i,j+1,k,0)+3.0*u(i,j,k,0)-4.0*u(i,j-1,k,0))/(3.0*hy);
-                    wy = (u(i,j+1,k,2)+3.0*u(i,j,k,2)-4.0*u(i,j-1,k,2))/(3.0*hy);
-                }
-
-                if (fix_lo_x && fix_hi_y && i == ilo && j == jhi+1) {
-                    vx = (u(i+1,j,k,1)+3.0*u(i,j,k,1)-4.0*u(i-1,j,k,1))/(3.0*hx);
-                    wx = (u(i+1,j,k,1)+3.0*u(i,j,k,1)-4.0*u(i-1,j,k,1))/(3.0*hx);
-                    uy = -(u(i,j-1,k,0)+3.0*u(i,j,k,0)-4.0*u(i,j+1,k,0))/(3.0*hy);
-                    wy = -(u(i,j-1,k,2)+3.0*u(i,j,k,2)-4.0*u(i,j+1,k,2))/(3.0*hy);
-                }
-
-                if (fix_lo_x && fix_lo_z && i == ilo && k == klo) {
-                    vx = (u(i+1,j,k,1)+3.0*u(i,j,k,1)-4.0*u(i-1,j,k,1))/(3.0*hx);
-                    wx = (u(i+1,j,k,1)+3.0*u(i,j,k,1)-4.0*u(i-1,j,k,1))/(3.0*hx);
-                    uz = (u(i,j,k+1,0)+3.0*u(i,j,k,0)-4.0*u(i,j,k-1,0))/(3.0*hz);
-                    vz = (u(i,j,k+1,1)+3.0*u(i,j,k,1)-4.0*u(i,j,k-1,1))/(3.0*hz);
-                }
-
-                if (fix_hi_x && fix_lo_z && i == ihi+1 && k == klo) {
-                    vx = -(u(i-1,j,k,1)+3.0*u(i,j,k,1)-4.0*u(i+1,j,k,1))/(3.0*hx);
-                    wx = -(u(i-1,j,k,2)+3.0*u(i,j,k,2)-4.0*u(i+1,j,k,2))/(3.0*hx);
-                    uz = (u(i,j,k+1,0)+3.0*u(i,j,k,0)-4.0*u(i,j,k-1,0))/(3.0*hz);
-                    vz = (u(i,j,k+1,1)+3.0*u(i,j,k,1)-4.0*u(i,j,k-1,1))/(3.0*hz);
-                }
-
-                if (fix_lo_x && fix_hi_z && i == ilo && k == khi+1) {
-                    vx = (u(i+1,j,k,1)+3.0*u(i,j,k,1)-4.0*u(i-1,j,k,1))/(3.0*hx);
-                    wx = (u(i+1,j,k,1)+3.0*u(i,j,k,1)-4.0*u(i-1,j,k,1))/(3.0*hx);
-                    uz = -(u(i,j,k-1,0)+3.0*u(i,j,k,0)-4.0*u(i,j,k+1,0))/(3.0*hz);
-                    vz = -(u(i,j,k-1,1)+3.0*u(i,j,k,1)-4.0*u(i,j,k+1,1))/(3.0*hz);
-                }
-
-                if (fix_hi_x && fix_hi_z && i == ihi+1 && k == khi+1) {
-                    vx = -(u(i-1,j,k,1)+3.0*u(i,j,k,1)-4.0*u(i+1,j,k,1))/(3.0*hx);
-                    wx = -(u(i-1,j,k,2)+3.0*u(i,j,k,2)-4.0*u(i+1,j,k,2))/(3.0*hx);
-                    uz = -(u(i,j,k-1,0)+3.0*u(i,j,k,0)-4.0*u(i,j,k+1,0))/(3.0*hz);
-                    vz = -(u(i,j,k-1,1)+3.0*u(i,j,k,1)-4.0*u(i,j,k+1,1))/(3.0*hz);
-                }
-
-                if (fix_lo_y && fix_lo_z && j == jlo && k == klo) {
-                    uy = (u(i,j+1,k,0)+3.0*u(i,j,k,0)-4.0*u(i,j-1,k,0))/(3.0*hy);
-                    wy = (u(i,j+1,k,2)+3.0*u(i,j,k,2)-4.0*u(i,j-1,k,2))/(3.0*hy);
-                    uz = (u(i,j,k+1,0)+3.0*u(i,j,k,0)-4.0*u(i,j,k-1,0))/(3.0*hz);
-                    vz = (u(i,j,k+1,1)+3.0*u(i,j,k,1)-4.0*u(i,j,k-1,1))/(3.0*hz);
-                }
-
-                if (fix_hi_y && fix_lo_z && j == jhi+1 && k == klo) {
-                    uy = -(u(i,j-1,k,0)+3.0*u(i,j,k,0)-4.0*u(i,j+1,k,0))/(3.0*hy);
-                    wy = -(u(i,j-1,k,2)+3.0*u(i,j,k,2)-4.0*u(i,j+1,k,2))/(3.0*hy);
-                    uz = (u(i,j,k+1,0)+3.0*u(i,j,k,0)-4.0*u(i,j,k-1,0))/(3.0*hz);
-                    vz = (u(i,j,k+1,1)+3.0*u(i,j,k,1)-4.0*u(i,j,k-1,1))/(3.0*hz);
-                }
-
-                if (fix_lo_y && fix_hi_z && j == jlo && k == khi+1) {
-                    uy = (u(i,j+1,k,0)+3.0*u(i,j,k,0)-4.0*u(i,j-1,k,0))/(3.0*hy);
-                    wy = (u(i,j+1,k,2)+3.0*u(i,j,k,2)-4.0*u(i,j-1,k,2))/(3.0*hy);
-                    uz = -(u(i,j,k-1,0)+3.0*u(i,j,k,0)-4.0*u(i,j,k+1,0))/(3.0*hz);
-                    vz = -(u(i,j,k-1,1)+3.0*u(i,j,k,1)-4.0*u(i,j,k+1,1))/(3.0*hz);
-                }
-
-                if (fix_hi_y && fix_hi_z && j == jhi+1 && k == khi+1) {
-                    uy = -(u(i,j-1,k,0)+3.0*u(i,j,k,0)-4.0*u(i,j+1,k,0))/(3.0*hy);
-                    wy = -(u(i,j-1,k,2)+3.0*u(i,j,k,2)-4.0*u(i,j+1,k,2))/(3.0*hy);
-                    uz = -(u(i,j,k-1,0)+3.0*u(i,j,k,0)-4.0*u(i,j,k+1,0))/(3.0*hz);
-                    vz = -(u(i,j,k-1,1)+3.0*u(i,j,k,1)-4.0*u(i,j,k+1,1))/(3.0*hz);
-                }
-                
-                // Finally do all the corners
-                if (fix_lo_x && fix_lo_y && fix_lo_z && 
-                    i == ilo && j == jlo && k == klo) {
-                    vx = (u(i+1,j,k,1)+3.0*u(i,j,k,1)-4.0*u(i-1,j,k,1))/(3.0*hx);
-                    wx = (u(i+1,j,k,1)+3.0*u(i,j,k,1)-4.0*u(i-1,j,k,1))/(3.0*hx);
-                    uy = (u(i,j+1,k,0)+3.0*u(i,j,k,0)-4.0*u(i,j-1,k,0))/(3.0*hy);
-                    wy = (u(i,j+1,k,2)+3.0*u(i,j,k,2)-4.0*u(i,j-1,k,2))/(3.0*hy);
-                    uz = (u(i,j,k+1,0)+3.0*u(i,j,k,0)-4.0*u(i,j,k-1,0))/(3.0*hz);
-                    vz = (u(i,j,k+1,1)+3.0*u(i,j,k,1)-4.0*u(i,j,k-1,1))/(3.0*hz);
-                }
-
-                if (fix_hi_x && fix_lo_y && fix_lo_z &&
-                    i == ihi+1 && j == jlo && k == klo) {
-                    vx = -(u(i-1,j,k,1)+3.0*u(i,j,k,1)-4.0*u(i+1,j,k,1))/(3.0*hx);
-                    wx = -(u(i-1,j,k,2)+3.0*u(i,j,k,2)-4.0*u(i+1,j,k,2))/(3.0*hx);
-                    uy = (u(i,j+1,k,0)+3.0*u(i,j,k,0)-4.0*u(i,j-1,k,0))/(3.0*hy);
-                    wy = (u(i,j+1,k,2)+3.0*u(i,j,k,2)-4.0*u(i,j-1,k,2))/(3.0*hy);
-                    uz = (u(i,j,k+1,0)+3.0*u(i,j,k,0)-4.0*u(i,j,k-1,0))/(3.0*hz);
-                    vz = (u(i,j,k+1,1)+3.0*u(i,j,k,1)-4.0*u(i,j,k-1,1))/(3.0*hz);
-                }
-
-                if (fix_lo_x && fix_hi_y && fix_lo_z &&
-                    i == ilo && j == jhi+1 && k == klo) {
-                    vx = (u(i+1,j,k,1)+3.0*u(i,j,k,1)-4.0*u(i-1,j,k,1))/(3.0*hx);
-                    wx = (u(i+1,j,k,1)+3.0*u(i,j,k,1)-4.0*u(i-1,j,k,1))/(3.0*hx);
-                    uy = -(u(i,j-1,k,0)+3.0*u(i,j,k,0)-4.0*u(i,j+1,k,0))/(3.0*hy);
-                    wy = -(u(i,j-1,k,2)+3.0*u(i,j,k,2)-4.0*u(i,j+1,k,2))/(3.0*hy);
-                    uz = (u(i,j,k+1,0)+3.0*u(i,j,k,0)-4.0*u(i,j,k-1,0))/(3.0*hz);
-                    vz = (u(i,j,k+1,1)+3.0*u(i,j,k,1)-4.0*u(i,j,k-1,1))/(3.0*hz);
-                }
-
-                if (fix_hi_x && fix_hi_y && fix_lo_z &&
-                    i == ihi+1 && j == jhi+1 && k == klo) {
-                    vx = -(u(i-1,j,k,1)+3.0*u(i,j,k,1)-4.0*u(i+1,j,k,1))/(3.0*hx);
-                    wx = -(u(i-1,j,k,2)+3.0*u(i,j,k,2)-4.0*u(i+1,j,k,2))/(3.0*hx);
-                    uy = -(u(i,j-1,k,0)+3.0*u(i,j,k,0)-4.0*u(i,j+1,k,0))/(3.0*hy);
-                    wy = -(u(i,j-1,k,2)+3.0*u(i,j,k,2)-4.0*u(i,j+1,k,2))/(3.0*hy);
-                    uz = (u(i,j,k+1,0)+3.0*u(i,j,k,0)-4.0*u(i,j,k-1,0))/(3.0*hz);
-                    vz = (u(i,j,k+1,1)+3.0*u(i,j,k,1)-4.0*u(i,j,k-1,1))/(3.0*hz);
-                }
-
-                if (fix_lo_x && fix_lo_y && fix_hi_z &&
-                    i == ilo && j == jlo && k == khi+1) {
-                    vx = (u(i+1,j,k,1)+3.0*u(i,j,k,1)-4.0*u(i-1,j,k,1))/(3.0*hx);
-                    wx = (u(i+1,j,k,1)+3.0*u(i,j,k,1)-4.0*u(i-1,j,k,1))/(3.0*hx);
-                    uy = (u(i,j+1,k,0)+3.0*u(i,j,k,0)-4.0*u(i,j-1,k,0))/(3.0*hy);
-                    wy = (u(i,j+1,k,2)+3.0*u(i,j,k,2)-4.0*u(i,j-1,k,2))/(3.0*hy);
-                    uz = -(u(i,j,k-1,0)+3.0*u(i,j,k,0)-4.0*u(i,j,k+1,0))/(3.0*hz);
-                    vz = -(u(i,j,k-1,1)+3.0*u(i,j,k,1)-4.0*u(i,j,k+1,1))/(3.0*hz);
-                }
-
-                if (fix_hi_x && fix_lo_y && fix_hi_z &&
-                    i == ihi+1 && j == jlo && k == khi+1) {
-                    vx = -(u(i-1,j,k,1)+3.0*u(i,j,k,1)-4.0*u(i+1,j,k,1))/(3.0*hx);
-                    wx = -(u(i-1,j,k,2)+3.0*u(i,j,k,2)-4.0*u(i+1,j,k,2))/(3.0*hx);
-                    uy = (u(i,j+1,k,0)+3.0*u(i,j,k,0)-4.0*u(i,j-1,k,0))/(3.0*hy);
-                    wy = (u(i,j+1,k,2)+3.0*u(i,j,k,2)-4.0*u(i,j-1,k,2))/(3.0*hy);
-                    uz = -(u(i,j,k-1,0)+3.0*u(i,j,k,0)-4.0*u(i,j,k+1,0))/(3.0*hz);
-                    vz = -(u(i,j,k-1,1)+3.0*u(i,j,k,1)-4.0*u(i,j,k+1,1))/(3.0*hz);
-                }
-
-                if (fix_lo_x && fix_hi_y && fix_hi_z &&
-                    i == ilo && j == jhi+1 && k == khi+1) {
-                    vx = (u(i+1,j,k,1)+3.0*u(i,j,k,1)-4.0*u(i-1,j,k,1))/(3.0*hx);
-                    wx = (u(i+1,j,k,1)+3.0*u(i,j,k,1)-4.0*u(i-1,j,k,1))/(3.0*hx);
-                    uy = -(u(i,j-1,k,0)+3.0*u(i,j,k,0)-4.0*u(i,j+1,k,0))/(3.0*hy);
-                    wy = -(u(i,j-1,k,2)+3.0*u(i,j,k,2)-4.0*u(i,j+1,k,2))/(3.0*hy);
-                    uz = -(u(i,j,k-1,0)+3.0*u(i,j,k,0)-4.0*u(i,j,k+1,0))/(3.0*hz);
-                    vz = -(u(i,j,k-1,1)+3.0*u(i,j,k,1)-4.0*u(i,j,k+1,1))/(3.0*hz);
-                }
-
-                if (fix_hi_x && fix_hi_y && fix_hi_z &&
-                    i == ihi+1 && j == jhi+1 && k == khi+1) {
-                    vx = -(u(i-1,j,k,1)+3.0*u(i,j,k,1)-4.0*u(i+1,j,k,1))/(3.0*hx);
-                    wx = -(u(i-1,j,k,2)+3.0*u(i,j,k,2)-4.0*u(i+1,j,k,2))/(3.0*hx);
-                    uy = -(u(i,j-1,k,0)+3.0*u(i,j,k,0)-4.0*u(i,j+1,k,0))/(3.0*hy);
-                    wy = -(u(i,j-1,k,2)+3.0*u(i,j,k,2)-4.0*u(i,j+1,k,2))/(3.0*hy);
-                    uz = -(u(i,j,k-1,0)+3.0*u(i,j,k,0)-4.0*u(i,j,k+1,0))/(3.0*hz);
-                    vz = -(u(i,j,k-1,1)+3.0*u(i,j,k,1)-4.0*u(i,j,k+1,1))/(3.0*hz);
-                }
-
-                vort(i,j,k) = sqrt((wy-vz)*(wy-vz)+
-                    (uz-wx)*(uz-wx)+(vx-uy)*(vx-uy));
-            });
-#endif
-        }
-    }
-
-    // average down and fill ghost cells
-    AverageDown(vorticity,0,1);
-    FillPatch(t_old,vorticity,vorticity,vorticity,0,0,1,0,bcs_f);
-}
-
-void
-Maestro::MakeDeltaGamma (const Vector<MultiFab>& state,
-                         const RealVector& p0,
-                         const Vector<MultiFab>& p0_cart,
-                         const RealVector& gamma1bar,
-                         const Vector<MultiFab>& gamma1bar_cart,
-                         Vector<MultiFab>& deltagamma)
-{
-    // timer for profiling
-    BL_PROFILE_VAR("Maestro::MakeDeltaGamma()", MakeDeltaGamma);
-
-    const auto use_pprime_in_tfromp_loc = use_pprime_in_tfromp;
-
-    for (int lev=0; lev<=finest_level; ++lev) {
-
-        // Loop over boxes (make sure mfi takes a cell-centered multifab as an argument)
-#ifdef _OPENMP
-#pragma omp parallel
-#endif
-        for (MFIter mfi(state[lev], TilingIfNotGPU()); mfi.isValid(); ++mfi) {
-
-            // Get the index space of the valid region
-            const Box& tileBox = mfi.tilebox();
-
-            const Array4<const Real> state_arr = state[lev].array(mfi);
-            const Array4<const Real> p0_arr = p0_cart[lev].array(mfi);
-            const Array4<const Real> gamma1bar_arr = gamma1bar_cart[lev].array(mfi);
-            const Array4<Real> deltagamma_arr = deltagamma[lev].array(mfi);
-
-            ParallelFor(tileBox, [=] AMREX_GPU_DEVICE (int i, int j, int k) {
-                eos_t eos_state;
-
-                eos_state.rho   = state_arr(i,j,k,Rho);
-                eos_state.T     = state_arr(i,j,k,Temp);
-                if (use_pprime_in_tfromp_loc) {
-                    eos_state.p     = p0_arr(i,j,k) + state_arr(i,j,k,Pi);
-                } else {
-                    eos_state.p     = p0_arr(i,j,k);
-                }
-
-                for (auto comp = 0; comp < NumSpec; ++comp) {
-                    eos_state.xn[comp] = state_arr(i,j,k,FirstSpec+comp)/eos_state.rho;
-                }
-
-                eos(eos_input_rp, eos_state);
-
-                deltagamma_arr(i,j,k) = eos_state.gam1 - gamma1bar_arr(i,j,k);
-            });
-        }
-    }
-
-    // average down and fill ghost cells
-    AverageDown(deltagamma, 0, 1);
-    FillPatch(t_old, deltagamma, deltagamma, deltagamma, 0, 0, 1, 0, bcs_f);
-}
-
-
-void
-Maestro::MakeDivw0 (const Vector<std::array<MultiFab, AMREX_SPACEDIM> >& w0mac,
-                    Vector<MultiFab>& divw0)
-{
-    // timer for profiling
-    BL_PROFILE_VAR("Maestro::MakeDivw0()", MakeDivw0);
-
-    for (int lev=0; lev<=finest_level; ++lev) {
-
-        if (spherical == 0) {
-
-            // Loop over boxes (make sure mfi takes a cell-centered multifab as an argument)
-#ifdef _OPENMP
-#pragma omp parallel
-#endif
-            for ( MFIter mfi(divw0[lev], TilingIfNotGPU()); mfi.isValid(); ++mfi ) {
-
-                // Get the index space of the valid region
-                const Box& tileBox = mfi.tilebox();
-                const auto dx = geom[lev].CellSizeArray();
-                
-                const Array4<const Real> w0_arr = w0_cart[lev].array(mfi);
-                const Array4<Real> divw0_arr = divw0[lev].array(mfi);
-
-                ParallelFor(tileBox, [=] AMREX_GPU_DEVICE (int i, int j, int k) {
-#if (AMREX_SPACEDIM == 2)
-                    divw0_arr(i,j,k) = (w0_arr(i,j+1,k,1) - w0_arr(i,j,k,1)) / dx[1];
-#else
-                    divw0_arr(i,j,k) = (w0_arr(i,j,k+1,2) - w0_arr(i,j,k,2)) / dx[2];
-#endif
-                });
-            }
-
-        } else {
-
-            // Loop over boxes (make sure mfi takes a cell-centered multifab as an argument)
-#ifdef _OPENMP
-#pragma omp parallel
-#endif
-            for ( MFIter mfi(divw0[lev], TilingIfNotGPU()); mfi.isValid(); ++mfi ) {
-
-                // Get the index space of the valid region
-                const Box& tileBox = mfi.tilebox();
-                const auto dx = geom[lev].CellSizeArray();
-                
-                const Array4<const Real> w0macx = w0mac[lev][0].array(mfi);
-                const Array4<const Real> w0macy = w0mac[lev][1].array(mfi);
-                const Array4<const Real> w0macz = w0mac[lev][2].array(mfi);
-                const Array4<Real> divw0_arr = divw0[lev].array(mfi);
-
-                ParallelFor(tileBox, [=] AMREX_GPU_DEVICE (int i, int j, int k) {
-                    divw0_arr(i,j,k) = (w0macx(i+1,j,k) - w0macx(i,j,k)) / dx[0] + 
-                        (w0macy(i,j+1,k) - w0macy(i,j,k)) / dx[1] + 
-                        (w0macz(i,j,k+1) - w0macz(i,j,k)) / dx[2];
-                });
-            }
-        }
-    }
-
-    // average down and fill ghost cells
-    AverageDown(divw0,0,1);
-    FillPatch(t_old,divw0,divw0,divw0,0,0,1,0,bcs_f);
-}
-
-void
-Maestro::MakePiDivu (const Vector<MultiFab>& vel,
-                     const Vector<MultiFab>& state,
-                     Vector<MultiFab>& pidivu)
-{
-    // timer for profiling
-    BL_PROFILE_VAR("Maestro::MakePiDivu()",MakePiDivu);
-
-    for (int lev=0; lev<=finest_level; ++lev) {
-
-        // Loop over boxes (make sure mfi takes a cell-centered multifab as an argument)
-#ifdef _OPENMP
-#pragma omp parallel
-#endif
-        for ( MFIter mfi(pidivu[lev], TilingIfNotGPU()); mfi.isValid(); ++mfi ) {
-            // Get the index space of the valid region
-            const Box& tileBox = mfi.tilebox();
-            const auto dx = geom[lev].CellSizeArray();
-
-            const Array4<const Real> vel_arr = vel[lev].array(mfi);
-            const Array4<const Real> pi_cc = state[lev].array(mfi, Pi);
-            const Array4<Real> pidivu_arr = pidivu[lev].array(mfi);
-
-            ParallelFor(tileBox, [=] AMREX_GPU_DEVICE (int i, int j, int k) {
-                pidivu_arr(i,j,k) = pi_cc(i,j,k) * 0.5 * (
-                    (vel_arr(i+1,j,k,0) - vel_arr(i-1,j,k,0))/dx[0]
-                  + (vel_arr(i,j+1,k,1) - vel_arr(i,j-1,k,1))/dx[1]
-#if (AMREX_SPACEDIM == 3)
-                  + (vel_arr(i,j,k+1,2) - vel_arr(i,j,k-1,2))/dx[2]
-#endif
-                    );
-            });
-        }
-    }
-
-    // average down and fill ghost cells
-    AverageDown(pidivu, 0, 1);
-    FillPatch(t_old, pidivu, pidivu, pidivu, 0, 0, 1, 0, bcs_f);
-}
-=======
-// void
-// Maestro::MakeMagvel (const Vector<MultiFab>& vel,
-//                      Vector<MultiFab>& magvel)
-// {
-// 	// timer for profiling
-// 	BL_PROFILE_VAR("Maestro::MakeMagvel()",MakeMagvel);
-
-//         Vector<std::array< MultiFab, AMREX_SPACEDIM > > w0mac(finest_level+1);
-
-// #if (AMREX_SPACEDIM == 3)
-//         if (spherical == 1) {
-//             for (int lev=0; lev<=finest_level; ++lev) {
-//                 w0mac[lev][0].define(convert(grids[lev],nodal_flag_x), dmap[lev], 1, 1);
-//                 w0mac[lev][1].define(convert(grids[lev],nodal_flag_y), dmap[lev], 1, 1);
-//                 w0mac[lev][2].define(convert(grids[lev],nodal_flag_z), dmap[lev], 1, 1);
-//             }
-//             MakeW0mac(w0mac);
-//         }
-// #endif
-
-// 	for (int lev=0; lev<=finest_level; ++lev) {
-
-// 		// get references to the MultiFabs at level lev
-// 		const MultiFab& vel_mf = vel[lev];
-
-// 		// Loop over boxes (make sure mfi takes a cell-centered multifab as an argument)
-// 		if (spherical == 0) {
-// #ifdef _OPENMP
-// #pragma omp parallel
-// #endif
-// 		        for ( MFIter mfi(vel_mf, TilingIfNotGPU()); mfi.isValid(); ++mfi ) {
-
-// 				// Get the index space of the valid region
-// 				const Box& tileBox = mfi.tilebox();
-
-// 				const Array4<const Real> vel_arr = vel[lev].array(mfi);
-// 				const Array4<const Real> w0_arr = w0_cart[lev].array(mfi);
-// 				const Array4<Real> magvel_arr = magvel[lev].array(mfi);
-
-// 				AMREX_PARALLEL_FOR_3D(tileBox, i, j, k, {
-// #if (AMREX_SPACEDIM == 2)
-// 					Real v_total = vel_arr(i,j,k,1) + 0.5 * (w0_arr(i,j,k,1) + w0_arr(i,j+1,k,1));
-// 					magvel_arr(i,j,k) = sqrt(vel_arr(i,j,k,0)*vel_arr(i,j,k,0) +
-// 								 v_total*v_total);
-// #else
-// 					Real w_total = vel_arr(i,j,k,2) + 0.5 * (w0_arr(i,j,k,2) + w0_arr(i,j,k+1,2));
-// 					magvel_arr(i,j,k) = sqrt(vel_arr(i,j,k,0)*vel_arr(i,j,k,0) +
-// 								 vel_arr(i,j,k,1)*vel_arr(i,j,k,1) +
-// 								 w_total*w_total);
-// #endif
-// 				});
-// 			}
-
-// 		} else {
-
-// #ifdef _OPENMP
-// #pragma omp parallel
-// #endif
-// 			for ( MFIter mfi(vel_mf, true); mfi.isValid(); ++mfi ) {
-
-// 				// Get the index space of the valid region
-// 				const Box& tileBox = mfi.tilebox();
-
-// 				const Array4<const Real> vel_arr = vel[lev].array(mfi);
-// 				const Array4<const Real> w0macx = w0mac[lev][0].array(mfi);
-// 				const Array4<const Real> w0macy = w0mac[lev][1].array(mfi);
-// 				const Array4<const Real> w0macz = w0mac[lev][2].array(mfi);
-// 				const Array4<Real> magvel_arr = magvel[lev].array(mfi);
-
-// 				AMREX_PARALLEL_FOR_3D(tileBox, i, j, k, {
-// 					Real u_total = vel_arr(i,j,k,0) + 0.5 * (w0macx(i,j,k) + w0macx(i+1,j,k));
-// 					Real v_total = vel_arr(i,j,k,1) + 0.5 * (w0macy(i,j,k) + w0macy(i,j+1,k));
-// 					Real w_total = vel_arr(i,j,k,2) + 0.5 * (w0macz(i,j,k) + w0macz(i,j,k+1));
-// 					magvel_arr(i,j,k) = sqrt(u_total*u_total +
-// 								 v_total*v_total + w_total*w_total);
-// 				});
-// 			}
-// 		}
-// 	}
-
-// 	// average down and fill ghost cells
-// 	AverageDown(magvel,0,1);
-// 	FillPatch(t_old,magvel,magvel,magvel,0,0,1,0,bcs_f);
-// }
-
-
-// void
-// Maestro::MakeVelrc (const Vector<MultiFab>& vel,
-//                     const Vector<MultiFab>& w0rcart,
-//                     Vector<MultiFab>& rad_vel,
-//                     Vector<MultiFab>& circ_vel)
-// {
-// 	// timer for profiling
-// 	BL_PROFILE_VAR("Maestro::MakeVelrc()",MakeVelrc);
-
-// 	for (int lev=0; lev<=finest_level; ++lev) {
-
-// #ifdef _OPENMP
-// #pragma omp parallel
-// #endif
-// 		for ( MFIter mfi(vel[lev], true); mfi.isValid(); ++mfi ) {
-
-// 			// Get the index space of the valid region
-// 			const Box& tileBox = mfi.tilebox();
-
-// 			const Array4<const Real> vel_arr = vel[lev].array(mfi);
-// 			const Array4<Real> radvel_arr = rad_vel[lev].array(mfi);
-// 			const Array4<Real> circvel_arr = circ_vel[lev].array(mfi);
-// 			const Array4<const Real> w0rcart_arr = w0rcart[lev].array(mfi);
-// 			const Array4<const Real> normal_arr = normal[lev].array(mfi);
-
-// 			AMREX_PARALLEL_FOR_3D(tileBox, i, j, k, {
-// 				circvel_arr(i,j,k) = 0.0;
-// 				radvel_arr(i,j,k) = 0.0;
-
-// 				for (auto n = 0; n < AMREX_SPACEDIM; ++n) {
-// 				    radvel_arr(i,j,k) += vel_arr(i,j,k,n) * normal_arr(i,j,k,n);
-// 				}
-
-// 				for (auto n = 0; n < AMREX_SPACEDIM; ++n) {
-// 				    Real circ_comp = vel_arr(i,j,k,n) - radvel_arr(i,j,k) * normal_arr(i,j,k,n);
-// 				    circvel_arr(i,j,k) += circ_comp * circ_comp;
-// 				}
-
-// 				circvel_arr(i,j,k) = sqrt(circvel_arr(i,j,k));
-
-// 				// add base state vel to get full radial velocity
-// 				radvel_arr(i,j,k) += w0rcart_arr(i,j,k);
-// 			});
-// 		}
-// 	}
-
-// 	// average down and fill ghost cells
-// 	AverageDown(rad_vel,0,1);
-// 	FillPatch(t_old,rad_vel,rad_vel,rad_vel,0,0,1,0,bcs_f);
-// 	AverageDown(circ_vel,0,1);
-// 	FillPatch(t_old,circ_vel,circ_vel,circ_vel,0,0,1,0,bcs_f);
-// }
-
-
-// void
-// Maestro::MakeAdExcess (const Vector<MultiFab>& state,
-//                        Vector<MultiFab>& ad_excess)
-// {
-//     // timer for profiling
-//     BL_PROFILE_VAR("Maestro::MakeAdExcess()", MakeAdExcess);
-
-//     const auto base_cutoff_density_loc = base_cutoff_density;
-
-//     for (int lev=0; lev<=finest_level; ++lev) {
-
-//         // create MultiFabs to hold pressure and gradient
-//         MultiFab pres_mf(grids[lev], dmap[lev], 1, 0);
-//         MultiFab nabla_ad_mf(grids[lev], dmap[lev], 1, 0);
-
-//         // Loop over boxes (make sure mfi takes a cell-centered multifab as an argument)
-// #ifdef _OPENMP
-// #pragma omp parallel
-// #endif
-//         for (MFIter mfi(state[lev], TilingIfNotGPU()); mfi.isValid(); ++mfi) {
-
-//             // Get the index space of the valid region
-//             const Box& tileBox = mfi.tilebox();
-
-//             const Array4<const Real> state_arr = state[lev].array(mfi);
-//             const Array4<Real> ad_excess_arr = ad_excess[lev].array(mfi);
-//             const Array4<Real> pres = pres_mf.array(mfi);
-//             const Array4<Real> nabla_ad = nabla_ad_mf.array(mfi);
-// #if (AMREX_SPACEDIM == 3)
-//             const Array4<const Real> normal_arr = normal[lev].array(mfi);
-// #endif
-
-//             AMREX_PARALLEL_FOR_3D(tileBox, i, j, k, {
-//                 eos_t eos_state;
-
-//                 eos_state.rho   = state_arr(i,j,k,Rho);
-//                 eos_state.T     = state_arr(i,j,k,Temp);
-//                 for (auto comp = 0; comp < NumSpec; ++comp) {
-//                     eos_state.xn[comp] = state_arr(i,j,k,FirstSpec+comp)/eos_state.rho;
-//                 }
-
-//                 eos(eos_input_rt, eos_state);
-
-//                 pres(i,j,k) = eos_state.p;
-//                 // Print() << "pres = " << pres(i,j,k) << std::endl;
-
-//                 Real chi_rho = eos_state.rho * eos_state.dpdr / eos_state.p;
-//                 Real chi_t = eos_state.T * eos_state.dpdT / eos_state.p;
-//                 nabla_ad(i,j,k) = (eos_state.gam1 - chi_rho) / (chi_t * eos_state.gam1);
-//             });
-
-//             const auto lo = tileBox.loVect3d();
-//             const auto hi = tileBox.hiVect3d();
-
-//             if (spherical == 0) {
-//                 AMREX_PARALLEL_FOR_3D(tileBox, i, j, k, {
-//                     Real nabla = 0.0;
-
-//                     if (state_arr(i,j,k,Rho) > base_cutoff_density_loc) {
-//                         Real dtemp = 0.0;
-//                         Real dp = 0.0;
-// #if (AMREX_SPACEDIM == 2)
-//                         // forward difference
-//                         if (j == lo[1]) {
-//                             dtemp = state_arr(i,j+1,k,Temp) - state_arr(i,j,k,Temp);
-//                             dp = pres(i,j+1,k) - pres(i,j,k);
-//                         // backward difference
-//                         } else if (j == hi[1]) {
-//                             dtemp = state_arr(i,j,k,Temp) - state_arr(i,j-1,k,Temp);
-//                             dp = pres(i,j,k) - pres(i,j-1,k);
-//                         // centered difference
-//                         } else {
-//                             dtemp = state_arr(i,j+1,k,Temp) - state_arr(i,j-1,k,Temp);
-//                             dp = pres(i,j+1,k) - pres(i,j-1,k);
-//                         }
-// #else 
-//                         // forward difference
-//                         if (k == lo[2]) {
-//                             dtemp = state_arr(i,j,k+1,Temp) - state_arr(i,j,k,Temp);
-//                             dp = pres(i,j,k+1) - pres(i,j,k);
-//                         // backward difference
-//                         } else if (k == hi[2]) {
-//                             dtemp = state_arr(i,j,k,Temp) - state_arr(i,j,k-1,Temp);
-//                             dp = pres(i,j,k) - pres(i,j,k-1);
-//                         // centered difference
-//                         } else {
-//                             dtemp = state_arr(i,j,k+1,Temp) - state_arr(i,j,k-1,Temp);
-//                             dp = pres(i,j,k+1) - pres(i,j,k-1);
-//                         }
-// #endif
-//                         // prevent Inf
-//                         if (dp * state_arr(i,j,k,Temp) == 0.0) {
-//                             nabla = std::numeric_limits<Real>::min();
-//                         } else {
-//                             nabla = pres(i,j,k) * dtemp / (dp * state_arr(i,j,k,Temp));
-//                         }
-//                     }
-
-//                     ad_excess_arr(i,j,k) = nabla - nabla_ad(i,j,k);
-//                 });
-//             } else {
-// #if (AMREX_SPACEDIM == 3)
-//                 RealVector dtemp_vec(AMREX_SPACEDIM, 0.0);
-//                 RealVector dp_vec(AMREX_SPACEDIM, 0.0);
-
-//                 Real * AMREX_RESTRICT dtemp = dtemp_vec.dataPtr();
-//                 Real * AMREX_RESTRICT dp = dp_vec.dataPtr();
-
-//                 AMREX_PARALLEL_FOR_3D(tileBox, i, j, k, {
-//                     Real nabla = 0.0;
-
-//                     if (state_arr(i,j,k,Rho) > base_cutoff_density_loc) {
-//                         // compute gradient
-//                         // forward difference
-//                         if (i == lo[0]) {
-//                             dtemp[0] = state_arr(i+1,j,k,Temp) - state_arr(i,j,k,Temp);
-//                             dp[0] = pres(i+1,j,k) - pres(i,j,k);
-//                         // backward difference
-//                         } else if (i == hi[0]) {
-//                             dtemp[0] = state_arr(i,j,k,Temp) - state_arr(i-1,j,k,Temp);
-//                             dp[0] = pres(i,j,k) - pres(i-1,j,k);
-//                         // centered difference
-//                         } else {
-//                             dtemp[0] = state_arr(i+1,j,k,Temp) - state_arr(i-1,j,k,Temp);
-//                             dp[0] = pres(i+1,j,k) - pres(i-1,j,k);
-//                         }
-//                         // forward difference
-//                         if (j == lo[1]) {
-//                             dtemp[1] = state_arr(i,j+1,k,Temp) - state_arr(i,j,k,Temp);
-//                             dp[1] = pres(i,j+1,k) - pres(i,j,k);
-//                         // backward difference
-//                         } else if (j == hi[1]) {
-//                             dtemp[1] = state_arr(i,j,k,Temp) - state_arr(i,j-1,k,Temp);
-//                             dp[1] = pres(i,j,k) - pres(i,j-1,k);
-//                         // centered difference
-//                         } else {
-//                             dtemp[1] = state_arr(i,j+1,k,Temp) - state_arr(i,j-1,k,Temp);
-//                             dp[1] = pres(i,j+1,k) - pres(i,j-1,k);
-//                         }
-//                         // forward difference
-//                         if (k == lo[2]) {
-//                             dtemp[2] = state_arr(i,j,k+1,Temp) - state_arr(i,j,k,Temp);
-//                             dp[2] = pres(i,j,k+1) - pres(i,j,k);
-//                         // backward difference
-//                         } else if (k == hi[2]) {
-//                             dtemp[2] = state_arr(i,j,k,Temp) - state_arr(i,j,k-1,Temp);
-//                             dp[2] = pres(i,j,k) - pres(i,j,k-1);
-//                         // centered difference
-//                         } else {
-//                             dtemp[2] = state_arr(i,j,k+1,Temp) - state_arr(i,j,k-1,Temp);
-//                             dp[2] = pres(i,j,k+1) - pres(i,j,k-1);
-//                         }
-
-//                         Real dp_dot = 0.0;
-//                         Real dtemp_dot = 0.0;
-//                         for (auto c = 0; c < AMREX_SPACEDIM; ++c) {
-//                             dp_dot += dp[c] * normal_arr(i,j,k,c);
-//                             dtemp_dot += dtemp[c] * normal_arr(i,j,k,c);
-//                         }
-
-//                         // prevent Inf
-//                         if (dp_dot * state_arr(i,j,k,Temp) == 0.0) {
-//                             nabla = std::numeric_limits<Real>::min();
-//                         } else {
-//                             nabla = pres(i,j,k) * dtemp_dot / (dp_dot * state_arr(i,j,k,Temp));
-//                         }
-//                     }
-
-//                     ad_excess_arr(i,j,k) = nabla - nabla_ad(i,j,k);
-//                 });
-// #endif
-//             }
-//         }
-//     }
-
-//     // average down and fill ghost cells
-//     AverageDown(ad_excess,0,1);
-//     FillPatch(t_old,ad_excess,ad_excess,ad_excess,0,0,1,0,bcs_f);
-// }
-
-
-// void
-// Maestro::MakeVorticity (const Vector<MultiFab>& vel,
-//                         Vector<MultiFab>& vorticity)
-// {
-//     // timer for profiling
-//     BL_PROFILE_VAR("Maestro::MakeVorticity()",MakeVorticity);
-
-//     for (int lev=0; lev<=finest_level; ++lev) {
-
-//         // get references to the MultiFabs at level lev
-//         const MultiFab& vel_mf = vel[lev];
-
-//         const Real* dx = geom[lev].CellSize();
-//         const Box& domainBox = geom[lev].Domain();
-
-//         const Real hx = dx[0];
-//         const Real hy = dx[1];
-// #if (AMREX_SPACEDIM == 3)
-//         const Real hz = dx[2];
-// #endif
-//         const int ilo = domainBox.loVect()[0];
-//         const int ihi = domainBox.hiVect()[0];
-//         const int jlo = domainBox.loVect()[1];
-//         const int jhi = domainBox.hiVect()[1];
-// #if (AMREX_SPACEDIM == 3)
-//         const int klo = domainBox.loVect()[2];
-//         const int khi = domainBox.hiVect()[2];
-// #endif
-
-//         // Loop over boxes (make sure mfi takes a cell-centered multifab as an argument)
-// #ifdef _OPENMP
-// #pragma omp parallel
-// #endif
-//         for ( MFIter mfi(vel_mf, TilingIfNotGPU()); mfi.isValid(); ++mfi ) {
-
-//             // Get the index space of the valid region
-//             const Box& tileBox = mfi.tilebox();
-
-//             Array4<const Real> const u = vel[lev].array(mfi);
-//             Array4<Real> const vort = vorticity[lev].array(mfi);
-//             GpuArray<int,AMREX_SPACEDIM*2> physbc;
-//             for (int n = 0; n < AMREX_SPACEDIM*2; ++n) {
-//                 physbc[n] = phys_bc[n];
-//             } 
-
-// #if (AMREX_SPACEDIM == 2)
-
-//             AMREX_PARALLEL_FOR_3D(tileBox, i, j, k,
-//             {
-//                 Real vx = 0.5*(u(i+1,j,k,1)-u(i-1,j,k,1))/hx;
-//                 Real uy = 0.5*(u(i,j+1,k,0)-u(i,j-1,k,0))/hy;
-
-//                 if (i == ilo && 
-//                     (physbc[0] == Inflow || 
-//                      physbc[0] == SlipWall || 
-//                      physbc[0] == NoSlipWall)) 
-//                 {
-//                     vx = (u(i+1,j,k,1) + 3.0*u(i,j,k,1) - 
-//                           4.0*u(i-1,j,k,1)) / hx;
-//                     uy = 0.5 * (u(i,j+1,k,0) - u(i,j-1,k,0)) / hy;
-
-//                 } else if (i == ihi+1 &&
-//                         (physbc[AMREX_SPACEDIM] == Inflow || 
-//                         physbc[AMREX_SPACEDIM] == SlipWall || 
-//                         physbc[AMREX_SPACEDIM] == NoSlipWall))
-//                 {
-//                     vx = -(u(i-1,j,k,1) + 3.0*u(i,j,k,1) - 
-//                          4.0*u(i+1,j,k,1)) / hx;
-//                     uy = 0.5 * (u(i,j+1,k,0) - u(i,j-1,k,0)) / hy;
-//                 }
-
-//                 if (j == jlo &&
-//                     (physbc[1] == Inflow || 
-//                      physbc[1] == SlipWall || 
-//                      physbc[1] == NoSlipWall))
-//                 {
-//                     vx = 0.5 * (u(i+1,j,k,1) - u(i-1,j,k,0)) / hx;
-//                     uy = (u(i,j+1,k,0) + 3.0*u(i,j,k,0) - 
-//                          4.0*u(i,j-1,k,0)) / hy;
-
-//                 } else if (j == jhi+1 && 
-//                            (physbc[AMREX_SPACEDIM+1] == Inflow || 
-//                             physbc[AMREX_SPACEDIM+1] == SlipWall || 
-//                             physbc[AMREX_SPACEDIM+1] == NoSlipWall))
-//                 {
-//                     vx = 0.5 * (u(i+1,j,k,1) - u(i-1,j,k,1)) / hx;
-//                     uy = -(u(i,j-1,k,0) + 3.0*u(i,j,k,0) - 
-//                          4.0*u(i,j+1,k,0)) / hy;
-//                 }
-
-//                 vort(i,j,k) = vx - uy;
-//             });
-
-// #else 
-//             AMREX_PARALLEL_FOR_3D(tileBox, i, j, k,
-//             {
-//                 Real uy = 0.5*(u(i,j+1,k,0)-u(i,j-1,k,0))/hy;
-//                 Real uz = 0.5*(u(i,j,k+1,0)-u(i,j,k-1,0))/hz;
-//                 Real vx = 0.5*(u(i+1,j,k,1)-u(i-1,j,k,1))/hx;
-//                 Real vz = 0.5*(u(i,j,k+1,1)-u(i,j,k-1,1))/hz;
-//                 Real wx = 0.5*(u(i+1,j,k,2)-u(i-1,j,k,2))/hx;
-//                 Real wy = 0.5*(u(i,j+1,k,2)-u(i,j-1,k,2))/hy;
-
-//                 bool fix_lo_x = (physbc[0] == Inflow || 
-//                                  physbc[0] == NoSlipWall);
-//                 bool fix_hi_x = (physbc[AMREX_SPACEDIM] == Inflow || 
-//                                  physbc[AMREX_SPACEDIM] == NoSlipWall);
-
-//                 bool fix_lo_y = (physbc[1] == Inflow || 
-//                                  physbc[1] == NoSlipWall);
-//                 bool fix_hi_y = (physbc[AMREX_SPACEDIM+1] == Inflow ||
-//                                  physbc[AMREX_SPACEDIM+1] == NoSlipWall);
-
-//                 bool fix_lo_z = (physbc[2] == Inflow || 
-//                                  physbc[2] == NoSlipWall);
-//                 bool fix_hi_z = (physbc[AMREX_SPACEDIM+2] == Inflow ||
-//                                  physbc[AMREX_SPACEDIM+2] == NoSlipWall);
-
-//                 // First do all the faces
-//                 if (fix_lo_x && i == ilo) {
-//                     vx = (u(i+1,j,k,1)+3.0*u(i,j,k,1)-4.0*u(i-1,j,k,1))/(3.0*hx);
-//                     wx = (u(i+1,j,k,1)+3.0*u(i,j,k,1)-4.0*u(i-1,j,k,1))/(3.0*hx);
-//                 } else if (fix_hi_x && i == ihi+1) {
-//                     vx = -(u(i-1,j,k,1)+3.0*u(i,j,k,1)-4.0*u(i+1,j,k,1))/(3.0*hx);
-//                     wx = -(u(i-1,j,k,2)+3.0*u(i,j,k,2)-4.0*u(i+1,j,k,2))/(3.0*hx);
-//                 }
-
-//                 if (fix_lo_y && j == jlo) {
-//                     uy = (u(i,j+1,k,0)+3.0*u(i,j,k,0)-4.0*u(i,j-1,k,0))/(3.0*hy);
-//                     wy = (u(i,j+1,k,2)+3.0*u(i,j,k,2)-4.0*u(i,j-1,k,2))/(3.0*hy);
-//                 } else if (fix_hi_y && j == jhi+1) {
-//                     uy = -(u(i,j-1,k,0)+3.0*u(i,j,k,0)-4.0*u(i,j+1,k,0))/(3.0*hy);
-//                     wy = -(u(i,j-1,k,2)+3.0*u(i,j,k,2)-4.0*u(i,j+1,k,2))/(3.0*hy);
-//                 }
-
-//                 if (fix_lo_z && k == klo) {
-//                     uz = (u(i,j,k+1,0)+3.0*u(i,j,k,0)-4.0*u(i,j,k-1,0))/(3.0*hz);
-//                     vz = (u(i,j,k+1,1)+3.0*u(i,j,k,1)-4.0*u(i,j,k-1,1))/(3.0*hz);
-//                 }
-
-//                 if (fix_hi_z && k == khi+1) {
-//                     uz = -(u(i,j,k-1,0)+3.0*u(i,j,k,0)-4.0*u(i,j,k+1,0))/(3.0*hz);
-//                     vz = -(u(i,j,k-1,1)+3.0*u(i,j,k,1)-4.0*u(i,j,k+1,1))/(3.0*hz);
-//                 }
-
-//                 // Next do all the edges
-//                 if (fix_lo_x && fix_lo_y && i == ilo && j == jlo) {
-//                     vx = (u(i+1,j,k,1)+3.0*u(i,j,k,1)-4.0*u(i-1,j,k,1))/(3.0*hx);
-//                     wx = (u(i+1,j,k,1)+3.0*u(i,j,k,1)-4.0*u(i-1,j,k,1))/(3.0*hx);
-//                     uy = (u(i,j+1,k,0)+3.0*u(i,j,k,0)-4.0*u(i,j-1,k,0))/(3.0*hy);
-//                     wy = (u(i,j+1,k,2)+3.0*u(i,j,k,2)-4.0*u(i,j-1,k,2))/(3.0*hy);
-//                 }
-
-//                 if (fix_hi_x && fix_lo_y && i == ihi+1 && j == jlo) {
-//                     vx = -(u(i-1,j,k,1)+3.0*u(i,j,k,1)-4.0*u(i+1,j,k,1))/(3.0*hx);
-//                     wx = -(u(i-1,j,k,2)+3.0*u(i,j,k,2)-4.0*u(i+1,j,k,2))/(3.0*hx);
-//                     uy = (u(i,j+1,k,0)+3.0*u(i,j,k,0)-4.0*u(i,j-1,k,0))/(3.0*hy);
-//                     wy = (u(i,j+1,k,2)+3.0*u(i,j,k,2)-4.0*u(i,j-1,k,2))/(3.0*hy);
-//                 }
-
-//                 if (fix_lo_x && fix_hi_y && i == ilo && j == jhi+1) {
-//                     vx = (u(i+1,j,k,1)+3.0*u(i,j,k,1)-4.0*u(i-1,j,k,1))/(3.0*hx);
-//                     wx = (u(i+1,j,k,1)+3.0*u(i,j,k,1)-4.0*u(i-1,j,k,1))/(3.0*hx);
-//                     uy = -(u(i,j-1,k,0)+3.0*u(i,j,k,0)-4.0*u(i,j+1,k,0))/(3.0*hy);
-//                     wy = -(u(i,j-1,k,2)+3.0*u(i,j,k,2)-4.0*u(i,j+1,k,2))/(3.0*hy);
-//                 }
-
-//                 if (fix_lo_x && fix_lo_z && i == ilo && k == klo) {
-//                     vx = (u(i+1,j,k,1)+3.0*u(i,j,k,1)-4.0*u(i-1,j,k,1))/(3.0*hx);
-//                     wx = (u(i+1,j,k,1)+3.0*u(i,j,k,1)-4.0*u(i-1,j,k,1))/(3.0*hx);
-//                     uz = (u(i,j,k+1,0)+3.0*u(i,j,k,0)-4.0*u(i,j,k-1,0))/(3.0*hz);
-//                     vz = (u(i,j,k+1,1)+3.0*u(i,j,k,1)-4.0*u(i,j,k-1,1))/(3.0*hz);
-//                 }
-
-//                 if (fix_hi_x && fix_lo_z && i == ihi+1 && k == klo) {
-//                     vx = -(u(i-1,j,k,1)+3.0*u(i,j,k,1)-4.0*u(i+1,j,k,1))/(3.0*hx);
-//                     wx = -(u(i-1,j,k,2)+3.0*u(i,j,k,2)-4.0*u(i+1,j,k,2))/(3.0*hx);
-//                     uz = (u(i,j,k+1,0)+3.0*u(i,j,k,0)-4.0*u(i,j,k-1,0))/(3.0*hz);
-//                     vz = (u(i,j,k+1,1)+3.0*u(i,j,k,1)-4.0*u(i,j,k-1,1))/(3.0*hz);
-//                 }
-
-//                 if (fix_lo_x && fix_hi_z && i == ilo && k == khi+1) {
-//                     vx = (u(i+1,j,k,1)+3.0*u(i,j,k,1)-4.0*u(i-1,j,k,1))/(3.0*hx);
-//                     wx = (u(i+1,j,k,1)+3.0*u(i,j,k,1)-4.0*u(i-1,j,k,1))/(3.0*hx);
-//                     uz = -(u(i,j,k-1,0)+3.0*u(i,j,k,0)-4.0*u(i,j,k+1,0))/(3.0*hz);
-//                     vz = -(u(i,j,k-1,1)+3.0*u(i,j,k,1)-4.0*u(i,j,k+1,1))/(3.0*hz);
-//                 }
-
-//                 if (fix_hi_x && fix_hi_z && i == ihi+1 && k == khi+1) {
-//                     vx = -(u(i-1,j,k,1)+3.0*u(i,j,k,1)-4.0*u(i+1,j,k,1))/(3.0*hx);
-//                     wx = -(u(i-1,j,k,2)+3.0*u(i,j,k,2)-4.0*u(i+1,j,k,2))/(3.0*hx);
-//                     uz = -(u(i,j,k-1,0)+3.0*u(i,j,k,0)-4.0*u(i,j,k+1,0))/(3.0*hz);
-//                     vz = -(u(i,j,k-1,1)+3.0*u(i,j,k,1)-4.0*u(i,j,k+1,1))/(3.0*hz);
-//                 }
-
-//                 if (fix_lo_y && fix_lo_z && j == jlo && k == klo) {
-//                     uy = (u(i,j+1,k,0)+3.0*u(i,j,k,0)-4.0*u(i,j-1,k,0))/(3.0*hy);
-//                     wy = (u(i,j+1,k,2)+3.0*u(i,j,k,2)-4.0*u(i,j-1,k,2))/(3.0*hy);
-//                     uz = (u(i,j,k+1,0)+3.0*u(i,j,k,0)-4.0*u(i,j,k-1,0))/(3.0*hz);
-//                     vz = (u(i,j,k+1,1)+3.0*u(i,j,k,1)-4.0*u(i,j,k-1,1))/(3.0*hz);
-//                 }
-
-//                 if (fix_hi_y && fix_lo_z && j == jhi+1 && k == klo) {
-//                     uy = -(u(i,j-1,k,0)+3.0*u(i,j,k,0)-4.0*u(i,j+1,k,0))/(3.0*hy);
-//                     wy = -(u(i,j-1,k,2)+3.0*u(i,j,k,2)-4.0*u(i,j+1,k,2))/(3.0*hy);
-//                     uz = (u(i,j,k+1,0)+3.0*u(i,j,k,0)-4.0*u(i,j,k-1,0))/(3.0*hz);
-//                     vz = (u(i,j,k+1,1)+3.0*u(i,j,k,1)-4.0*u(i,j,k-1,1))/(3.0*hz);
-//                 }
-
-//                 if (fix_lo_y && fix_hi_z && j == jlo && k == khi+1) {
-//                     uy = (u(i,j+1,k,0)+3.0*u(i,j,k,0)-4.0*u(i,j-1,k,0))/(3.0*hy);
-//                     wy = (u(i,j+1,k,2)+3.0*u(i,j,k,2)-4.0*u(i,j-1,k,2))/(3.0*hy);
-//                     uz = -(u(i,j,k-1,0)+3.0*u(i,j,k,0)-4.0*u(i,j,k+1,0))/(3.0*hz);
-//                     vz = -(u(i,j,k-1,1)+3.0*u(i,j,k,1)-4.0*u(i,j,k+1,1))/(3.0*hz);
-//                 }
-
-//                 if (fix_hi_y && fix_hi_z && j == jhi+1 && k == khi+1) {
-//                     uy = -(u(i,j-1,k,0)+3.0*u(i,j,k,0)-4.0*u(i,j+1,k,0))/(3.0*hy);
-//                     wy = -(u(i,j-1,k,2)+3.0*u(i,j,k,2)-4.0*u(i,j+1,k,2))/(3.0*hy);
-//                     uz = -(u(i,j,k-1,0)+3.0*u(i,j,k,0)-4.0*u(i,j,k+1,0))/(3.0*hz);
-//                     vz = -(u(i,j,k-1,1)+3.0*u(i,j,k,1)-4.0*u(i,j,k+1,1))/(3.0*hz);
-//                 }
-                
-//                 // Finally do all the corners
-//                 if (fix_lo_x && fix_lo_y && fix_lo_z && 
-//                     i == ilo && j == jlo && k == klo) {
-//                     vx = (u(i+1,j,k,1)+3.0*u(i,j,k,1)-4.0*u(i-1,j,k,1))/(3.0*hx);
-//                     wx = (u(i+1,j,k,1)+3.0*u(i,j,k,1)-4.0*u(i-1,j,k,1))/(3.0*hx);
-//                     uy = (u(i,j+1,k,0)+3.0*u(i,j,k,0)-4.0*u(i,j-1,k,0))/(3.0*hy);
-//                     wy = (u(i,j+1,k,2)+3.0*u(i,j,k,2)-4.0*u(i,j-1,k,2))/(3.0*hy);
-//                     uz = (u(i,j,k+1,0)+3.0*u(i,j,k,0)-4.0*u(i,j,k-1,0))/(3.0*hz);
-//                     vz = (u(i,j,k+1,1)+3.0*u(i,j,k,1)-4.0*u(i,j,k-1,1))/(3.0*hz);
-//                 }
-
-//                 if (fix_hi_x && fix_lo_y && fix_lo_z &&
-//                     i == ihi+1 && j == jlo && k == klo) {
-//                     vx = -(u(i-1,j,k,1)+3.0*u(i,j,k,1)-4.0*u(i+1,j,k,1))/(3.0*hx);
-//                     wx = -(u(i-1,j,k,2)+3.0*u(i,j,k,2)-4.0*u(i+1,j,k,2))/(3.0*hx);
-//                     uy = (u(i,j+1,k,0)+3.0*u(i,j,k,0)-4.0*u(i,j-1,k,0))/(3.0*hy);
-//                     wy = (u(i,j+1,k,2)+3.0*u(i,j,k,2)-4.0*u(i,j-1,k,2))/(3.0*hy);
-//                     uz = (u(i,j,k+1,0)+3.0*u(i,j,k,0)-4.0*u(i,j,k-1,0))/(3.0*hz);
-//                     vz = (u(i,j,k+1,1)+3.0*u(i,j,k,1)-4.0*u(i,j,k-1,1))/(3.0*hz);
-//                 }
-
-//                 if (fix_lo_x && fix_hi_y && fix_lo_z &&
-//                     i == ilo && j == jhi+1 && k == klo) {
-//                     vx = (u(i+1,j,k,1)+3.0*u(i,j,k,1)-4.0*u(i-1,j,k,1))/(3.0*hx);
-//                     wx = (u(i+1,j,k,1)+3.0*u(i,j,k,1)-4.0*u(i-1,j,k,1))/(3.0*hx);
-//                     uy = -(u(i,j-1,k,0)+3.0*u(i,j,k,0)-4.0*u(i,j+1,k,0))/(3.0*hy);
-//                     wy = -(u(i,j-1,k,2)+3.0*u(i,j,k,2)-4.0*u(i,j+1,k,2))/(3.0*hy);
-//                     uz = (u(i,j,k+1,0)+3.0*u(i,j,k,0)-4.0*u(i,j,k-1,0))/(3.0*hz);
-//                     vz = (u(i,j,k+1,1)+3.0*u(i,j,k,1)-4.0*u(i,j,k-1,1))/(3.0*hz);
-//                 }
-
-//                 if (fix_hi_x && fix_hi_y && fix_lo_z &&
-//                     i == ihi+1 && j == jhi+1 && k == klo) {
-//                     vx = -(u(i-1,j,k,1)+3.0*u(i,j,k,1)-4.0*u(i+1,j,k,1))/(3.0*hx);
-//                     wx = -(u(i-1,j,k,2)+3.0*u(i,j,k,2)-4.0*u(i+1,j,k,2))/(3.0*hx);
-//                     uy = -(u(i,j-1,k,0)+3.0*u(i,j,k,0)-4.0*u(i,j+1,k,0))/(3.0*hy);
-//                     wy = -(u(i,j-1,k,2)+3.0*u(i,j,k,2)-4.0*u(i,j+1,k,2))/(3.0*hy);
-//                     uz = (u(i,j,k+1,0)+3.0*u(i,j,k,0)-4.0*u(i,j,k-1,0))/(3.0*hz);
-//                     vz = (u(i,j,k+1,1)+3.0*u(i,j,k,1)-4.0*u(i,j,k-1,1))/(3.0*hz);
-//                 }
-
-//                 if (fix_lo_x && fix_lo_y && fix_hi_z &&
-//                     i == ilo && j == jlo && k == khi+1) {
-//                     vx = (u(i+1,j,k,1)+3.0*u(i,j,k,1)-4.0*u(i-1,j,k,1))/(3.0*hx);
-//                     wx = (u(i+1,j,k,1)+3.0*u(i,j,k,1)-4.0*u(i-1,j,k,1))/(3.0*hx);
-//                     uy = (u(i,j+1,k,0)+3.0*u(i,j,k,0)-4.0*u(i,j-1,k,0))/(3.0*hy);
-//                     wy = (u(i,j+1,k,2)+3.0*u(i,j,k,2)-4.0*u(i,j-1,k,2))/(3.0*hy);
-//                     uz = -(u(i,j,k-1,0)+3.0*u(i,j,k,0)-4.0*u(i,j,k+1,0))/(3.0*hz);
-//                     vz = -(u(i,j,k-1,1)+3.0*u(i,j,k,1)-4.0*u(i,j,k+1,1))/(3.0*hz);
-//                 }
-
-//                 if (fix_hi_x && fix_lo_y && fix_hi_z &&
-//                     i == ihi+1 && j == jlo && k == khi+1) {
-//                     vx = -(u(i-1,j,k,1)+3.0*u(i,j,k,1)-4.0*u(i+1,j,k,1))/(3.0*hx);
-//                     wx = -(u(i-1,j,k,2)+3.0*u(i,j,k,2)-4.0*u(i+1,j,k,2))/(3.0*hx);
-//                     uy = (u(i,j+1,k,0)+3.0*u(i,j,k,0)-4.0*u(i,j-1,k,0))/(3.0*hy);
-//                     wy = (u(i,j+1,k,2)+3.0*u(i,j,k,2)-4.0*u(i,j-1,k,2))/(3.0*hy);
-//                     uz = -(u(i,j,k-1,0)+3.0*u(i,j,k,0)-4.0*u(i,j,k+1,0))/(3.0*hz);
-//                     vz = -(u(i,j,k-1,1)+3.0*u(i,j,k,1)-4.0*u(i,j,k+1,1))/(3.0*hz);
-//                 }
-
-//                 if (fix_lo_x && fix_hi_y && fix_hi_z &&
-//                     i == ilo && j == jhi+1 && k == khi+1) {
-//                     vx = (u(i+1,j,k,1)+3.0*u(i,j,k,1)-4.0*u(i-1,j,k,1))/(3.0*hx);
-//                     wx = (u(i+1,j,k,1)+3.0*u(i,j,k,1)-4.0*u(i-1,j,k,1))/(3.0*hx);
-//                     uy = -(u(i,j-1,k,0)+3.0*u(i,j,k,0)-4.0*u(i,j+1,k,0))/(3.0*hy);
-//                     wy = -(u(i,j-1,k,2)+3.0*u(i,j,k,2)-4.0*u(i,j+1,k,2))/(3.0*hy);
-//                     uz = -(u(i,j,k-1,0)+3.0*u(i,j,k,0)-4.0*u(i,j,k+1,0))/(3.0*hz);
-//                     vz = -(u(i,j,k-1,1)+3.0*u(i,j,k,1)-4.0*u(i,j,k+1,1))/(3.0*hz);
-//                 }
-
-//                 if (fix_hi_x && fix_hi_y && fix_hi_z &&
-//                     i == ihi+1 && j == jhi+1 && k == khi+1) {
-//                     vx = -(u(i-1,j,k,1)+3.0*u(i,j,k,1)-4.0*u(i+1,j,k,1))/(3.0*hx);
-//                     wx = -(u(i-1,j,k,2)+3.0*u(i,j,k,2)-4.0*u(i+1,j,k,2))/(3.0*hx);
-//                     uy = -(u(i,j-1,k,0)+3.0*u(i,j,k,0)-4.0*u(i,j+1,k,0))/(3.0*hy);
-//                     wy = -(u(i,j-1,k,2)+3.0*u(i,j,k,2)-4.0*u(i,j+1,k,2))/(3.0*hy);
-//                     uz = -(u(i,j,k-1,0)+3.0*u(i,j,k,0)-4.0*u(i,j,k+1,0))/(3.0*hz);
-//                     vz = -(u(i,j,k-1,1)+3.0*u(i,j,k,1)-4.0*u(i,j,k+1,1))/(3.0*hz);
-//                 }
-
-//                 vort(i,j,k) = sqrt((wy-vz)*(wy-vz)+
-//                     (uz-wx)*(uz-wx)+(vx-uy)*(vx-uy));
-//             });
-// #endif
-//         }
-//     }
-
-//     // average down and fill ghost cells
-//     AverageDown(vorticity,0,1);
-//     FillPatch(t_old,vorticity,vorticity,vorticity,0,0,1,0,bcs_f);
-// }
-
-// void
-// Maestro::MakeDeltaGamma (const Vector<MultiFab>& state,
-//                          const BaseState<Real>& p0,
-//                          const Vector<MultiFab>& p0_cart,
-//                          const BaseState<Real>& gamma1bar,
-//                          const Vector<MultiFab>& gamma1bar_cart,
-//                          Vector<MultiFab>& deltagamma)
-// {
-//     // timer for profiling
-//     BL_PROFILE_VAR("Maestro::MakeDeltaGamma()", MakeDeltaGamma);
-
-//     const auto use_pprime_in_tfromp_loc = use_pprime_in_tfromp;
-
-//     for (int lev=0; lev<=finest_level; ++lev) {
-
-//         // Loop over boxes (make sure mfi takes a cell-centered multifab as an argument)
-// #ifdef _OPENMP
-// #pragma omp parallel
-// #endif
-//         for (MFIter mfi(state[lev], TilingIfNotGPU()); mfi.isValid(); ++mfi) {
-
-//             // Get the index space of the valid region
-//             const Box& tileBox = mfi.tilebox();
-
-//             const Array4<const Real> state_arr = state[lev].array(mfi);
-//             const Array4<const Real> p0_arr = p0_cart[lev].array(mfi);
-//             const Array4<const Real> gamma1bar_arr = gamma1bar_cart[lev].array(mfi);
-//             const Array4<Real> deltagamma_arr = deltagamma[lev].array(mfi);
-
-//             AMREX_PARALLEL_FOR_3D(tileBox, i, j, k, {
-//                 eos_t eos_state;
-
-//                 eos_state.rho   = state_arr(i,j,k,Rho);
-//                 eos_state.T     = state_arr(i,j,k,Temp);
-//                 if (use_pprime_in_tfromp_loc) {
-//                     eos_state.p     = p0_arr(i,j,k) + state_arr(i,j,k,Pi);
-//                 } else {
-//                     eos_state.p     = p0_arr(i,j,k);
-//                 }
-
-//                 for (auto comp = 0; comp < NumSpec; ++comp) {
-//                     eos_state.xn[comp] = state_arr(i,j,k,FirstSpec+comp)/eos_state.rho;
-//                 }
-
-//                 eos(eos_input_rp, eos_state);
-
-//                 deltagamma_arr(i,j,k) = eos_state.gam1 - gamma1bar_arr(i,j,k);
-//             });
-//         }
-//     }
-
-//     // average down and fill ghost cells
-//     AverageDown(deltagamma, 0, 1);
-//     FillPatch(t_old, deltagamma, deltagamma, deltagamma, 0, 0, 1, 0, bcs_f);
-// }
-
-
-// void
-// Maestro::MakeDivw0 (const Vector<std::array<MultiFab, AMREX_SPACEDIM> >& w0mac,
-//                     Vector<MultiFab>& divw0)
-// {
-//     // timer for profiling
-//     BL_PROFILE_VAR("Maestro::MakeDivw0()", MakeDivw0);
-
-//     for (int lev=0; lev<=finest_level; ++lev) {
-
-//         if (spherical == 0) {
-
-//             // Loop over boxes (make sure mfi takes a cell-centered multifab as an argument)
-// #ifdef _OPENMP
-// #pragma omp parallel
-// #endif
-//             for ( MFIter mfi(divw0[lev], TilingIfNotGPU()); mfi.isValid(); ++mfi ) {
-
-//                 // Get the index space of the valid region
-//                 const Box& tileBox = mfi.tilebox();
-//                 const auto dx = geom[lev].CellSizeArray();
-                
-//                 const Array4<const Real> w0_arr = w0_cart[lev].array(mfi);
-//                 const Array4<Real> divw0_arr = divw0[lev].array(mfi);
-
-//                 AMREX_PARALLEL_FOR_3D(tileBox, i, j, k, {
-// #if (AMREX_SPACEDIM == 2)
-//                     divw0_arr(i,j,k) = (w0_arr(i,j+1,k,1) - w0_arr(i,j,k,1)) / dx[1];
-// #else
-//                     divw0_arr(i,j,k) = (w0_arr(i,j,k+1,2) - w0_arr(i,j,k,2)) / dx[2];
-// #endif
-//                 });
-//             }
-
-//         } else {
-
-//             // Loop over boxes (make sure mfi takes a cell-centered multifab as an argument)
-// #ifdef _OPENMP
-// #pragma omp parallel
-// #endif
-//             for ( MFIter mfi(divw0[lev], TilingIfNotGPU()); mfi.isValid(); ++mfi ) {
-
-//                 // Get the index space of the valid region
-//                 const Box& tileBox = mfi.tilebox();
-//                 const auto dx = geom[lev].CellSizeArray();
-                
-//                 const Array4<const Real> w0macx = w0mac[lev][0].array(mfi);
-//                 const Array4<const Real> w0macy = w0mac[lev][1].array(mfi);
-//                 const Array4<const Real> w0macz = w0mac[lev][2].array(mfi);
-//                 const Array4<Real> divw0_arr = divw0[lev].array(mfi);
-
-//                 AMREX_PARALLEL_FOR_3D(tileBox, i, j, k, {
-//                     divw0_arr(i,j,k) = (w0macx(i+1,j,k) - w0macx(i,j,k)) / dx[0] + 
-//                         (w0macy(i,j+1,k) - w0macy(i,j,k)) / dx[1] + 
-//                         (w0macz(i,j,k+1) - w0macz(i,j,k)) / dx[2];
-//                 });
-//             }
-//         }
-//     }
-
-//     // average down and fill ghost cells
-//     AverageDown(divw0,0,1);
-//     FillPatch(t_old,divw0,divw0,divw0,0,0,1,0,bcs_f);
-// }
-
-// void
-// Maestro::MakePiDivu (const Vector<MultiFab>& vel,
-//                      const Vector<MultiFab>& state,
-//                      Vector<MultiFab>& pidivu)
-// {
-//     // timer for profiling
-//     BL_PROFILE_VAR("Maestro::MakePiDivu()",MakePiDivu);
-
-//     for (int lev=0; lev<=finest_level; ++lev) {
-
-//         // Loop over boxes (make sure mfi takes a cell-centered multifab as an argument)
-// #ifdef _OPENMP
-// #pragma omp parallel
-// #endif
-//         for ( MFIter mfi(pidivu[lev], TilingIfNotGPU()); mfi.isValid(); ++mfi ) {
-//             // Get the index space of the valid region
-//             const Box& tileBox = mfi.tilebox();
-//             const auto dx = geom[lev].CellSizeArray();
-
-//             const Array4<const Real> vel_arr = vel[lev].array(mfi);
-//             const Array4<const Real> pi_cc = state[lev].array(mfi, Pi);
-//             const Array4<Real> pidivu_arr = pidivu[lev].array(mfi);
-
-//             AMREX_PARALLEL_FOR_3D(tileBox, i, j, k, {
-//                 pidivu_arr(i,j,k) = pi_cc(i,j,k) * 0.5 * (
-//                     (vel_arr(i+1,j,k,0) - vel_arr(i-1,j,k,0))/dx[0]
-//                   + (vel_arr(i,j+1,k,1) - vel_arr(i,j-1,k,1))/dx[1]
-// #if (AMREX_SPACEDIM == 3)
-//                   + (vel_arr(i,j,k+1,2) - vel_arr(i,j,k-1,2))/dx[2]
-// #endif
-//                     );
-//             });
-//         }
-//     }
-
-//     // average down and fill ghost cells
-//     AverageDown(pidivu, 0, 1);
-//     FillPatch(t_old, pidivu, pidivu, pidivu, 0, 0, 1, 0, bcs_f);
-// }
->>>>>>> 7cfdbe59
+}