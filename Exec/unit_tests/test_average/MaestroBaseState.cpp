--- conflicted
+++ resolved
@@ -6,34 +6,20 @@
 void 
 Maestro::InitBaseState(BaseState<Real>& rho0, BaseState<Real>& rhoh0, 
                        BaseState<Real>& p0, 
-                       const int lev)
+                       const int n)
 {
     // timer for profiling
     BL_PROFILE_VAR("Maestro::InitBaseState()", InitBaseState); 
 
-<<<<<<< HEAD
-=======
-    const int max_lev = base_geom.max_radial_level + 1;
->>>>>>> 2a69452f
-    const int n = lev;
     auto p0_init_arr = p0_init.array();
+    auto s0_init_arr = s0_init.array();
 
-<<<<<<< HEAD
-    for (auto r = 0; r < nr[n]; ++r) {
-=======
-    for (auto r = 0; r< base_geom.nr(n); ++r) {
->>>>>>> 2a69452f
+    for (auto r = 0; r < base_geom.nr(n); ++r) {
         // height above the bottom of the domain
         Real dist = (Real(r) + 0.5) * base_geom.dr(n);
 
-<<<<<<< HEAD
-        s0_init(n,r,Rho) = exp(-dist*dist/0.1);
+        s0_init_arr(n,r,Rho) = exp(-dist*dist/0.1);
 
-        p0_init(n,r) = s0_init(n,r,Rho);
-=======
-        s0_init[n+max_lev*(r+base_geom.nr_fine*Rho)] = exp(-dist*dist/0.1);
-
-        p0_init_arr(n,r) = s0_init[n+max_lev*(r+base_geom.nr_fine*Rho)];
->>>>>>> 2a69452f
+        p0_init_arr(n,r) = s0_init_arr(n,r,Rho);
     }
 }