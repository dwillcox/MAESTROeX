--- conflicted
+++ resolved
@@ -15,13 +15,8 @@
 	Print() << "\nTimestep " << istep << " starts with TIME = " << t_old
             << " DT = " << dt << std::endl << std::endl;
 
-<<<<<<< HEAD
-    const auto nr_fine = base_geom.nr_fine;
-    const auto max_radial_level = base_geom.max_radial_level;
-=======
         const auto nr_fine = base_geom.nr_fine;
         const auto max_radial_level = base_geom.max_radial_level;
->>>>>>> 7cfdbe59
 
 	// vectors store the multilevel 1D states as one very long array
 	// these are cell-centered
