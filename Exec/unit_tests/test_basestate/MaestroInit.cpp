--- conflicted
+++ resolved
@@ -48,14 +48,7 @@
 #endif
 
 	// make gravity
-<<<<<<< HEAD
-	make_grav_cell(grav_cell_old.dataPtr(),
-	               rho0_old.dataPtr(),
-	               base_geom.r_cc_loc.dataPtr(),
-	               base_geom.r_edge_loc.dataPtr());
-=======
 	MakeGravCell(grav_cell_old, rho0_old);
->>>>>>> 7cfdbe59
 
 	// compute initial time step
 	FirstDt();
@@ -107,29 +100,6 @@
 	base_geom.ComputeCutoffCoords(rho0_old.array());
 
 	// compute gravity
-<<<<<<< HEAD
-	make_grav_cell(grav_cell_old.dataPtr(),
-	               rho0_old.dataPtr(),
-	               base_geom.r_cc_loc.dataPtr(),
-	               base_geom.r_edge_loc.dataPtr());
-
-	// compute p0 with HSE
-	enforce_HSE(rho0_old.dataPtr(),
-	            p0_old.dataPtr(),
-	            grav_cell_old.dataPtr(),
-	            base_geom.r_cc_loc.dataPtr(),
-	            base_geom.r_edge_loc.dataPtr());
-
-	// set p0^{-1} = p0_old
-	for (int i=0; i<p0_old.size(); ++i) {
-		p0_nm1[i] = p0_old[i];
-	}
-
-    rhoX0_old.resize( (base_geom.max_radial_level+1)*base_geom.nr_fine*NumSpec);
-    rhoX0_new.resize( (base_geom.max_radial_level+1)*base_geom.nr_fine*NumSpec);
-	rhoX0_old.shrink_to_fit();
-	rhoX0_new.shrink_to_fit();
-=======
 	MakeGravCell(grav_cell_old, rho0_old);
 
 	// compute p0 with HSE
@@ -137,7 +107,6 @@
 
 	// set p0^{-1} = p0_old
 	p0_nm1.copy(p0_old);
->>>>>>> 7cfdbe59
 
         rhoX0_old.resize( base_geom.max_radial_level+1, base_geom.nr_fine, NumSpec);
         rhoX0_new.resize( base_geom.max_radial_level+1, base_geom.nr_fine, NumSpec);
@@ -204,13 +173,9 @@
 	const Real* dx = geom[lev].CellSize();
 	const Real* dx_fine = geom[max_level].CellSize();
 
-<<<<<<< HEAD
-	MultiFab& cc_to_r = cell_cc_to_r[lev];
-=======
 	MultiFab& scal = sold[lev];
 	MultiFab& vel = uold[lev];
 	iMultiFab& cc_to_r = cell_cc_to_r[lev];
->>>>>>> 7cfdbe59
 
 	// Loop over boxes (make sure mfi takes a cell-centered multifab as an argument)
 #ifdef _OPENMP
@@ -223,18 +188,10 @@
 		const int* hi  = tilebox.hiVect();
 
 		if (!spherical) {
-<<<<<<< HEAD
-            const Array4<Real> scal_arr = scal.array(mfi);
-=======
                         const Array4<Real> scal_arr = scal.array(mfi);
->>>>>>> 7cfdbe59
 			const Array4<Real> vel_arr = vel.array(mfi);
 		    
-<<<<<<< HEAD
-            InitLevelData(lev, t_old, mfi, scal_arr, vel_arr, s0_p, p0_p);
-=======
             InitLevelData(lev, t_old, mfi, scal_arr, vel_arr);
->>>>>>> 7cfdbe59
 
 		} else {
 #if (AMREX_SPACEDIM == 3)
@@ -246,18 +203,14 @@
                     ZFILL(dx_fine),
                     ZFILL(dx));
 
-<<<<<<< HEAD
-			InitBaseStateMapSphr(lev, mfi, dx_fine_vec, dx_lev);
-=======
 	    InitBaseStateMapSphr(lev, mfi, dx_fine_vec, dx_lev);
->>>>>>> 7cfdbe59
 #endif
 		}
 	}
 
 #if (AMREX_SPACEDIM == 3)
 	if (spherical) {
-	    InitLevelDataSphr(lev, t_old, sold[lev], uold[lev]);
+	    InitLevelDataSphr(lev, t_old, scal, vel);
 	}
 #endif
 }
