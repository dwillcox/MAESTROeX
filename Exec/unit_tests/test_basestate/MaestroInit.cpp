--- conflicted
+++ resolved
@@ -188,9 +188,14 @@
 		const int* lo  = tilebox.loVect();
 		const int* hi  = tilebox.hiVect();
 
-<<<<<<< HEAD
 		if (!spherical) {
-            InitLevelData(lev, t_old, mfi, sold[lev].array(mfi), uold[lev].array(mfi));
+            const Array4<Real> scal_arr = scal.array(mfi);
+			const Array4<Real> vel_arr = vel.array(mfi);
+
+			const Real * AMREX_RESTRICT s0_p = s0_init.dataPtr();
+			const Real * AMREX_RESTRICT p0_p = p0_init.dataPtr();
+		    
+            InitLevelData(lev, t_old, mfi, scal_arr, vel_arr, s0_p, p0_p);
 
 		} else {
 #if (AMREX_SPACEDIM == 3)
@@ -201,25 +206,6 @@
                     BL_TO_FORTRAN_3D(cc_to_r[mfi]),
                     ZFILL(dx_fine),
                     ZFILL(dx));
-=======
-		if (spherical == 0) {
-            const Array4<Real> scal_arr = scal.array(mfi);
-			const Array4<Real> vel_arr = vel.array(mfi);
-
-			const Real * AMREX_RESTRICT s0_p = s0_init.dataPtr();
-			const Real * AMREX_RESTRICT p0_p = p0_init.dataPtr();
-		    
-            InitLevelData(lev, t_old, mfi, scal_arr, vel_arr, s0_p, p0_p);
-		} else {
-#if (AMREX_SPACEDIM == 3)
-            const auto dx_fine_vec = geom[max_level].CellSizeArray();
-			const auto dx_lev = geom[lev].CellSizeArray();
-		    
-            init_base_state_map_sphr(ARLIM_3D(lo), ARLIM_3D(hi),
-                        BL_TO_FORTRAN_3D(cc_to_r[mfi]),
-                                    ZFILL(dx_fine),
-                                    ZFILL(dx));
->>>>>>> 847051d6
 
 			InitBaseStateMapSphr(lev, mfi, dx_fine_vec, dx_lev);
 #endif
