AMREX_HOME     ?= /path/to/amrex
MAESTROEX_HOME ?= /path/to/MAESTROEX

TOP := $(MAESTROEX_HOME)

# Microphysics is a git submodule of MAESTROeX. By default
# we assume it is in the external/ directory.
# The user may override this with their own installation
# of Microphysics as long as they set the environment variable
# MICROPHYSICS_HOME.

MICROPHYSICS_HOME ?= $(TOP)/external/Microphysics

# Check to make sure that Microphysics actually exists,
# using an arbitrary file that must exist to check.
# Throw an error if we don't have Microphysics.
ifeq ("$(wildcard $(MICROPHYSICS_HOME)/Make.Microphysics)","")
  $(error Microphysics has not been downloaded. Please run "git submodule update --init" from the top level of the code)
endif

# default microphysics locations
EOS_HOME     ?= $(MICROPHYSICS_HOME)/EOS
NETWORK_HOME ?= $(MICROPHYSICS_HOME)/networks
CONDUCTIVITY_HOME    ?= $(MICROPHYSICS_HOME)/conductivity

INTEGRATOR_DIR ?= VODE

EBASE := Maestro

# EXTERN_CORE is simply a list of the directories we use in EOS,
# Networks and Util this list will be searched for runtime parameters
EXTERN_CORE ?=

# need to put any build suffices before Make.defs
ifeq ($(USE_SDC), TRUE)
  USERSuffix = .SDC
endif

ifeq ($(USE_CUDA),TRUE)
  USE_GPU_PRAGMA = TRUE
  DEFINES += -DCUDA
endif

include $(AMREX_HOME)/Tools/GNUMake/Make.defs

MAESTROEX_AUTO_SOURCE_DIR := $(TmpBuildDir)/maestroex_sources/$(optionsSuffix).EXE

all: $(executable)
	@echo SUCCESS

# Maestro uses a coarse grained OMP approach
DEFINES += -DCRSEGRNDOMP

# Maestro needs to compute additional thermodynamic derivatives in the EOS
DEFINES += -DEXTRA_THERMO

USE_MG = FALSE

ifeq ($(DIM), 1)
    $(error MAESTROeX requires DIM >= 2)
endif

#------------------------------------------------------------------------------
# Maestro directories
#------------------------------------------------------------------------------

Bdirs 	:= Source \
           Source/Src_nd \
           Source/param_includes \
           constants \
           Util/model_parser \
           Util/simple_log

# add / define any special physics we need
#
#

Bpack	+= $(foreach dir, $(Bdirs), $(TOP)/$(dir)/Make.package)
Blocs   += $(foreach dir, $(Bdirs), $(TOP)/$(dir))

#------------------------------------------------------------------------------
# AMReX
#------------------------------------------------------------------------------

# core AMReX directories -- note the Make.package for these adds these
# directories into VPATH_LOCATIONS and INCLUDE_LOCATIONS for us, so we
# don't need to do it here

Pdirs 	:= Base Boundary AmrCore LinearSolvers/C_CellMG LinearSolvers/MLMG

Bpack	+= $(foreach dir, $(Pdirs), $(AMREX_HOME)/Src/$(dir)/Make.package)

INCLUDE_LOCATIONS += $(Blocs)
VPATH_LOCATIONS   += $(Blocs)

#------------------------------------------------------------------------------
# microphysics
#------------------------------------------------------------------------------

<<<<<<< HEAD
ifdef MICROPHYSICS_HOME
   EOS_PATH := $(MICROPHYSICS_HOME)/EOS/$(strip $(EOS_DIR))
   NETWORK_PATH := $(MICROPHYSICS_HOME)/networks/$(strip $(NETWORK_DIR))
   COND_PATH := $(MICROPHYSICS_HOME)/conductivity/$(strip $(CONDUCTIVITY_DIR))
   INTERFACES_PATH := $(MICROPHYSICS_HOME)/interfaces/$(strip $(INTERFACES_DIR))
endif

ifeq ($(USE_REACT), TRUE)
  DEFINES += -DREACTIONS
  # we need the compositional derivatives for SDC
  DEFINES += -DEXTRA_THERMO
endif

ifeq ($(USE_REACT_SPARSE_JACOBIAN), TRUE)
  DEFINES += -DREACT_SPARSE_JACOBIAN

  # The following is sometimes useful to turn on for debugging sparse J indices
  # (if a get/set/scale is called with (row, col) not in the sparse J, stop)
  # Otherwise, set/scale do nothing, and get returns 0.
  ifeq ($(USE_SPARSE_STOP_ON_OOB), TRUE)
    DEFINES += -DSPARSE_STOP_ON_OOB
  endif
endif

# Maestro SDC uses the SDC_EVOLVE_ENTHALPY mode in StarKiller Microphysics
ifeq ($(USE_SDC), TRUE)
  DEFINES += -DSDC -DSIMPLIFIED_SDC -DPRIM_SPECIES_HAVE_SOURCES
  DEFINES += -DSDC_EVOLVE_ENTHALPY
  USE_SIMPLIFIED_SDC = TRUE
endif

# if the EOS / network / conductivity name exists in
# MAESTROEX/Microphysics, then use that version

ifneq "$(wildcard $(EOS_HOME)/$(strip $(EOS_DIR)) )" ""
   EOS_PATH := $(EOS_HOME)/$(strip $(EOS_DIR))
endif

ifneq "$(wildcard $(NETWORK_HOME)/$(strip $(NETWORK_DIR)) )" ""
   NETWORK_PATH := $(NETWORK_HOME)/$(strip $(NETWORK_DIR))
endif

ifneq "$(wildcard $(COND_HOME)/$(strip $(CONDUCTIVITY_DIR)) )" ""
   COND_PATH := $(COND_HOME)/$(strip $(CONDUCTIVITY_DIR))
endif

ifneq "$(wildcard $(INTERFACES_HOME)/$(strip $(INTERFACES_DIR)) )" ""
   INTERFACES_PATH := $(INTERFACES_HOME)/$(strip $(INTERFACES_DIR))
endif

# Problems can specify the input file for general_null by setting
# GENERAL_NET_INPUTS directly (full path) or just specifying the name
# of the inputs file as NETWORK_INPUTS and let us sort it out
ifndef GENERAL_NET_INPUTS
   ifneq "$(wildcard $(NETWORK_INPUTS))" ""
      GENERAL_NET_INPUTS := $(NETWORK_INPUTS)
   else
      GENERAL_NET_INPUTS := $(MAESTROEX_HOME)/Microphysics/networks/general_null/$(NETWORK_INPUTS)
   endif
endif

# Specify that we want to write the general_null network
# files to our temporary build directory (this has no
# effect for other networks).
NETWORK_OUTPUT_PATH = $(MAESTROEX_AUTO_SOURCE_DIR)

EXTERN_CORE += $(EOS_HOME)
EXTERN_CORE += $(EOS_PATH)

# the helmholtz EOS has an include file -- also add a target to link
# the table into the problem directory.
ifeq ($(findstring helmholtz, $(EOS_DIR)), helmholtz)
   all: table
endif

table:
	@if [ ! -f helm_table.dat ]; then echo Linking helm_table.dat; ln -s $(EOS_PATH)/helm_table.dat .;  fi

# some networks have .dat files that need to be linked
NET_DAT_FILES = $(wildcard $(NETWORK_PATH)/*.dat)
ifneq ($(NET_DAT_FILES),)
   all: net_dat
endif

net_dat:
	$(foreach dat,$(NET_DAT_FILES),$(shell ln -s $(dat) .))

EXTERN_CORE += $(NETWORK_HOME)
EXTERN_CORE += $(NETWORK_PATH)

# Note that this should be located after the include of the EOS and
# Network includes since it has actions that depend on variables set
# there.

ifdef MICROPHYSICS_HOME
  EXTERN_CORE += $(MICROPHYSICS_HOME)/EOS
  EXTERN_CORE += $(MICROPHYSICS_HOME)/networks
  EXTERN_CORE += $(MICROPHYSICS_HOME)/interfaces
  EXTERN_CORE += $(MICROPHYSICS_HOME)/constants
endif

EXTERN_CORE += $(TOP)/Microphysics/conductivity
EXTERN_CORE += $(COND_HOME)
EXTERN_CORE += $(COND_PATH)

# for the automatically generated network_properties stuff, we should
# tell it where to put them
NETWORK_HEADERS_DIR = $(MAESTROEX_AUTO_SOURCE_DIR)
=======
# Specify that we want to write any automatically generated network
# file (including the general_null network) to our temporary build
# directory
NETWORK_OUTPUT_PATH = $(MAESTROEX_AUTO_SOURCE_DIR)

USE_CONDUCTIVITY := TRUE
>>>>>>> 7a2eeb93

include $(MICROPHYSICS_HOME)/Make.Microphysics_extern

Bpack += $(foreach dir, $(EXTERN_CORE), $(dir)/Make.package)
Blocs += $(foreach dir, $(EXTERN_CORE), $(dir))


#------------------------------------------------------------------------------
# external libraries
#------------------------------------------------------------------------------

#------------------------------------------------------------------------------
# include all of the necessary directories
#------------------------------------------------------------------------------

include $(Bpack)

INCLUDE_LOCATIONS += $(Blocs)
VPATH_LOCATIONS   += $(Blocs)

#include $(AMREX_HOME)/Src/LinearSolvers/C_to_F_MG/Make.package
#include $(AMREX_HOME)/Src/LinearSolvers/F_MG/FParallelMG.mak
#include $(AMREX_HOME)/Src/F_BaseLib/FParallelMG.mak


#------------------------------------------------------------------------------
# make generated source files location
#------------------------------------------------------------------------------
VPATH_LOCATIONS += $(MAESTROEX_AUTO_SOURCE_DIR)
INCLUDE_LOCATIONS += $(MAESTROEX_AUTO_SOURCE_DIR)


#------------------------------------------------------------------------------
# runtime parameters
#------------------------------------------------------------------------------

# runtime parameter support for extern/ routines
F90EXE_sources += extern.F90
CEXE_sources += extern_parameters.cpp
FEXE_headers += extern_parameters_F.H
CEXE_headers += extern_parameters.H

# these are for finding runtime parameters
EXTERN_SEARCH += $(EXTERN_CORE) $(TOP)/constants $(TOP)/Util/model_parser
ifdef MICROPHYSICS_HOME
   EXTERN_SEARCH += $(MICROPHYSICS_HOME)/networks/
endif
EXTERN_PARAMETERS := $(shell $(AMREX_HOME)/Tools/F_scripts/findparams.py $(EXTERN_SEARCH))

PROBIN_TEMPLATE := $(MAESTROEX_HOME)/Source/param/runtime.probin.template
PROBIN_PARAMETER_DIRS += .
PROBIN_PARAMETERS := $(shell $(AMREX_HOME)/Tools/F_scripts/findparams.py $(PROBIN_PARAMETER_DIRS))

MANAGED_PROBIN_FLAG :=
ifdef USE_CUDA
  ifeq ($(USE_CUDA), TRUE)
    USE_GPU_PRAGMA = TRUE
    MANAGED_PROBIN_FLAG := --managed
    DEFINES += -DCUDA
  endif
endif

$(MAESTROEX_AUTO_SOURCE_DIR)/extern_parameters.cpp: $(MAESTROEX_AUTO_SOURCE_DIR)/extern.F90

$(MAESTROEX_AUTO_SOURCE_DIR)/extern.F90: $(PROBIN_PARAMETERS) $(PROBIN_TEMPLATE)
	@if [ ! -d $(MAESTROEX_AUTO_SOURCE_DIR) ]; then mkdir -p $(MAESTROEX_AUTO_SOURCE_DIR); fi
	@echo " "
	@echo "${bold}WRITING extern.F90${normal}"
	$(AMREX_HOME)/Tools/F_scripts/write_probin.py \
          -t $(PROBIN_TEMPLATE) -o $(MAESTROEX_AUTO_SOURCE_DIR)/extern.F90 -n probin \
          --pa "$(PROBIN_PARAMETERS) $(EXTERN_PARAMETERS)" $(MANAGED_PROBIN_FLAG) \
          --cxx_prefix $(MAESTROEX_AUTO_SOURCE_DIR)/extern
	@echo " "



#------------------------------------------------------------------------------
# build info
#------------------------------------------------------------------------------

# job_info support
CEXE_headers += $(AMREX_HOME)/Tools/C_scripts/AMReX_buildInfo.H
INCLUDE_LOCATIONS +=  $(AMREX_HOME)/Tools/C_scripts


<<<<<<< HEAD
MNAMES := EOS=$(EOS_PATH) NETWORK=$(NETWORK_PATH) 
MNAMES += CONDUCTIVITY=$(COND_PATH)
=======
MNAMES := EOS=$(EOS_PATH) NETWORK=$(NETWORK_PATH)
MNAMES += CONDUCTIVITY=$(CONDUCTIVITY_PATH)
>>>>>>> 7a2eeb93

# we make AMReX_buildInfo.cpp as we make the .o file, so we can delete
# it immediately.  this way if the build is interrupted, we are
# guaranteed to remake it

objForExecs += $(objEXETempDir)/AMReX_buildInfo.o

.FORCE:
.PHONE: .FORCE

# set BUILD_GIT_NAME and BUILD_GIT_DIR if you are building in a
# git-controlled dir not under MAESTROEX/
EXTRA_BUILD_INFO :=
ifdef BUILD_GIT_NAME
   EXTRA_BUILD_INFO := --build_git_name "$(BUILD_GIT_NAME)" \
                       --build_git_dir "$(BUILD_GIT_DIR)"
endif

$(objEXETempDir)/AMReX_buildInfo.o: .FORCE
	$(AMREX_HOME)/Tools/C_scripts/makebuildinfo_C.py \
          --amrex_home "$(AMREX_HOME)" \
          --COMP "$(COMP)" --COMP_VERSION "$(COMP_VERSION)" \
          --CXX_comp_name "$(CXX)" --CXX_flags "$(CXXFLAGS) $(CPPFLAGS) $(includes)" \
          --F_comp_name "$(F90)" --F_flags "$(F90FLAGS)" \
          --link_flags "$(LDFLAGS)" --libraries "$(libraries)" \
          --MODULES "$(MNAMES)" $(EXTRA_BUILD_INFO) \
          --GIT "$(TOP) $(AMREX_HOME) $(MICROPHYSICS_HOME)"
	$(SILENT) $(CCACHE) $(CXX) $(CXXFLAGS) $(CPPFLAGS) -c $(CXXEXEFLAGS) AMReX_buildInfo.cpp -o $(objEXETempDir)/AMReX_buildInfo.o
	$(SILENT) $(RM) AMReX_buildInfo.cpp


#------------------------------------------------------------------------------
# finish up
#------------------------------------------------------------------------------

include $(AMREX_HOME)/Tools/GNUMake/Make.rules

ifeq ($(USE_CUDA),TRUE)
ifeq ($(USE_GPU_PRAGMA), TRUE)

include $(TOP)/Exec/Make.cuda_rules

endif
endif

clean::
	$(SILENT) $(RM) extern.F90 extern.f90 extern_parameters.cpp extern_parameters_F.H extern_parameters.H
	$(SILENT) $(RM) AMReX_buildInfo.cpp
	$(SILENT) $(RM) $(MAESTROEX_AUTO_SOURCE_DIR)/*.H $(MAESTROEX_AUTO_SOURCE_DIR)/*.[fF]90

clean::
	@if [ -L helm_table.dat ]; then rm -f helm_table.dat; fi


# for debugging.  To see the value of a Makefile variable,
# e.g. Fmlocs, simply do "make print-Fmlocs".  This will print out the
# value.

print-%::
	@echo "$* is $($*)"
	@$(RM) AMReX_buildInfo.cpp<|MERGE_RESOLUTION|>--- conflicted
+++ resolved
@@ -97,123 +97,12 @@
 # microphysics
 #------------------------------------------------------------------------------
 
-<<<<<<< HEAD
-ifdef MICROPHYSICS_HOME
-   EOS_PATH := $(MICROPHYSICS_HOME)/EOS/$(strip $(EOS_DIR))
-   NETWORK_PATH := $(MICROPHYSICS_HOME)/networks/$(strip $(NETWORK_DIR))
-   COND_PATH := $(MICROPHYSICS_HOME)/conductivity/$(strip $(CONDUCTIVITY_DIR))
-   INTERFACES_PATH := $(MICROPHYSICS_HOME)/interfaces/$(strip $(INTERFACES_DIR))
-endif
-
-ifeq ($(USE_REACT), TRUE)
-  DEFINES += -DREACTIONS
-  # we need the compositional derivatives for SDC
-  DEFINES += -DEXTRA_THERMO
-endif
-
-ifeq ($(USE_REACT_SPARSE_JACOBIAN), TRUE)
-  DEFINES += -DREACT_SPARSE_JACOBIAN
-
-  # The following is sometimes useful to turn on for debugging sparse J indices
-  # (if a get/set/scale is called with (row, col) not in the sparse J, stop)
-  # Otherwise, set/scale do nothing, and get returns 0.
-  ifeq ($(USE_SPARSE_STOP_ON_OOB), TRUE)
-    DEFINES += -DSPARSE_STOP_ON_OOB
-  endif
-endif
-
-# Maestro SDC uses the SDC_EVOLVE_ENTHALPY mode in StarKiller Microphysics
-ifeq ($(USE_SDC), TRUE)
-  DEFINES += -DSDC -DSIMPLIFIED_SDC -DPRIM_SPECIES_HAVE_SOURCES
-  DEFINES += -DSDC_EVOLVE_ENTHALPY
-  USE_SIMPLIFIED_SDC = TRUE
-endif
-
-# if the EOS / network / conductivity name exists in
-# MAESTROEX/Microphysics, then use that version
-
-ifneq "$(wildcard $(EOS_HOME)/$(strip $(EOS_DIR)) )" ""
-   EOS_PATH := $(EOS_HOME)/$(strip $(EOS_DIR))
-endif
-
-ifneq "$(wildcard $(NETWORK_HOME)/$(strip $(NETWORK_DIR)) )" ""
-   NETWORK_PATH := $(NETWORK_HOME)/$(strip $(NETWORK_DIR))
-endif
-
-ifneq "$(wildcard $(COND_HOME)/$(strip $(CONDUCTIVITY_DIR)) )" ""
-   COND_PATH := $(COND_HOME)/$(strip $(CONDUCTIVITY_DIR))
-endif
-
-ifneq "$(wildcard $(INTERFACES_HOME)/$(strip $(INTERFACES_DIR)) )" ""
-   INTERFACES_PATH := $(INTERFACES_HOME)/$(strip $(INTERFACES_DIR))
-endif
-
-# Problems can specify the input file for general_null by setting
-# GENERAL_NET_INPUTS directly (full path) or just specifying the name
-# of the inputs file as NETWORK_INPUTS and let us sort it out
-ifndef GENERAL_NET_INPUTS
-   ifneq "$(wildcard $(NETWORK_INPUTS))" ""
-      GENERAL_NET_INPUTS := $(NETWORK_INPUTS)
-   else
-      GENERAL_NET_INPUTS := $(MAESTROEX_HOME)/Microphysics/networks/general_null/$(NETWORK_INPUTS)
-   endif
-endif
-
-# Specify that we want to write the general_null network
-# files to our temporary build directory (this has no
-# effect for other networks).
-NETWORK_OUTPUT_PATH = $(MAESTROEX_AUTO_SOURCE_DIR)
-
-EXTERN_CORE += $(EOS_HOME)
-EXTERN_CORE += $(EOS_PATH)
-
-# the helmholtz EOS has an include file -- also add a target to link
-# the table into the problem directory.
-ifeq ($(findstring helmholtz, $(EOS_DIR)), helmholtz)
-   all: table
-endif
-
-table:
-	@if [ ! -f helm_table.dat ]; then echo Linking helm_table.dat; ln -s $(EOS_PATH)/helm_table.dat .;  fi
-
-# some networks have .dat files that need to be linked
-NET_DAT_FILES = $(wildcard $(NETWORK_PATH)/*.dat)
-ifneq ($(NET_DAT_FILES),)
-   all: net_dat
-endif
-
-net_dat:
-	$(foreach dat,$(NET_DAT_FILES),$(shell ln -s $(dat) .))
-
-EXTERN_CORE += $(NETWORK_HOME)
-EXTERN_CORE += $(NETWORK_PATH)
-
-# Note that this should be located after the include of the EOS and
-# Network includes since it has actions that depend on variables set
-# there.
-
-ifdef MICROPHYSICS_HOME
-  EXTERN_CORE += $(MICROPHYSICS_HOME)/EOS
-  EXTERN_CORE += $(MICROPHYSICS_HOME)/networks
-  EXTERN_CORE += $(MICROPHYSICS_HOME)/interfaces
-  EXTERN_CORE += $(MICROPHYSICS_HOME)/constants
-endif
-
-EXTERN_CORE += $(TOP)/Microphysics/conductivity
-EXTERN_CORE += $(COND_HOME)
-EXTERN_CORE += $(COND_PATH)
-
-# for the automatically generated network_properties stuff, we should
-# tell it where to put them
-NETWORK_HEADERS_DIR = $(MAESTROEX_AUTO_SOURCE_DIR)
-=======
 # Specify that we want to write any automatically generated network
 # file (including the general_null network) to our temporary build
 # directory
 NETWORK_OUTPUT_PATH = $(MAESTROEX_AUTO_SOURCE_DIR)
 
 USE_CONDUCTIVITY := TRUE
->>>>>>> 7a2eeb93
 
 include $(MICROPHYSICS_HOME)/Make.Microphysics_extern
 
@@ -299,13 +188,8 @@
 INCLUDE_LOCATIONS +=  $(AMREX_HOME)/Tools/C_scripts
 
 
-<<<<<<< HEAD
-MNAMES := EOS=$(EOS_PATH) NETWORK=$(NETWORK_PATH) 
-MNAMES += CONDUCTIVITY=$(COND_PATH)
-=======
 MNAMES := EOS=$(EOS_PATH) NETWORK=$(NETWORK_PATH)
 MNAMES += CONDUCTIVITY=$(CONDUCTIVITY_PATH)
->>>>>>> 7a2eeb93
 
 # we make AMReX_buildInfo.cpp as we make the .o file, so we can delete
 # it immediately.  this way if the build is interrupted, we are
