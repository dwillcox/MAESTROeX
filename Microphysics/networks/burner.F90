--- conflicted
+++ resolved
@@ -39,11 +39,7 @@
 
 
 #ifndef SDC
-<<<<<<< HEAD
-  subroutine burner(state_in, state_out, dt, time)
-=======
   subroutine burner(state_in, state_out, dt, time_in)
->>>>>>> fac19708
 
     !$acc routine seq
 
@@ -52,13 +48,7 @@
     type (burn_t), intent(inout) :: state_in
     type (burn_t), intent(inout) :: state_out
     double precision, intent(in) :: dt
-<<<<<<< HEAD
-    double precision, intent(in) :: time
-=======
     double precision, intent(in) :: time_in
-
-    double precision :: time
->>>>>>> fac19708
 
     !$gpu
 
